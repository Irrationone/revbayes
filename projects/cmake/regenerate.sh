--- conflicted
+++ resolved
@@ -104,26 +104,13 @@
 set(CMAKE_CXX_FLAGS "${CMAKE_CXX_FLAGS} -O3 -msse -msse2 -msse3 -std=c++0x -static")
 set(CMAKE_C_FLAGS "${CMAKE_C_FLAGS} -O3 -static")
 '  >> "$HERE/CMakeLists.txt"
-<<<<<<< HEAD
-elif [ "$win" = "true" ]
-then
-=======
 else
->>>>>>> fcd89140
 echo '
 set(CMAKE_CXX_FLAGS "${CMAKE_CXX_FLAGS} -O3 -msse -msse2 -msse3 -std=c++0x")
 set(CMAKE_C_FLAGS "${CMAKE_C_FLAGS} -O3")
 '  >> "$HERE/CMakeLists.txt"
 fi
 
-<<<<<<< HEAD
-=======
-
-echo "Flags:"
-echo "${CMAKE_CXX_FLAGS}"
-echo "${CMAKE_C_FLAGS}"
-
->>>>>>> fcd89140
 if [ "$mpi" = "true" ]
 then
 echo '
