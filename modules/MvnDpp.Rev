--- conflicted
+++ resolved
@@ -10,13 +10,8 @@
 #
 ################################################################################
 
-<<<<<<< HEAD
-x <- readContinuousCharacterData("/Users/johnh/Desktop/hlusko/Canis_latrans_lestes_tiny.nex");
-#x <- readContinuousCharacterData("Canis_latrans_lestes_tiny.nex");
-=======
 #x <- readContinuousCharacterData("/Users/johnh/Desktop/hlusko/Canis_latrans_lestes_tiny.nex");
 x <- readContinuousCharacterData("/Users/johnh/Desktop/hlusko/Canis_latrans_lestes_condensed.nex");
->>>>>>> 3cc03a18
 
 nTraits <- x.nchar();
 kappa <- 0.1;
@@ -25,27 +20,16 @@
 k <- 0;
 
 
-k <- 0;
-
 for (i in 1:nTraits) {
    mu[i] ~ dnNormal(0.0, 10.0);
-<<<<<<< HEAD
-   moves[++k] = mvSlide(mu[i],1.0);
-=======
    moves[++k] = mvSlide(mu[i],delta=5.0);
->>>>>>> 3cc03a18
 }
 
 monitors[1] = mnFile(mu,filename="/Users/johnh/Desktop/hlusko/test.log",printgen=10,separator = TAB);
 
 for (i in 1:nTraits) {
-<<<<<<< HEAD
-   sigma[i] ~ dnLognormal(0.0, 10.0);
-   moves[++k] = mvSlide(sigma[i],1.0);
-=======
    sigma[i] ~ dnLognormal(0.0, 1.0);
    moves[++k] = mvScale(sigma[i]);
->>>>>>> 3cc03a18
 }
 
 monitors[1].addVariable(sigma);
@@ -55,40 +39,22 @@
 
 V := fnDecompVarCovar(sigma, R);
 
-<<<<<<< HEAD
-
-=======
->>>>>>> 3cc03a18
 for (i in 1:x.ntaxa()) {
 	y[i] ~ dnMultivariateNormal(mu, V, 1);
 	for (j in 1:x.nchar()) {
 	if (x.isResolved(i,j)) {
 		y[i].clampAt(j,x[i][j]);
 		} else {
-<<<<<<< HEAD
-		moves[++k] = mvVectorFixedSingleElementSlide(y[i], 0.5, j);
-
-=======
 		moves[++k] = mvVectorFixedSingleElementSlide(y[i],element=j);
 		monitors[1].addVariable(y[i][j]);
->>>>>>> 3cc03a18
 		}
 	}
 }
 
 myModel = model(mu[1]);
 
-<<<<<<< HEAD
-moves[++k] = mvVectorSlide(mu,1.0);
-moves[++k] = mvVectorScale(sigma, 0.2);
-monitors[1] = mnScreen(printgen=1000, mu, sigma);
-monitors[2] = mnModel(filename="/Users/johnh/Desktop/hlusko/test.log",printgen=10, separator = TAB);
-#monitors[2] = mnModel(filename="test.log",printgen=10, separator = TAB);
-=======
 monitors[2] = mnScreen(printgen=1, mu, sigma);
->>>>>>> 3cc03a18
 
 mymcmc = mcmc(myModel, monitors, moves);
-mymcmc.burnin(10000,250);
-mymcmc.run(100000);
+mymcmc.run(10000);
 mymcmc.operatorSummary();
