# basics commands in RevBayes
cd RB_Basics_Tutorial/RevBayes_Scripts
rb basics.Rev
rb airline_fatalities_part1.Rev
rb airline_fatalities_part2.Rev
rb coalmine_accidents.Rev

rm airline_fatalities.log
rm -r output

cd ../..


# substitution models (JC, HKY, GTR, GTR+Gamma, GTR+Gamma+I) on a non-clock tree
cd RB_CTMC_Tutorial
rb RevBayes_Scripts/full_analysis.Rev

rm -r output

cd ..


# MCMC move and proposal distribution tutorial
#cd RB_MCMC_Tutorial
#rb RevBayes_Scripts/full_analysis.Rev

#rm -r output

#cd ..


# marginal likelihood estimation on substitution models
cd RB_BayesFactor_Tutorial
rb RevBayes_Scripts/full_analysis.Rev

rm -r output

cd ..


# dating tutorial (time tree estimation using different clock models)
<<<<<<< HEAD
cd RB_Dating_Tutorial
rb RevBayes_Scripts/full_analysis.Rev

rm -r output
rm m_DPP_modelgraph.dot
rm history.txt
=======
cd RB_RelaxedClock_Tutorial
#rb RevBayes_Scripts/full_analysis.Rev

#rm -r output
#rm history.txt
>>>>>>> 72532035

cd ..

# dating tutorial (time tree estimation using the DPP branch-rate model)
cd RB_DPPRelaxedClock_Tutorial
#rb RevBayes_Scripts/mcmc_DPP.Rev

#rm -r output
#rm history.txt
#rm m_DPP_modelgraph.dot

cd ..

# diversification rate estimation tutorial (pure birth (Yule), birth-death process, etc.)
<<<<<<< HEAD
cd RB_Diversification_Tutorial
rb RevBayes_Scripts/full_analysis.Rev
=======
cd RB_SimpleDiversification_Tutorial
#rb RevBayes_Scripts/full_analysis.Rev
>>>>>>> 72532035

rm -r output

cd ..


# continuous trait evolution tutorials
cd RB_PhyloComparative_Tutorial
rb RevBayes_Scripts/full_analysis.Rev

rm -r output
rm *.dot

cd ..


# biogeography tutorials
cd RB_Biogeography_Tutorial
rb RevBayes_Scripts/full_analysis.Rev

rm -r output

cd ..





<|MERGE_RESOLUTION|>--- conflicted
+++ resolved
@@ -1,9 +1,9 @@
 # basics commands in RevBayes
 cd RB_Basics_Tutorial/RevBayes_Scripts
-rb basics.Rev
-rb airline_fatalities_part1.Rev
-rb airline_fatalities_part2.Rev
-rb coalmine_accidents.Rev
+#rb basics.Rev
+#rb airline_fatalities_part1.Rev
+#rb airline_fatalities_part2.Rev
+#rb coalmine_accidents.Rev
 
 rm airline_fatalities.log
 rm -r output
@@ -13,9 +13,9 @@
 
 # substitution models (JC, HKY, GTR, GTR+Gamma, GTR+Gamma+I) on a non-clock tree
 cd RB_CTMC_Tutorial
-rb RevBayes_Scripts/full_analysis.Rev
+#rb RevBayes_Scripts/full_analysis.Rev
 
-rm -r output
+#rm -r output
 
 cd ..
 
@@ -31,28 +31,19 @@
 
 # marginal likelihood estimation on substitution models
 cd RB_BayesFactor_Tutorial
-rb RevBayes_Scripts/full_analysis.Rev
+#rb RevBayes_Scripts/full_analysis.Rev
 
-rm -r output
+#rm -r output
 
 cd ..
 
 
 # dating tutorial (time tree estimation using different clock models)
-<<<<<<< HEAD
-cd RB_Dating_Tutorial
-rb RevBayes_Scripts/full_analysis.Rev
-
-rm -r output
-rm m_DPP_modelgraph.dot
-rm history.txt
-=======
 cd RB_RelaxedClock_Tutorial
 #rb RevBayes_Scripts/full_analysis.Rev
 
 #rm -r output
 #rm history.txt
->>>>>>> 72532035
 
 cd ..
 
@@ -67,25 +58,20 @@
 cd ..
 
 # diversification rate estimation tutorial (pure birth (Yule), birth-death process, etc.)
-<<<<<<< HEAD
-cd RB_Diversification_Tutorial
-rb RevBayes_Scripts/full_analysis.Rev
-=======
 cd RB_SimpleDiversification_Tutorial
 #rb RevBayes_Scripts/full_analysis.Rev
->>>>>>> 72532035
 
-rm -r output
+#rm -r output
 
 cd ..
 
 
 # continuous trait evolution tutorials
 cd RB_PhyloComparative_Tutorial
-rb RevBayes_Scripts/full_analysis.Rev
+#rb RevBayes_Scripts/full_analysis.Rev
 
-rm -r output
-rm *.dot
+#rm -r output
+#rm *.dot
 
 cd ..
 
@@ -95,6 +81,7 @@
 rb RevBayes_Scripts/full_analysis.Rev
 
 rm -r output
+rm *.dot
 
 cd ..
 
