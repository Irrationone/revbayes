//
//  MultivariateBrownianPhyloProcess.cpp
//  revbayes
//
//  Created by Nicolas Lartillot on 2014-03-26.
//  Copyright (c) 2014 revbayes team. All rights reserved.
//


#include "MultivariateBrownianPhyloProcess.h"

#include "ConstantNode.h"
#include "DistributionNormal.h"
#include "RandomNumberFactory.h"
#include "RandomNumberGenerator.h"
#include "RbConstants.h"

#include "StochasticNode.h"

#include <iostream>

using namespace RevBayesCore;


// constructor(s)
MultivariateBrownianPhyloProcess::MultivariateBrownianPhyloProcess(const TypedDagNode< TimeTree > *intau, const TypedDagNode< PrecisionMatrix >* insigma) : TypedDistribution< MultivariatePhyloProcess >( new MultivariatePhyloProcess(&intau->getValue(), insigma->getValue().getDim())),
    tau( intau ),
<<<<<<< HEAD
    sigma( insigma ) {
=======
    sigma( insigma ),
    dirtyNodes(intau->getValue().getNumberOfNodes(),true),
    nodeLogProbs(intau->getValue().getNumberOfNodes(),0)
{
>>>>>>> 13e59c59
    
    simulate();
}


MultivariateBrownianPhyloProcess::MultivariateBrownianPhyloProcess(const MultivariateBrownianPhyloProcess &n): TypedDistribution< MultivariatePhyloProcess>( n ), 
    tau( n.tau ),
    sigma( n.sigma ),
    /*, rootVal( n.rootVal )*/ 
    dirtyNodes(n.tau->getValue().getNumberOfNodes(),true),
    nodeLogProbs(n.tau->getValue().getNumberOfNodes(),0)
{
    // nothing to do here since the parameters are copied automatically
    
}

MultivariateBrownianPhyloProcess* MultivariateBrownianPhyloProcess::clone(void) const {
    return new MultivariateBrownianPhyloProcess( *this );
}



double MultivariateBrownianPhyloProcess::computeLnProbability(void) {
    
    double lnProb = 0;
    if (sigma->getValue().isPositive()) {
        lnProb = recursiveLnProb(tau->getValue().getRoot());
    }
    else{
        lnProb = RbConstants::Double::neginf;
    }

    // std::cerr << "brownian log prob  :" << lnProb - bklnProb << '\n';
    // bklnProb = lnProb;
    
    return lnProb;
}


double MultivariateBrownianPhyloProcess::recursiveLnProb( const TopologyNode& from ) {
    
    double lnProb = 0.0;
    size_t index = from.getIndex();
    std::vector<double> val = (*value)[index];
    
    if (! from.isRoot()) {
        
        if (1)  {
//        if (dirtyNodes[index])  {

            // x ~ normal(x_up, sigma^2 * branchLength)

            size_t upindex = from.getParent().getIndex();
            std::vector<double> upval = (*value)[upindex];

            const MatrixReal& om = sigma->getValue().getInverse();

            double s2 = 0;
            for (size_t i = 0; i < getDim(); i++) {
                double tmp = 0;
                for (size_t j = 0; j < getDim(); j++) {
                    tmp += om[i][j] * (val[j] - upval[j]);
                }
                s2 += (val[i] - upval[i]) * tmp;
            }

            double logprob = 0;
            logprob -= 0.5 * s2 / from.getBranchLength();
            logprob -= 0.5 * (sigma->getValue().getLogDet() + sigma->getValue().getDim() * log(from.getBranchLength()));
            nodeLogProbs[index] = logprob;
            dirtyNodes[index] = false;
        }
        lnProb += nodeLogProbs[index];
    }
    
    // propagate forward
    size_t numChildren = from.getNumberOfChildren();
    
    for (size_t i = 0; i < numChildren; ++i) {
        lnProb += recursiveLnProb(from.getChild(i));
    }
    
    return lnProb;
    
}

void MultivariateBrownianPhyloProcess::redrawValue(void) {
    simulate();
    corruptAll();
}

void MultivariateBrownianPhyloProcess::simulate() {
    
    recursiveSimulate(tau->getValue().getRoot());
}


void MultivariateBrownianPhyloProcess::recursiveSimulate(const TopologyNode& from)  {
    
    size_t index = from.getIndex();
    if (from.isRoot())    {
        
        std::vector<double>& val = (*value)[index];
        for (size_t i=0; i<getDim(); i++)   {
            val[i] = 0;
        }
    }
    
    else    {
        
        // x ~ normal(x_up, sigma^2 * branchLength)

        std::vector<double>& val = (*value)[index];
                
        sigma->getValue().drawNormalSampleCovariance((*value)[index]);

        size_t upindex = from.getParent().getIndex();
        std::vector<double>& upval = (*value)[upindex];

        for (size_t i=0; i<getDim(); i++)   {
            val[i] += upval[i];
        }        
    }
    
    // propagate forward
    size_t numChildren = from.getNumberOfChildren();
    for (size_t i = 0; i < numChildren; ++i) {
        recursiveSimulate(from.getChild(i));
    }
    
}


/** Get the parameters of the distribution */
std::set<const DagNode*> MultivariateBrownianPhyloProcess::getParameters( void ) const
{
    std::set<const DagNode*> parameters;
<<<<<<< HEAD
    
    parameters.insert( tau );
    parameters.insert( sigma );
    
    parameters.erase( NULL );
=======
    
    parameters.insert( tau );
    parameters.insert( sigma );
    
>>>>>>> 13e59c59
    return parameters;
}


/** Swap a parameter of the distribution */
void MultivariateBrownianPhyloProcess::swapParameter( const DagNode *oldP, const DagNode *newP )
{
    if ( oldP == tau )
    {
        tau = static_cast< const TypedDagNode<TimeTree> * >( newP );
    }
    
    if ( oldP == sigma ) {
        sigma = static_cast< const TypedDagNode<PrecisionMatrix> * >( newP );
    }
}

void MultivariateBrownianPhyloProcess::corruptAll() {
    recursiveCorruptAll(tau->getValue().getRoot());
}

void MultivariateBrownianPhyloProcess::recursiveCorruptAll(const TopologyNode& from)    {
    
    dirtyNodes[from.getIndex()] = true;
    for (size_t i = 0; i < from.getNumberOfChildren(); ++i) {
        recursiveCorruptAll(from.getChild(i));
    }    
}

void MultivariateBrownianPhyloProcess::flagNodes() {

    // the value at some of the nodes has changed
    // flag them as well as their immediate children
    // only those nodes will recompute their probability

    const std::set<size_t> &indices = dagNode->getTouchedElementIndices();

    // flag recomputation only for the nodes
    for (std::set<size_t>::iterator it = indices.begin(); it != indices.end(); ++it) {
        dirtyNodes[*it] = true;
        const TimeTree& tau = getTimeTree()->getValue();
        const TopologyNode& from = tau.getNode(*it);
        for (size_t i = 0; i < from.getNumberOfChildren(); ++i) {
            dirtyNodes[from.getChild(i).getIndex()] = true;
        }
    }
}

void MultivariateBrownianPhyloProcess::touchSpecialization( DagNode *toucher ) {
    
    if ( toucher == sigma ) {
        // should recompute the probability of all nodes
        corruptAll();
    }
    else if (toucher == tau)    {
        // if only branch lengths have changed, something could be done here
        // but for the moment, recompute the probability of all nodes
        corruptAll();        
    } 
    else {
        // the value at some of the nodes has changed
        // flag them as well as their immediate children
        flagNodes();
    }
    dagNode->clearTouchedElementIndices();    
}


void MultivariateBrownianPhyloProcess::keepSpecialization( DagNode* affecter ) {
}


void MultivariateBrownianPhyloProcess::restoreSpecialization( DagNode *restorer ) {
    if ( restorer == sigma ) {
        corruptAll();
    }
    else if (restorer == tau)    {
        // if only branch lengths have changed, something could be done here
        // but leave it for the moment
        corruptAll();        
    } 
    else {
        flagNodes();
    }
    dagNode->clearTouchedElementIndices();    
}
<|MERGE_RESOLUTION|>--- conflicted
+++ resolved
@@ -25,14 +25,10 @@
 // constructor(s)
 MultivariateBrownianPhyloProcess::MultivariateBrownianPhyloProcess(const TypedDagNode< TimeTree > *intau, const TypedDagNode< PrecisionMatrix >* insigma) : TypedDistribution< MultivariatePhyloProcess >( new MultivariatePhyloProcess(&intau->getValue(), insigma->getValue().getDim())),
     tau( intau ),
-<<<<<<< HEAD
-    sigma( insigma ) {
-=======
     sigma( insigma ),
     dirtyNodes(intau->getValue().getNumberOfNodes(),true),
     nodeLogProbs(intau->getValue().getNumberOfNodes(),0)
 {
->>>>>>> 13e59c59
     
     simulate();
 }
@@ -170,18 +166,10 @@
 std::set<const DagNode*> MultivariateBrownianPhyloProcess::getParameters( void ) const
 {
     std::set<const DagNode*> parameters;
-<<<<<<< HEAD
     
     parameters.insert( tau );
     parameters.insert( sigma );
     
-    parameters.erase( NULL );
-=======
-    
-    parameters.insert( tau );
-    parameters.insert( sigma );
-    
->>>>>>> 13e59c59
     return parameters;
 }
 
