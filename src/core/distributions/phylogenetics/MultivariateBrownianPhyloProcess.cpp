--- conflicted
+++ resolved
@@ -23,18 +23,9 @@
 
 
 // constructor(s)
-<<<<<<< HEAD
-MultivariateBrownianPhyloProcess::MultivariateBrownianPhyloProcess(const TypedDagNode< TimeTree > *intau, const TypedDagNode< PrecisionMatrix >* inomega, const TypedDagNode< std::vector<double> >* inrootVal) : TypedDistribution< MatrixReal >( new MatrixReal(intau->getValue().getNumberOfNodes(), inomega->getValue().getDim(), 0.0 )),
-tau( intau ),
-omega( inomega ),
-rootVal( inrootVal ) {
-=======
 MultivariateBrownianPhyloProcess::MultivariateBrownianPhyloProcess(const TypedDagNode< TimeTree > *intau, const TypedDagNode< PrecisionMatrix >* insigma) : TypedDistribution< MultivariatePhyloProcess >( new MultivariatePhyloProcess(&intau->getValue(), insigma->getValue().getDim())),
     tau( intau ),
     sigma( insigma ) {
-    this->addParameter( tau );
-    this->addParameter( sigma );
->>>>>>> 66c5d19c
     
     simulate();
 }
@@ -166,8 +157,7 @@
     std::set<const DagNode*> parameters;
     
     parameters.insert( tau );
-    parameters.insert( omega );
-    parameters.insert( rootVal );
+    parameters.insert( sigma );
     
     parameters.erase( NULL );
     return parameters;
@@ -182,18 +172,7 @@
         tau = static_cast< const TypedDagNode<TimeTree> * >( newP );
     }
     
-<<<<<<< HEAD
-    if ( oldP == omega )
-    {
-        omega = static_cast< const TypedDagNode<PrecisionMatrix> * >( newP );
-    }
-    
-    if ( oldP == rootVal )
-    {
-        rootVal = static_cast< const TypedDagNode< std::vector<double> > * >( newP );
-=======
     if ( oldP == sigma ) {
         sigma = static_cast< const TypedDagNode<PrecisionMatrix> * >( newP );
->>>>>>> 66c5d19c
     }
 }
