#include "BranchRateJumpProcess.h"
#include "ConstantNode.h"
#include "RandomNumberFactory.h"
#include "RandomNumberGenerator.h"
#include "RbConstants.h"
#include "StochasticNode.h"

#include <iostream>



using namespace RevBayesCore;



/**
 * Default constructor.
 * The default constructor does nothing except allocating the object.
 *
 * \param[in]   d    The distribution from which the new values are drawn if a jump occured.
 * \param[in]   t    The time tree along which the process is applied.
 * \param[in]   l    A scaling parameter for the branch length.
 * \param[in]   r    The instantaneous jump probability.
 */
BranchRateJumpProcess::BranchRateJumpProcess(TypedDistribution<double> *d, const TypedDagNode< TimeTree > *t, const TypedDagNode< double >* l, const TypedDagNode< double >* r): TypedDistribution< std::vector< double > >( new std::vector< double >(t->getValue().getNumberOfNodes()-1, 1.0 ) ), 
    valueDistribution( d ),
    tau( t ), 
    lambda( l ),
    instantaneousJumpProbability( r )
{
    redrawValue();
}



/**
 * The clone function is a convenience function to create proper copies of inherited objected.
 * E.g. a.clone() will create a clone of the correct type even if 'a' is of derived type 'b'.
 *
 * \return A new copy of the process. 
 */
BranchRateJumpProcess* BranchRateJumpProcess::clone(void) const 
{
    
    return new BranchRateJumpProcess( *this );
}


/**
 * Compute the log-transformed probability of the current value under the current parameter values.
 *
 * \return   The log-transformed probability density.
 */
double BranchRateJumpProcess::computeLnProbability(void) 
{
    
    // get the root
    const TopologyNode& root = tau->getValue().getRoot();
    size_t rootIndex= root.getIndex();
    const Tree &tree = tau->getValue();
    double l = lambda->getValue();
    double rho = instantaneousJumpProbability->getValue();
    
    
    double lnProb = 0.0;
    
    const std::vector<double> &v = *value;
    for (size_t i = 0; i < v.size(); ++i) 
    {
        double bl = tree.getBranchLength( i );
        double p = rho + ( 1.0 - exp(-l*bl) ) * (1.0 - rho);
        if ( v[i] == 1.0 ) 
        {
            lnProb += log( 1.0 - p );
        }
        else
        {
            lnProb += log( p );
            valueDistribution->getValue() = v[i];
            lnProb += valueDistribution->computeLnProbability();
        }
        
        // check if the root rate matches 1.0
        // the move could have changed this
        if ( rootIndex == i )
        {
            throw RbException("We should not have a rate multiplier for the root branch!!!");
        }
            
    }
    
    return lnProb;
}


/**
 * Get the distribution of the values if a jump occurred.
 *
 * \return    The pointer to the value distribution.
 */
TypedDistribution<double>* BranchRateJumpProcess::getValueDistribution( void ) const
{
    
    return valueDistribution;
}



/**
 * Redrawing a new value from the process and storing it as a member.
 */
void BranchRateJumpProcess::redrawValue(void) 
{
    // Get the random number generator
    RandomNumberGenerator* rng = GLOBAL_RNG;
    
    const Tree &tree        = tau->getValue();
    double l                = lambda->getValue();
    double rho              = instantaneousJumpProbability->getValue();
    std::vector<double> &v  = *value;
    
    for (size_t i = 0; i < v.size(); ++i) 
    {
        double bl = tree.getBranchLength( i );
        double p = rho + ( 1.0 - exp(-l*bl) ) * (1.0 - rho);
        double u = rng->uniform01();
        if ( u > p ) // we did not get a change event
        {
            v[i] = 1.0;
        }
        else // we got a change event
        {
            valueDistribution->redrawValue();
            v[i] = valueDistribution->getValue();
        }
        
    } 

}


/** Get the parameters of the distribution */
std::set<const DagNode*> BranchRateJumpProcess::getParameters( void ) const
{
    std::set<const DagNode*> parameters;
    
    parameters.insert( tau );
    parameters.insert( lambda );
    parameters.insert( instantaneousJumpProbability );
    
<<<<<<< HEAD
=======
    // add the parameters of the distribution
    const std::set<const DagNode*>& pars = valueDistribution->getParameters();
    for (std::set<const DagNode*>::iterator it = pars.begin(); it != pars.end(); ++it)
    {
        parameters.insert( *it );
    }
    
>>>>>>> 13e59c59
    parameters.erase( NULL );
    return parameters;
}


/**
 * Swap the parameters held by this distribution.
 *
 * 
 * \param[in]    oldP      Pointer to the old parameter.
 * \param[in]    newP      Pointer to the new parameter.
 */
void BranchRateJumpProcess::swapParameter(const DagNode *oldP, const DagNode *newP)
{
    
    if ( oldP == tau ) 
    {
        tau = static_cast< const TypedDagNode<TimeTree> * >( newP );
    }
    
    if ( oldP == lambda ) 
    {
        lambda = static_cast< const TypedDagNode<double> * >( newP );
    }
    
    if ( oldP == instantaneousJumpProbability ) 
    {
        instantaneousJumpProbability = static_cast< const TypedDagNode<double> * >( newP );
    }
    
    valueDistribution->swapParameter(oldP,newP);
    
}

<|MERGE_RESOLUTION|>--- conflicted
+++ resolved
@@ -148,8 +148,6 @@
     parameters.insert( lambda );
     parameters.insert( instantaneousJumpProbability );
     
-<<<<<<< HEAD
-=======
     // add the parameters of the distribution
     const std::set<const DagNode*>& pars = valueDistribution->getParameters();
     for (std::set<const DagNode*>::iterator it = pars.begin(); it != pars.end(); ++it)
@@ -157,7 +155,6 @@
         parameters.insert( *it );
     }
     
->>>>>>> 13e59c59
     parameters.erase( NULL );
     return parameters;
 }
