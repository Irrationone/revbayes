--- conflicted
+++ resolved
@@ -125,15 +125,9 @@
     }
     
     // sum the partials up
-<<<<<<< HEAD
-    this->lnProb = sumRootLikelihood();
-    
-    return this->lnProb;
-=======
     this->ln_prob = sumRootLikelihood();
     
     return this->ln_prob;
->>>>>>> development
 }
 
 
