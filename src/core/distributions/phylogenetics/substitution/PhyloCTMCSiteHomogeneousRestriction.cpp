#include "PhyloCTMCSiteHomogeneousRestriction.h"

#ifdef RESTRICTION_SSE_ENABLED
#include <xmmintrin.h>
#include <emmintrin.h>
#include <pmmintrin.h>
const size_t REALS_PER_SIMD_REGISTER = sizeof(__m128d)/sizeof(double);
#endif

RevBayesCore::PhyloCTMCSiteHomogeneousRestriction::PhyloCTMCSiteHomogeneousRestriction(const TypedDagNode<Tree> *t, bool c, size_t nSites, bool amb, RestrictionAscertainmentBias::Coding ty) :
    PhyloCTMCSiteHomogeneousConditional<RestrictionState>(  t, 2, c, nSites, amb, AscertainmentBias::Coding(ty))
{
#ifdef RESTRICTION_SSE_ENABLED
    probNodeOffset = numSiteRates*4;
    activeProbabilityOffset = num_nodes*probNodeOffset;
    transitionProbabilities = (double*)_mm_malloc(2*activeProbabilityOffset * sizeof(double), REALS_PER_SIMD_REGISTER*sizeof(double));
#endif
}

RevBayesCore::PhyloCTMCSiteHomogeneousRestriction* RevBayesCore::PhyloCTMCSiteHomogeneousRestriction::clone( void ) const {

    return new PhyloCTMCSiteHomogeneousRestriction( *this );
}

bool RevBayesCore::PhyloCTMCSiteHomogeneousRestriction::isSitePatternCompatible( std::map<size_t, size_t> charCounts )
{
    std::map<size_t, size_t>::iterator zero = charCounts.find(0);
    std::map<size_t, size_t>::iterator one  = charCounts.find(1);

    bool compatible = true;
    
    if( charCounts.size() == 1 )
    {
        if(zero != charCounts.end() && (coding & RestrictionAscertainmentBias::NOABSENCESITES) )
        {
            compatible = false;
        }
        else if(one != charCounts.end()  && (coding & RestrictionAscertainmentBias::NOPRESENCESITES) )
        {
            compatible = false;
        }
    }
    else
    {
        if(zero != charCounts.end() && zero->second == 1 && (coding & RestrictionAscertainmentBias::NOSINGLETONABSENCE) )
        {
            compatible = false;
        }
        else if(one != charCounts.end() && one->second == 1 && (coding & RestrictionAscertainmentBias::NOSINGLETONPRESENCE) )
        {
            compatible = false;
        }
    }
    
    return compatible;
}

double RevBayesCore::PhyloCTMCSiteHomogeneousRestriction::sumRootLikelihood( void )
{
#ifdef RESTRICTION_SSE_ENABLED
    double sumPartialProbs = sumUncorrectedRootLikelihood();
#else
    double sumPartialProbs = PhyloCTMCSiteHomogeneous<RestrictionState>::sumRootLikelihood();
#endif
    
    if(coding == RestrictionAscertainmentBias::ALL)
        return sumPartialProbs;
    
    // get the root node
    const TopologyNode &root = this->tau->getValue().getRoot();

    // get the index of the root node
    size_t node_index = root.getIndex();
    
    const std::vector<double> &f = this->getRootFrequencies();
    
    std::vector<double>::const_iterator p_node = correctionLikelihoods.begin() + this->activeLikelihood[node_index] * activeCorrectionOffset  + node_index*correctionNodeOffset;
    
    std::vector<double> perMaskCorrections = std::vector<double>(numCorrectionMasks, 0.0);
    
    // iterate over each correction mask
    for(size_t mask = 0; mask < numCorrectionMasks; mask++)
    {
        // iterate over all mixture categories
        for (size_t mixture = 0; mixture < this->num_site_rates; ++mixture)
        {    
            size_t offset = mixture*correctionMixtureOffset + mask*correctionMaskOffset;

            std::vector<double>::const_iterator         u_i = p_node   + offset;
            
            double prob = 0.0;
            
            for(size_t ci = 0; ci < this->num_chars; ci++)
            {
                // constant site pattern likelihoods
                std::vector<double>::const_iterator         uC_i = u_i  + ci*this->num_chars;
                // invert singleton likelihoods
                std::vector<double>::const_iterator         uI_i = uC_i + correctionOffset;
                
<<<<<<< HEAD
                if(coding & RestrictionAscertainmentBias::NOABSENCESITES)
                    prob += uC_i[0];
=======
                for(size_t c = 0; c < this->num_chars; c++)
                {
                    double tmp = 0.0;
                    
                    // c is the character state of the correction pattern
                    if(c == 0)
                    {
                        if(coding & RestrictionAscertainmentBias::NOABSENCESITES)
                            tmp += uC_i[c];
                        
                        if(coding & RestrictionAscertainmentBias::NOSINGLETONPRESENCE)
                            tmp += uI_i[c];
                    }
                    
                    if(c == 1)
                    {
                        // if there is only one observed tip, then don't double-count singleton gains
                        if((coding & RestrictionAscertainmentBias::NOPRESENCESITES) && maskObservationCounts[mask] > 1)
                            tmp += uC_i[c];
                    
                        // if there are only two observed tips, then don't double-count singleton gains
                        // if there is only one observed tip, then don't double-count absence sites
                        if((coding & RestrictionAscertainmentBias::NOSINGLETONABSENCE) && maskObservationCounts[mask] > 2)
                            tmp += uI_i[c];
                    }
                    
                    if(tmp == 0.0)
                        continue;
                    
                    if(this->use_scaling)
                    {
                        tmp = log(tmp) + perNodeCorrectionLogScalingFactors[this->activeLikelihood[node_index]][node_index][c];
                    
                        max = std::max(tmp, max);
>>>>>>> cb2b0d8c
                        
                if(coding & RestrictionAscertainmentBias::NOSINGLETONPRESENCE)
                    prob += uI_i[0];

                if((coding & RestrictionAscertainmentBias::NOPRESENCESITES) && maskObservationCounts[mask] > 1)
                    prob += uC_i[1];

                // if there are only two observed tips, then don't double-count singleton gains
                // if there is only one observed tip, then don't double-count absence sites
                if((coding & RestrictionAscertainmentBias::NOSINGLETONABSENCE) && maskObservationCounts[mask] > 2)
                    prob += uI_i[1];
            }
            
            // impose a per-mixture boundary
            if(prob <= 0.0 || prob >= 1.0)
            {
                prob = RbConstants::Double::nan;
            }

            perMaskCorrections[mask] += prob;

            // add corrections for invariant sites
            double p_inv = this->p_inv->getValue();
            if(p_inv > 0.0)
            {
                prob *= (1.0 - p_inv);
                
                if(coding & RestrictionAscertainmentBias::NOABSENCESITES)
                    prob += f[0]*p_inv;
                
                if(coding & RestrictionAscertainmentBias::NOPRESENCESITES)
                    prob += f[1]*p_inv;
            }
        
            perMaskMixtureCorrections[mask*numSiteRates + mixture] = 1.0 - prob;
        }

        // add corrections for invariant sites
        double p_inv = this->pInv->getValue();
        if(p_inv > 0.0)
        {
            perMaskCorrections[mask] *= (1.0 - p_inv);

            if(coding & RestrictionAscertainmentBias::NOABSENCESITES)
                perMaskCorrections[mask] += f[0] * p_inv * this->numSiteRates;

            if(coding & RestrictionAscertainmentBias::NOPRESENCESITES)
                perMaskCorrections[mask] += f[1] * p_inv * this->numSiteRates;
        }

        // normalize the log-probability
<<<<<<< HEAD
        perMaskCorrections[mask] /= this->numSiteRates;

        // impose a per-mask boundary
        if(perMaskCorrections[mask] <= 0.0 || perMaskCorrections[mask] >= 1.0)
            perMaskCorrections[mask] = RbConstants::Double::nan;

        perMaskCorrections[mask] = log(1.0 - perMaskCorrections[mask]);
=======
        perMaskCorrections[mask] = log(perMaskCorrections[mask]) - log(this->num_site_rates);
>>>>>>> cb2b0d8c
        
        // apply the correction for this correction mask
        sumPartialProbs -= perMaskCorrections[mask]*correctionMaskCounts[mask];
    }

    return sumPartialProbs;
}

#ifdef RESTRICTION_SSE_ENABLED

RevBayesCore::PhyloCTMCSiteHomogeneousRestriction::PhyloCTMCSiteHomogeneousRestriction(const PhyloCTMCSiteHomogeneousRestriction &n) : PhyloCTMCSiteHomogeneousConditional<RestrictionState>(n),
        numSIMDBlocks(n.numSIMDBlocks), per_mixture_Likelihoods(NULL), transitionProbabilities(n.transitionProbabilities), activeProbabilityOffset(n.activeProbabilityOffset), probNodeOffset(n.probNodeOffset)
{
    if ( inMcmcMode == true )
    {
        per_mixture_Likelihoods = (double*)_mm_malloc(pattern_block_size * sizeof(double), REALS_PER_SIMD_REGISTER*sizeof(double));
        transitionProbabilities = (double*)_mm_malloc(2*activeProbabilityOffset * sizeof(double), REALS_PER_SIMD_REGISTER*sizeof(double));
    }
}

void RevBayesCore::PhyloCTMCSiteHomogeneousRestriction::resizeLikelihoodVectors( void )
{
    PhyloCTMCSiteHomogeneousConditional<RestrictionState>::resizeLikelihoodVectors();

    numSIMDBlocks               = size_t((pattern_block_size - 1)/REALS_PER_SIMD_REGISTER) + 1;
    siteOffset                  = 2*REALS_PER_SIMD_REGISTER;
    mixtureOffset               = numSIMDBlocks*siteOffset;
    nodeOffset                  = numSiteRates*mixtureOffset;
    activeLikelihoodOffset      = num_nodes*nodeOffset;

    _mm_free(transitionProbabilities);

    probNodeOffset = numSiteRates*4;
    activeProbabilityOffset = num_nodes*probNodeOffset;
    transitionProbabilities = (double*)_mm_malloc(2*activeProbabilityOffset * sizeof(double), REALS_PER_SIMD_REGISTER*sizeof(double));

    perNodeSiteLogScalingFactors = std::vector<std::vector< std::vector<double> > >(2, std::vector<std::vector<double> >(num_nodes, std::vector<double>(numSIMDBlocks*REALS_PER_SIMD_REGISTER, 0.0) ) );

    transitionProbMatrices = std::vector<TransitionProbabilityMatrix>(numSiteRates, TransitionProbabilityMatrix(numChars) );

    // only do this if we are in MCMC mode. This will safe memory
    if ( inMcmcMode == true )
    {

        // we resize the partial likelihood vectors to the new dimensions
        _mm_free(partialLikelihoods);
        _mm_free(per_mixture_Likelihoods);

        partialLikelihoods = (double*)_mm_malloc(2*activeLikelihoodOffset * sizeof(double), REALS_PER_SIMD_REGISTER*sizeof(double));
        per_mixture_Likelihoods = (double*)_mm_malloc(pattern_block_size * sizeof(double), REALS_PER_SIMD_REGISTER*sizeof(double));

        // reinitialize likelihood vectors
        for (size_t i = 0; i < 2*activeLikelihoodOffset; i++)
        {
            partialLikelihoods[i] = 0.0;
        }

        const Tree& tau = this->tau->getValue();

        for(size_t i=0; i < tau.getNumberOfTips(); i++)
        {
            setTipData(tau.getNode(i), i);
        }
    }

    if ( useMarginalLikelihoods == true )
    {
        // we resize the partial likelihood vectors to the new dimensions
        delete [] marginalLikelihoods;

        marginalLikelihoods = new double[activeLikelihoodOffset];

        // reinitialize likelihood vectors
        for (size_t i = 0; i < activeLikelihoodOffset; i++)
        {
            marginalLikelihoods[i] = 0.0;
        }

    }
}

inline void RevBayesCore::PhyloCTMCSiteHomogeneousRestriction::computeRootLikelihood( size_t root, size_t left, size_t right)
{
    // get the root frequencies
    const std::vector<double> &f                    = this->getRootFrequencies();

    __m128d mrf0 = _mm_load1_pd (&f[0]);
    __m128d mrf1 = _mm_load1_pd (&f[1]);

    // get the pointers to the partial likelihoods of the left and right subtree
          double* p        = this->partialLikelihoods + this->activeLikelihood[root]   * this->activeLikelihoodOffset + root   * this->nodeOffset;
    const double* p_left   = this->partialLikelihoods + this->activeLikelihood[left]   * this->activeLikelihoodOffset + left   * this->nodeOffset;
    const double* p_right  = this->partialLikelihoods + this->activeLikelihood[right]  * this->activeLikelihoodOffset + right  * this->nodeOffset;

    double *          p_mixture          = p;
    const double *    p_mixture_left     = p_left;
    const double *    p_mixture_right    = p_right;

    const double* t_left = transitionProbabilities + this->activeLikelihood[left] * activeProbabilityOffset + left * probNodeOffset;
    const double* t_right = transitionProbabilities + this->activeLikelihood[right] * activeProbabilityOffset + right * probNodeOffset;

    const double* t_mixture_left   = t_left;
    const double* t_mixture_right  = t_right;

    __m128d          m1, m2, m3;

    // iterate over all mixture categories
    for (size_t mixture = 0; mixture < this->numSiteRates; ++mixture)
    {
        double *          p_site_mixture          = p_mixture;
        const double *    p_site_mixture_left     = p_mixture_left;
        const double *    p_site_mixture_right    = p_mixture_right;

        // iterate over all sites
        for (size_t site = 0; site < this->numSIMDBlocks; ++site)
        {
            __m128d * m_site_mixture       = (__m128d *)p_site_mixture;
            __m128d * m_site_mixture_left  = (__m128d *)p_site_mixture_left;
            __m128d * m_site_mixture_right = (__m128d *)p_site_mixture_right;

            m1 = _mm_load1_pd (t_mixture_left);
            m1 = _mm_mul_pd (m1, m_site_mixture_left[0]);

            m2 = _mm_load1_pd (t_mixture_left+1);
            m2 = _mm_mul_pd (m2, m_site_mixture_left[1]);

            m3 = _mm_add_pd (m1, m2);

            m1 = _mm_load1_pd (t_mixture_right);
            m1 = _mm_mul_pd (m1, m_site_mixture_right[0]);

            m2 = _mm_load1_pd (t_mixture_right+1);
            m2 = _mm_mul_pd (m2, m_site_mixture_right[1]);

            m1 = _mm_add_pd (m1, m2);
            m_site_mixture[0] = _mm_mul_pd (m1, m3);

            m_site_mixture[0] = _mm_mul_pd (mrf0, m_site_mixture[0]);

            m1 = _mm_load1_pd (t_mixture_left+2);
            m1 = _mm_mul_pd (m1, m_site_mixture_left[0]);

            m2 = _mm_load1_pd (t_mixture_left+3);
            m2 = _mm_mul_pd (m2, m_site_mixture_left[1]);

            m3 = _mm_add_pd (m1, m2);


            m1 = _mm_load1_pd (t_mixture_right+2);
            m1 = _mm_mul_pd (m1, m_site_mixture_right[0]);

            m2 = _mm_load1_pd (t_mixture_right+3);
            m2 = _mm_mul_pd (m2, m_site_mixture_right[1]);

            m1 = _mm_add_pd (m1, m2);
            m_site_mixture[1] = _mm_mul_pd (m1, m3);

            m_site_mixture[1] = _mm_mul_pd (mrf1, m_site_mixture[1]);

            p_site_mixture += siteOffset; p_site_mixture_left += siteOffset; p_site_mixture_right += siteOffset;
        } // end-for over all sites (=patterns)

        p_mixture += mixtureOffset; p_mixture_left += mixtureOffset; p_mixture_right += mixtureOffset;
        t_mixture_left += 4; t_mixture_right += 4;
    } // end-for over all mixtures (=rate categories)

    if(coding != AscertainmentBias::ALL)
    {
        computeRootCorrection(root, left, right);
    }
}


inline void RevBayesCore::PhyloCTMCSiteHomogeneousRestriction::computeRootLikelihood( size_t root, size_t left, size_t right, size_t middle)
{
    // get the root frequencies
    const std::vector<double> &f                    = this->getRootFrequencies();

    __m128d mrf0 = _mm_load1_pd (&f[0]);
    __m128d mrf1 = _mm_load1_pd (&f[1]);

    // get the pointers to the partial likelihoods of the left and right subtree
          double* p        = this->partialLikelihoods + this->activeLikelihood[root]   * this->activeLikelihoodOffset + root   * this->nodeOffset;
    const double* p_left   = this->partialLikelihoods + this->activeLikelihood[left]   * this->activeLikelihoodOffset + left   * this->nodeOffset;
    const double* p_right  = this->partialLikelihoods + this->activeLikelihood[right]  * this->activeLikelihoodOffset + right  * this->nodeOffset;
    const double* p_middle = this->partialLikelihoods + this->activeLikelihood[middle] * this->activeLikelihoodOffset + middle * this->nodeOffset;

    double *          p_mixture          = p;
    const double *    p_mixture_left     = p_left;
    const double *    p_mixture_right    = p_right;
    const double *    p_mixture_middle   = p_middle;

    const double* t_left   = transitionProbabilities + this->activeLikelihood[left] * activeProbabilityOffset + left * probNodeOffset;
    const double* t_right  = transitionProbabilities + this->activeLikelihood[right] * activeProbabilityOffset + right * probNodeOffset;
    const double* t_middle = transitionProbabilities + this->activeLikelihood[middle] * activeProbabilityOffset + middle * probNodeOffset;

    const double* t_mixture_left   = t_left;
    const double* t_mixture_right  = t_right;
    const double* t_mixture_middle = t_middle;

    __m128d          m1, m2, m3;

    // iterate over all mixture categories
    for (size_t mixture = 0; mixture < this->numSiteRates; ++mixture)
    {
        double *          p_site_mixture          = p_mixture;
        const double *    p_site_mixture_left     = p_mixture_left;
        const double *    p_site_mixture_right    = p_mixture_right;
        const double *    p_site_mixture_middle   = p_mixture_middle;

        // iterate over all sites
        for (size_t site = 0; site < this->numSIMDBlocks; ++site)
        {
            __m128d * m_site_mixture        = (__m128d *)p_site_mixture;
            __m128d * m_site_mixture_left   = (__m128d *)p_site_mixture_left;
            __m128d * m_site_mixture_right  = (__m128d *)p_site_mixture_right;
            __m128d * m_site_mixture_middle = (__m128d *)p_site_mixture_middle;

            m1 = _mm_load1_pd (t_mixture_left);
            m1 = _mm_mul_pd (m1, m_site_mixture_left[0]);

            m2 = _mm_load1_pd (t_mixture_left+1);
            m2 = _mm_mul_pd (m2, m_site_mixture_left[1]);

            m3 = _mm_add_pd (m1, m2);


            m1 = _mm_load1_pd (t_mixture_right);
            m1 = _mm_mul_pd (m1, m_site_mixture_right[0]);

            m2 = _mm_load1_pd (t_mixture_right+1);
            m2 = _mm_mul_pd (m2, m_site_mixture_right[1]);

            m1 = _mm_add_pd (m1, m2);
            m3 = _mm_mul_pd (m1, m3);


            m1 = _mm_load1_pd (t_mixture_middle);
            m1 = _mm_mul_pd (m1, m_site_mixture_middle[0]);

            m2 = _mm_load1_pd (t_mixture_middle+1);
            m2 = _mm_mul_pd (m2, m_site_mixture_middle[1]);

            m1 = _mm_add_pd (m1, m2);
            m_site_mixture[0] = _mm_mul_pd (m1, m3);

            m_site_mixture[0] = _mm_mul_pd (mrf0, m_site_mixture[0]);

            m1 = _mm_load1_pd (t_mixture_left+2);
            m1 = _mm_mul_pd (m1, m_site_mixture_left[0]);

            m2 = _mm_load1_pd (t_mixture_left+3);
            m2 = _mm_mul_pd (m2, m_site_mixture_left[1]);

            m3 = _mm_add_pd (m1, m2);


            m1 = _mm_load1_pd (t_mixture_right+2);
            m1 = _mm_mul_pd (m1, m_site_mixture_right[0]);

            m2 = _mm_load1_pd (t_mixture_right+3);
            m2 = _mm_mul_pd (m2, m_site_mixture_right[1]);

            m1 = _mm_add_pd (m1, m2);
            m3 = _mm_mul_pd (m1, m3);


            m1 = _mm_load1_pd (t_mixture_middle+2);
            m1 = _mm_mul_pd (m1, m_site_mixture_middle[0]);

            m2 = _mm_load1_pd (t_mixture_middle+3);
            m2 = _mm_mul_pd (m2, m_site_mixture_middle[1]);

            m1 = _mm_add_pd (m1, m2);
            m_site_mixture[1] = _mm_mul_pd (m1, m3);

            m_site_mixture[1] = _mm_mul_pd (mrf1, m_site_mixture[1]);

            p_site_mixture += siteOffset; p_site_mixture_left += siteOffset; p_site_mixture_right += siteOffset; p_site_mixture_middle += siteOffset;
        } // end-for over all sites (=patterns)

        p_mixture += mixtureOffset; p_mixture_left += mixtureOffset; p_mixture_right += mixtureOffset; p_site_mixture_middle += mixtureOffset;
        t_mixture_left += 4; t_mixture_right += 4; t_mixture_middle += 4;
    } // end-for over all mixtures (=rate categories)

    if(coding != AscertainmentBias::ALL)
    {
        computeRootCorrection(root, left, right, middle);
    }
}


inline void RevBayesCore::PhyloCTMCSiteHomogeneousRestriction::computeInternalNodeLikelihood(const TopologyNode &node, size_t nodeIndex, size_t left, size_t right)
{
    // compute the transition probability matrix
    this->updateTransitionProbabilities( nodeIndex, node.getBranchLength() );

    // get the pointers to the partial likelihoods for this node and the two descendant subtrees
    const double*   p_left      = this->partialLikelihoods + this->activeLikelihood[left]*this->activeLikelihoodOffset + left*this->nodeOffset;
    const double*   p_right     = this->partialLikelihoods + this->activeLikelihood[right]*this->activeLikelihoodOffset + right*this->nodeOffset;
    double*         p_node      = this->partialLikelihoods + this->activeLikelihood[nodeIndex]*this->activeLikelihoodOffset + nodeIndex*this->nodeOffset;

    double *          p_mixture          = p_node;
    const double *    p_mixture_left     = p_left;
    const double *    p_mixture_right    = p_right;

          double* t_node   = transitionProbabilities + this->activeLikelihood[nodeIndex] * activeProbabilityOffset + nodeIndex * probNodeOffset;
    const double* t_left   = transitionProbabilities + this->activeLikelihood[left] * activeProbabilityOffset + left * probNodeOffset;
    const double* t_right  = transitionProbabilities + this->activeLikelihood[right] * activeProbabilityOffset + right * probNodeOffset;

          double* t_mixture        = t_node;
    const double* t_mixture_left   = t_left;
    const double* t_mixture_right  = t_right;

    __m128d          m1, m2, m3;

    // iterate over all mixture categories
    for (size_t mixture = 0; mixture < this->numSiteRates; ++mixture)
    {
        // the transition probability matrix for this mixture category
        memcpy(t_mixture, this->transitionProbMatrices[mixture].theMatrix, 4*sizeof(double));

        double *          p_site_mixture          = p_mixture;
        const double *    p_site_mixture_left     = p_mixture_left;
        const double *    p_site_mixture_right    = p_mixture_right;

        // compute the per site probabilities
        for (size_t site = 0; site < this->numSIMDBlocks ; ++site)
        {
            __m128d * m_site_mixture       = (__m128d *)p_site_mixture;
            __m128d * m_site_mixture_left  = (__m128d *)p_site_mixture_left;
            __m128d * m_site_mixture_right = (__m128d *)p_site_mixture_right;

            m1 = _mm_load1_pd (t_mixture_left);
            m1 = _mm_mul_pd (m1, m_site_mixture_left[0]);

            m2 = _mm_load1_pd (t_mixture_left+1);
            m2 = _mm_mul_pd (m2, m_site_mixture_left[1]);

            m3 = _mm_add_pd (m1, m2);

            m1 = _mm_load1_pd (t_mixture_right);
            m1 = _mm_mul_pd (m1, m_site_mixture_right[0]);

            m2 = _mm_load1_pd (t_mixture_right+1);
            m2 = _mm_mul_pd (m2, m_site_mixture_right[1]);

            m1 = _mm_add_pd (m1, m2);
            m_site_mixture[0] = _mm_mul_pd (m1, m3);

            m1 = _mm_load1_pd (t_mixture_left+2);
            m1 = _mm_mul_pd (m1, m_site_mixture_left[0]);

            m2 = _mm_load1_pd (t_mixture_left+3);
            m2 = _mm_mul_pd (m2, m_site_mixture_left[1]);

            m3 = _mm_add_pd (m1, m2);


            m1 = _mm_load1_pd (t_mixture_right+2);
            m1 = _mm_mul_pd (m1, m_site_mixture_right[0]);

            m2 = _mm_load1_pd (t_mixture_right+3);
            m2 = _mm_mul_pd (m2, m_site_mixture_right[1]);

            m1 = _mm_add_pd (m1, m2);
            m_site_mixture[1] = _mm_mul_pd (m1, m3);

            p_site_mixture += siteOffset; p_site_mixture_left += siteOffset; p_site_mixture_right += siteOffset;
        } // end-for over all sites (=patterns)

        p_mixture += mixtureOffset; p_mixture_left += mixtureOffset; p_mixture_right += mixtureOffset;
        t_mixture += 4; t_mixture_left += 4; t_mixture_right += 4;
    } // end-for over all mixtures (=rate-categories)

    if(coding != AscertainmentBias::ALL)
    {
        computeInternalNodeCorrection(node, nodeIndex, left, right);
    }
}


inline void RevBayesCore::PhyloCTMCSiteHomogeneousRestriction::computeInternalNodeLikelihood(const TopologyNode &node, size_t nodeIndex, size_t left, size_t right, size_t middle)
{
    // compute the transition probability matrix
    this->updateTransitionProbabilities( nodeIndex, node.getBranchLength() );

    // get the pointers to the partial likelihoods for this node and the two descendant subtrees
    const double*   p_left      = this->partialLikelihoods + this->activeLikelihood[left]*this->activeLikelihoodOffset + left*this->nodeOffset;
    const double*   p_middle    = this->partialLikelihoods + this->activeLikelihood[middle]*this->activeLikelihoodOffset + middle*this->nodeOffset;
    const double*   p_right     = this->partialLikelihoods + this->activeLikelihood[right]*this->activeLikelihoodOffset + right*this->nodeOffset;
    double*         p_node      = this->partialLikelihoods + this->activeLikelihood[nodeIndex]*this->activeLikelihoodOffset + nodeIndex*this->nodeOffset;

    double *          p_mixture          = p_node;
    const double *    p_mixture_left     = p_left;
    const double *    p_mixture_right    = p_right;
    const double *    p_mixture_middle   = p_middle;

          double* t_node   = transitionProbabilities + this->activeLikelihood[nodeIndex] * activeProbabilityOffset + nodeIndex * probNodeOffset;
    const double* t_left   = transitionProbabilities + this->activeLikelihood[left] * activeProbabilityOffset + left * probNodeOffset;
    const double* t_right  = transitionProbabilities + this->activeLikelihood[right] * activeProbabilityOffset + right * probNodeOffset;
    const double* t_middle = transitionProbabilities + this->activeLikelihood[middle] * activeProbabilityOffset + middle * probNodeOffset;

          double* t_mixture        = t_node;
    const double* t_mixture_left   = t_left;
    const double* t_mixture_right  = t_right;
    const double* t_mixture_middle = t_middle;

    __m128d          m1, m2, m3;

    // iterate over all mixture categories
    for (size_t mixture = 0; mixture < this->numSiteRates; ++mixture)
    {
        // the transition probability matrix for this mixture category
        memcpy(t_mixture, this->transitionProbMatrices[mixture].theMatrix, 4*sizeof(double));

        double *          p_site_mixture          = p_mixture;
        const double *    p_site_mixture_left     = p_mixture_left;
        const double *    p_site_mixture_right    = p_mixture_right;
        const double *    p_site_mixture_middle   = p_mixture_middle;

        // compute the per site probabilities
        for (size_t site = 0; site < this->numSIMDBlocks ; ++site)
        {
            __m128d * m_site_mixture        = (__m128d *)p_site_mixture;
            __m128d * m_site_mixture_left   = (__m128d *)p_site_mixture_left;
            __m128d * m_site_mixture_right  = (__m128d *)p_site_mixture_right;
            __m128d * m_site_mixture_middle = (__m128d *)p_site_mixture_middle;

            m1 = _mm_load1_pd (t_mixture_left);
            m1 = _mm_mul_pd (m1, m_site_mixture_left[0]);

            m2 = _mm_load1_pd (t_mixture_left+1);
            m2 = _mm_mul_pd (m2, m_site_mixture_left[1]);

            m3 = _mm_add_pd (m1, m2);


            m1 = _mm_load1_pd (t_mixture_right);
            m1 = _mm_mul_pd (m1, m_site_mixture_right[0]);

            m2 = _mm_load1_pd (t_mixture_right+1);
            m2 = _mm_mul_pd (m2, m_site_mixture_right[1]);

            m1 = _mm_add_pd (m1, m2);
            m3 = _mm_mul_pd (m1, m3);


            m1 = _mm_load1_pd (t_mixture_middle);
            m1 = _mm_mul_pd (m1, m_site_mixture_middle[0]);

            m2 = _mm_load1_pd (t_mixture_middle+1);
            m2 = _mm_mul_pd (m2, m_site_mixture_middle[1]);

            m1 = _mm_add_pd (m1, m2);
            m_site_mixture[0] = _mm_mul_pd (m1, m3);

            m1 = _mm_load1_pd (t_mixture_left+2);
            m1 = _mm_mul_pd (m1, m_site_mixture_left[0]);

            m2 = _mm_load1_pd (t_mixture_left+3);
            m2 = _mm_mul_pd (m2, m_site_mixture_left[1]);

            m3 = _mm_add_pd (m1, m2);


            m1 = _mm_load1_pd (t_mixture_right+2);
            m1 = _mm_mul_pd (m1, m_site_mixture_right[0]);

            m2 = _mm_load1_pd (t_mixture_right+3);
            m2 = _mm_mul_pd (m2, m_site_mixture_right[1]);

            m1 = _mm_add_pd (m1, m2);
            m3 = _mm_mul_pd (m1, m3);


            m1 = _mm_load1_pd (t_mixture_middle+2);
            m1 = _mm_mul_pd (m1, m_site_mixture_middle[0]);

            m2 = _mm_load1_pd (t_mixture_middle+3);
            m2 = _mm_mul_pd (m2, m_site_mixture_middle[1]);

            m1 = _mm_add_pd (m1, m2);
            m_site_mixture[1] = _mm_mul_pd (m1, m3);

            p_site_mixture += siteOffset; p_site_mixture_left += siteOffset; p_site_mixture_right += siteOffset; p_site_mixture_middle += siteOffset;
        } // end-for over all sites (=patterns)

        p_mixture += mixtureOffset; p_mixture_left += mixtureOffset; p_mixture_right += mixtureOffset; p_mixture_middle += mixtureOffset;
        t_mixture += 4; t_mixture_left += 4; t_mixture_right += 4; t_mixture_middle += 4;
    } // end-for over all mixtures (=rate-categories)

    if(coding != AscertainmentBias::ALL)
    {
        computeInternalNodeCorrection(node, nodeIndex, left, right, middle);
    }
}


void RevBayesCore::PhyloCTMCSiteHomogeneousRestriction::computeTipLikelihood(const TopologyNode &node, size_t nodeIndex)
{
    // compute the transition probability matrix
    this->updateTransitionProbabilities( nodeIndex, node.getBranchLength() );

    double* t_node    = transitionProbabilities + this->activeLikelihood[nodeIndex] * activeProbabilityOffset + nodeIndex * probNodeOffset;

    double* t_mixture = t_node;

    // iterate over all mixture categories
    for (size_t mixture = 0; mixture < this->numSiteRates; ++mixture)
    {
        // the transition probability matrix for this mixture category
        memcpy(t_mixture, this->transitionProbMatrices[mixture].theMatrix, 4*sizeof(double));

        t_mixture += 4;
    }
}

void RevBayesCore::PhyloCTMCSiteHomogeneousRestriction::setTipData(const TopologyNode &node, size_t nodeIndex)
{
    for(size_t active = 0; active < 2; active++)
    {
        double* p_node = this->partialLikelihoods + active*this->activeLikelihoodOffset + nodeIndex*this->nodeOffset;

        const std::vector<bool> &gap_node = this->gapMatrix[nodeIndex];
        const std::vector<unsigned long> &char_node = this->charMatrix[nodeIndex];

        double * p_mixture = p_node;

        // iterate over all mixture categories
        for (size_t mixture = 0; mixture < this->numSiteRates; ++mixture)
        {
            double *          p_site_mixture    = p_mixture;

            // iterate over all sites
            for (size_t site = 0; site != this->numSIMDBlocks; ++site)
            {
                for (size_t ss = 0; ss < REALS_PER_SIMD_REGISTER; ss++)
                {
                    size_t pattern = site*REALS_PER_SIMD_REGISTER + ss;
                    size_t index   = ss;

                    if(pattern >= pattern_block_size)
                        break;

                    // is this site a gap?
                    if ( gap_node[pattern] )
                    {
                        // since this is a gap we need to assume that the actual state could have been any state
                        p_site_mixture[index] = 1.0;
                        p_site_mixture[index + REALS_PER_SIMD_REGISTER] = 1.0;
                    }
                    else // we have observed a character
                    {
                        // get the original character
                        unsigned long org_val = char_node[pattern];

                        p_site_mixture[index] = 1.0 - org_val;
                        p_site_mixture[index + REALS_PER_SIMD_REGISTER] = org_val;

                    }
                }

                p_site_mixture += siteOffset;

            } // end-for over all sites/patterns in the sequence

            p_mixture += mixtureOffset;

        } // end-for over all mixture categories
    }

    if(coding != AscertainmentBias::ALL)
    {
        computeTipCorrection(node, nodeIndex);
    }
}

void RevBayesCore::PhyloCTMCSiteHomogeneousRestriction::computeTipCorrection(const TopologyNode &node, size_t nodeIndex)
{
    for(size_t active = 0; active < 2; active++)
    {
        std::vector<double>::iterator p_node = correctionLikelihoods.begin() + active*activeCorrectionOffset + nodeIndex*correctionNodeOffset;

        std::vector<double>::iterator p_mixture_node = p_node;

        // iterate over all mixture categories
        for (size_t mixture = 0; mixture < numSiteRates; ++mixture)
        {
            std::vector<double>::iterator p_mask_mixture_node = p_mixture_node;

            for(size_t mask = 0; mask < numCorrectionMasks; mask++)
            {
                bool gap = correctionMaskMatrix[mask][nodeIndex];

                for(size_t ci = 0; ci < 2; ci++)
                {
                    std::vector<double>::iterator         uC = p_mask_mixture_node  + ci*2;
                    std::vector<double>::iterator         uI = uC + 4;

                    for(size_t c = 0; c < 2; c++)
                    {

                        // Probability of constant state c this tip
                        // when the state at this tip is ci
                        uC[c] = (c == ci) && !gap;

                        // Probability of invert singleton state c this tip
                        // when the state at this tip is ci
                        uI[c] = (c != ci) && !gap;
                    }
                }

                p_mask_mixture_node += correctionMaskOffset;
            }

            p_mixture_node += correctionMixtureOffset;
        }
    }
}

void RevBayesCore::PhyloCTMCSiteHomogeneousRestriction::computeInternalNodeCorrection(const TopologyNode &node, size_t nodeIndex, size_t left, size_t right, size_t middle)
{
    // get the pointers to the partial likelihoods for this node and the two descendant subtrees
    std::vector<double>::const_iterator   p_left   = correctionLikelihoods.begin() + this->activeLikelihood[left]*activeCorrectionOffset + left*correctionNodeOffset;
    std::vector<double>::const_iterator   p_right  = correctionLikelihoods.begin() + this->activeLikelihood[right]*activeCorrectionOffset + right*correctionNodeOffset;
    std::vector<double>::const_iterator   p_middle = correctionLikelihoods.begin() + this->activeLikelihood[middle]*activeCorrectionOffset + middle*correctionNodeOffset;
    std::vector<double>::iterator         p_node   = correctionLikelihoods.begin() + this->activeLikelihood[nodeIndex]*activeCorrectionOffset + nodeIndex*correctionNodeOffset;

    std::vector<double>::const_iterator   p_mixture_left   = p_left;
    std::vector<double>::const_iterator   p_mixture_right  = p_right;
    std::vector<double>::const_iterator   p_mixture_middle = p_middle;
    std::vector<double>::iterator         p_mixture_node   = p_node;

    const double* t_left   = transitionProbabilities + this->activeLikelihood[left] * activeProbabilityOffset + left * probNodeOffset;
    const double* t_right  = transitionProbabilities + this->activeLikelihood[right] * activeProbabilityOffset + right * probNodeOffset;
    const double* t_middle = transitionProbabilities + this->activeLikelihood[middle] * activeProbabilityOffset + middle * probNodeOffset;

    const double* t_mixture_left   = t_left;
    const double* t_mixture_right  = t_right;
    const double* t_mixture_middle = t_middle;

    // iterate over all mixture categories
    for (size_t mixture = 0; mixture < this->numSiteRates; ++mixture)
    {
        std::vector<double>::const_iterator   p_mask_mixture_left   = p_mixture_left;
        std::vector<double>::const_iterator   p_mask_mixture_right  = p_mixture_right;
        std::vector<double>::const_iterator   p_mask_mixture_middle = p_mixture_middle;
        std::vector<double>::iterator         p_mask_mixture_node   = p_mixture_node;

        for(size_t mask = 0; mask < numCorrectionMasks; mask++)
        {

            for(size_t ci = 0; ci < 2; ci++)
            {
                std::vector<double>::iterator         uC_i = p_mask_mixture_node  + ci*2;
                std::vector<double>::iterator         uI_i = uC_i + 4;

                for(size_t c = 0; c < 2; c++)
                {

                    uC_i[c] = 0.0;
                    uI_i[c] = 0.0;

                    for(size_t cj = 0; cj < 2; cj++)
                    {
                        std::vector<double>::const_iterator         uC_j = p_mask_mixture_left  + cj*2;
                        std::vector<double>::const_iterator         uI_j = uC_j + 4;

                        for(size_t ck = 0; ck < 2; ck++)
                        {
                            std::vector<double>::const_iterator         uC_k = p_mask_mixture_right  + ck*2;
                            std::vector<double>::const_iterator         uI_k = uC_k + 4;

                            for(size_t cl = 0; cl < 2; cl++)
                            {
                                std::vector<double>::const_iterator         uC_l = p_mask_mixture_middle  + cl*2;
                                std::vector<double>::const_iterator         uI_l = uC_l + 4;

                                double Pij =   t_mixture_left[2*ci + cj];
                                double Pik =  t_mixture_right[2*ci + ck];
                                double Pil = t_mixture_middle[2*ci + cl];

                                // probability of constant state c descending from this node
                                // when the state at this node is ci, with children states cj, ck, and cl
                                uC_i[c] += Pij*uC_j[c] * Pik*uC_k[c] * Pil*uC_l[c];

                                // probability of invert singleton state c descending from
                                // when the state at this node is ci, with children states cj, ck, and cl
                                uI_i[c] += Pij*uI_j[c] * Pik*uC_k[c] * Pil*uC_l[c]
                                         + Pij*uC_j[c] * Pik*uI_k[c] * Pil*uC_l[c]
                                         + Pij*uC_j[c] * Pik*uC_k[c] * Pil*uI_l[c];

                            }
                        }
                    }
                }
            }

            p_mask_mixture_node += correctionMaskOffset; p_mask_mixture_left += correctionMaskOffset; p_mask_mixture_right += correctionMaskOffset; p_mask_mixture_middle += correctionMaskOffset;
        }

        p_mixture_node += correctionMixtureOffset; p_mixture_left += correctionMixtureOffset; p_mixture_right += correctionMixtureOffset; p_mixture_middle += correctionMixtureOffset;
        t_mixture_left += 4; t_mixture_right += 4; t_mixture_middle += 4;
    }
}

void RevBayesCore::PhyloCTMCSiteHomogeneousRestriction::computeInternalNodeCorrection(const TopologyNode &node, size_t nodeIndex, size_t left, size_t right)
{
    // get the pointers to the partial likelihoods for this node and the two descendant subtrees
    std::vector<double>::const_iterator   p_left   = correctionLikelihoods.begin() + this->activeLikelihood[left]*activeCorrectionOffset + left*correctionNodeOffset;
    std::vector<double>::const_iterator   p_right  = correctionLikelihoods.begin() + this->activeLikelihood[right]*activeCorrectionOffset + right*correctionNodeOffset;
    std::vector<double>::iterator         p_node   = correctionLikelihoods.begin() + this->activeLikelihood[nodeIndex]*activeCorrectionOffset + nodeIndex*correctionNodeOffset;

    std::vector<double>::const_iterator   p_mixture_left   = p_left;
    std::vector<double>::const_iterator   p_mixture_right  = p_right;
    std::vector<double>::iterator         p_mixture_node   = p_node;

    const double* t_left   = transitionProbabilities + this->activeLikelihood[left] * activeProbabilityOffset + left * probNodeOffset;
    const double* t_right  = transitionProbabilities + this->activeLikelihood[right] * activeProbabilityOffset + right * probNodeOffset;

    const double* t_mixture_left   = t_left;
    const double* t_mixture_right  = t_right;

    // iterate over all mixture categories
    for (size_t mixture = 0; mixture < this->numSiteRates; ++mixture)
    {
        std::vector<double>::const_iterator   p_mask_mixture_left   = p_mixture_left;
        std::vector<double>::const_iterator   p_mask_mixture_right  = p_mixture_right;
        std::vector<double>::iterator         p_mask_mixture_node   = p_mixture_node;

        for(size_t mask = 0; mask < numCorrectionMasks; mask++)
        {

            for(size_t ci = 0; ci < 2; ci++)
            {
                std::vector<double>::iterator         uC_i = p_mask_mixture_node  + ci*2;
                std::vector<double>::iterator         uI_i = uC_i + 4;

                for(size_t c = 0; c < 2; c++)
                {

                    uC_i[c] = 0.0;
                    uI_i[c] = 0.0;

                    for(size_t cj = 0; cj < 2; cj++)
                    {
                        std::vector<double>::const_iterator         uC_j = p_mask_mixture_left  + cj*2;
                        std::vector<double>::const_iterator         uI_j = uC_j + 4;

                        for(size_t ck = 0; ck < 2; ck++)
                        {
                            std::vector<double>::const_iterator         uC_k = p_mask_mixture_right  + ck*2;
                            std::vector<double>::const_iterator         uI_k = uC_k + 4;


                            double Pij =   t_mixture_left[2*ci + cj];
                            double Pik =  t_mixture_right[2*ci + ck];

                            // probability of constant state c descending from this node
                            // when the state at this node is ci, with children states cj, ck, and cl
                            uC_i[c] += Pij*uC_j[c] * Pik*uC_k[c];

                            // probability of invert singleton state c descending from
                            // when the state at this node is ci, with children states cj, ck, and cl
                            uI_i[c] += Pij*uI_j[c] * Pik*uC_k[c]
                                     + Pij*uC_j[c] * Pik*uI_k[c];
                        }
                    }
                }
            }

            p_mask_mixture_node += correctionMaskOffset; p_mask_mixture_left += correctionMaskOffset; p_mask_mixture_right += correctionMaskOffset;
        }

        p_mixture_node += correctionMixtureOffset; p_mixture_left += correctionMixtureOffset; p_mixture_right += correctionMixtureOffset;
        t_mixture_left += 4; t_mixture_right += 4;
    }
}

void RevBayesCore::PhyloCTMCSiteHomogeneousRestriction::computeRootCorrection( size_t root, size_t left, size_t right, size_t middle)
{
    const std::vector<double> &f = this->getRootFrequencies();

    // get the pointers to the partial likelihoods for this node and the two descendant subtrees
    std::vector<double>::const_iterator   p_left   = correctionLikelihoods.begin() + this->activeLikelihood[left]*activeCorrectionOffset + left*correctionNodeOffset;
    std::vector<double>::const_iterator   p_right  = correctionLikelihoods.begin() + this->activeLikelihood[right]*activeCorrectionOffset + right*correctionNodeOffset;
    std::vector<double>::const_iterator   p_middle = correctionLikelihoods.begin() + this->activeLikelihood[middle]*activeCorrectionOffset + middle*correctionNodeOffset;
    std::vector<double>::iterator         p_node   = correctionLikelihoods.begin() + this->activeLikelihood[root]*activeCorrectionOffset + root*correctionNodeOffset;

    std::vector<double>::const_iterator   p_mixture_left   = p_left;
    std::vector<double>::const_iterator   p_mixture_right  = p_right;
    std::vector<double>::const_iterator   p_mixture_middle = p_middle;
    std::vector<double>::iterator         p_mixture_node   = p_node;

    const double* t_left   = transitionProbabilities + this->activeLikelihood[left] * activeProbabilityOffset + left * probNodeOffset;
    const double* t_right  = transitionProbabilities + this->activeLikelihood[right] * activeProbabilityOffset + right * probNodeOffset;
    const double* t_middle = transitionProbabilities + this->activeLikelihood[middle] * activeProbabilityOffset + middle * probNodeOffset;

    const double* t_mixture_left   = t_left;
    const double* t_mixture_right  = t_right;
    const double* t_mixture_middle = t_middle;

    // iterate over all mixture categories
    for (size_t mixture = 0; mixture < this->numSiteRates; ++mixture)
    {
        std::vector<double>::const_iterator   p_mask_mixture_left   = p_mixture_left;
        std::vector<double>::const_iterator   p_mask_mixture_right  = p_mixture_right;
        std::vector<double>::const_iterator   p_mask_mixture_middle = p_mixture_middle;
        std::vector<double>::iterator         p_mask_mixture_node   = p_mixture_node;

        for(size_t mask = 0; mask < numCorrectionMasks; mask++)
        {

            for(size_t ci = 0; ci < 2; ci++)
            {
                std::vector<double>::iterator         uC_i = p_mask_mixture_node  + ci*2;
                std::vector<double>::iterator         uI_i = uC_i + 4;

                for(size_t c = 0; c < 2; c++)
                {

                    uC_i[c] = 0.0;
                    uI_i[c] = 0.0;

                    for(size_t cj = 0; cj < 2; cj++)
                    {
                        std::vector<double>::const_iterator         uC_j = p_mask_mixture_left  + cj*2;
                        std::vector<double>::const_iterator         uI_j = uC_j + 4;

                        for(size_t ck = 0; ck < 2; ck++)
                        {
                            std::vector<double>::const_iterator         uC_k = p_mask_mixture_right  + ck*2;
                            std::vector<double>::const_iterator         uI_k = uC_k + 4;

                            for(size_t cl = 0; cl < 2; cl++)
                            {
                                std::vector<double>::const_iterator         uC_l = p_mask_mixture_middle  + cl*2;
                                std::vector<double>::const_iterator         uI_l = uC_l + 4;

                                double Pij =   t_mixture_left[2*ci + cj];
                                double Pik =  t_mixture_right[2*ci + ck];
                                double Pil = t_mixture_middle[2*ci + cl];

                                // probability of constant state c descending from this node
                                // when the state at this node is ci, with children states cj, ck, and cl
                                uC_i[c] += Pij*uC_j[c] * Pik*uC_k[c] * Pil*uC_l[c];

                                // probability of invert singleton state c descending from
                                // when the state at this node is ci, with children states cj, ck, and cl
                                uI_i[c] += Pij*uI_j[c] * Pik*uC_k[c] * Pil*uC_l[c]
                                         + Pij*uC_j[c] * Pik*uI_k[c] * Pil*uC_l[c]
                                         + Pij*uC_j[c] * Pik*uC_k[c] * Pil*uI_l[c];

                            }
                        }
                    }

                    uC_i[c] *= f[ci];
                    uI_i[c] *= f[ci];
                }
            }

            p_mask_mixture_node += correctionMaskOffset; p_mask_mixture_left += correctionMaskOffset; p_mask_mixture_right += correctionMaskOffset; p_mask_mixture_middle += correctionMaskOffset;
        }

        p_mixture_node += correctionMixtureOffset; p_mixture_left += correctionMixtureOffset; p_mixture_right += correctionMixtureOffset; p_mixture_middle += correctionMixtureOffset;
        t_mixture_left += 4; t_mixture_right += 4; t_mixture_middle += 4;
    }
}

void RevBayesCore::PhyloCTMCSiteHomogeneousRestriction::computeRootCorrection( size_t root, size_t left, size_t right)
{
    const std::vector<double> &f = this->getRootFrequencies();

    // get the pointers to the partial likelihoods for this node and the two descendant subtrees
    std::vector<double>::const_iterator   p_left   = correctionLikelihoods.begin() + this->activeLikelihood[left]*activeCorrectionOffset + left*correctionNodeOffset;
    std::vector<double>::const_iterator   p_right  = correctionLikelihoods.begin() + this->activeLikelihood[right]*activeCorrectionOffset + right*correctionNodeOffset;
    std::vector<double>::iterator         p_node   = correctionLikelihoods.begin() + this->activeLikelihood[root]*activeCorrectionOffset + root*correctionNodeOffset;

    std::vector<double>::const_iterator   p_mixture_left   = p_left;
    std::vector<double>::const_iterator   p_mixture_right  = p_right;
    std::vector<double>::iterator         p_mixture_node   = p_node;

    const double* t_left   = transitionProbabilities + this->activeLikelihood[left] * activeProbabilityOffset + left * probNodeOffset;
    const double* t_right  = transitionProbabilities + this->activeLikelihood[right] * activeProbabilityOffset + right * probNodeOffset;

    const double* t_mixture_left   = t_left;
    const double* t_mixture_right  = t_right;

    // iterate over all mixture categories
    for (size_t mixture = 0; mixture < this->numSiteRates; ++mixture)
    {
        std::vector<double>::const_iterator   p_mask_mixture_left   = p_mixture_left;
        std::vector<double>::const_iterator   p_mask_mixture_right  = p_mixture_right;
        std::vector<double>::iterator         p_mask_mixture_node   = p_mixture_node;

        for(size_t mask = 0; mask < numCorrectionMasks; mask++)
        {

            for(size_t ci = 0; ci < 2; ci++)
            {
                std::vector<double>::iterator         uC_i = p_mask_mixture_node  + ci*2;
                std::vector<double>::iterator         uI_i = uC_i + 4;

                for(size_t c = 0; c < 2; c++)
                {

                    uC_i[c] = 0.0;
                    uI_i[c] = 0.0;

                    for(size_t cj = 0; cj < 2; cj++)
                    {
                        std::vector<double>::const_iterator         uC_j = p_mask_mixture_left  + cj*2;
                        std::vector<double>::const_iterator         uI_j = uC_j + 4;

                        for(size_t ck = 0; ck < 2; ck++)
                        {
                            std::vector<double>::const_iterator         uC_k = p_mask_mixture_right  + ck*2;
                            std::vector<double>::const_iterator         uI_k = uC_k + 4;


                            double Pij =   t_mixture_left[2*ci + cj];
                            double Pik =  t_mixture_right[2*ci + ck];

                            // probability of constant state c descending from this node
                            // when the state at this node is ci, with children states cj, ck, and cl
                            uC_i[c] += Pij*uC_j[c] * Pik*uC_k[c];

                            // probability of invert singleton state c descending from
                            // when the state at this node is ci, with children states cj, ck, and cl
                            uI_i[c] += Pij*uI_j[c] * Pik*uC_k[c]
                                     + Pij*uC_j[c] * Pik*uI_k[c];
                        }
                    }

                    uC_i[c] *= f[ci];
                    uI_i[c] *= f[ci];
                }
            }

            p_mask_mixture_node += correctionMaskOffset; p_mask_mixture_left += correctionMaskOffset; p_mask_mixture_right += correctionMaskOffset;
        }

        p_mixture_node += correctionMixtureOffset; p_mixture_left += correctionMixtureOffset; p_mixture_right += correctionMixtureOffset;
        t_mixture_left += 4; t_mixture_right += 4;
    }
}

double RevBayesCore::PhyloCTMCSiteHomogeneousRestriction::sumUncorrectedRootLikelihood( void )
{
    // get the root node
    const TopologyNode &root = tau->getValue().getRoot();

    // get the index of the root node
    size_t node_index = root.getIndex();

    // get the pointers to the partial likelihoods of the left and right subtree
    double*   p_node  = this->partialLikelihoods + this->activeLikelihood[node_index] * this->activeLikelihoodOffset  + node_index*this->nodeOffset;

    for(size_t pattern = 0; pattern < this->pattern_block_size; pattern++)
    {
        per_mixture_Likelihoods[pattern] = 0.0;
    }

    double * p_mixture = p_node;

    // iterate over all mixture categories
    for (size_t mixture = 0; mixture < this->numSiteRates; ++mixture)
    {
        double * p_site_mixture = p_mixture;

        __m128d * mTotals = (__m128d *)per_mixture_Likelihoods;

        for (size_t block = 0; block < numSIMDBlocks; block++)
        {
            // get the pointers to the likelihoods for this site and mixture category
            __m128d *   m_site_mixture     = (__m128d *)p_site_mixture;

            *mTotals = _mm_add_pd(*mTotals, _mm_add_pd(m_site_mixture[0], m_site_mixture[1]));

            mTotals++;
            p_site_mixture += siteOffset;
        }

        p_mixture += mixtureOffset;

    } // end-for over all mixtures (=rate categories)

    // sum the log-likelihoods for all sites together
    double sumPartialProbs = 0.0;
    // get the root frequencies
    const std::vector<double> &f = this->getRootFrequencies();
    double p_inv = pInv == NULL ? pInv->getValue() : 0.0;
    double oneMinusPInv = 1.0 - p_inv;
    if ( p_inv > 0.0 )
    {
        for (size_t site = 0; site < pattern_block_size; site++)
        {
            if ( RbSettings::userSettings().getUseScaling() == true )
            {
                if ( this->siteInvariant[site] == true )
                {
                    sumPartialProbs += log( p_inv * f[ this->invariantSiteIndex[site] ] * exp(this->perNodeSiteLogScalingFactors[this->activeLikelihood[node_index]][node_index][site]) + oneMinusPInv * per_mixture_Likelihoods[site] / this->numSiteRates ) * patternCounts[site];
                }
                else
                {
                    sumPartialProbs += log( oneMinusPInv * per_mixture_Likelihoods[site] / this->numSiteRates ) * patternCounts[site];
                }
            }
            else // no scaling
            {

                if ( this->siteInvariant[site] == true )
                {
                    sumPartialProbs += log( p_inv * f[ this->invariantSiteIndex[site] ]  + oneMinusPInv * per_mixture_Likelihoods[site] / this->numSiteRates ) * patternCounts[site];
                }
                else
                {
                    sumPartialProbs += log( oneMinusPInv * per_mixture_Likelihoods[site] / this->numSiteRates ) * patternCounts[site];
                }

            }
        }
    }
    else
    {

        for (size_t site = 0; site < pattern_block_size; site++)
        {
            sumPartialProbs += log( per_mixture_Likelihoods[site] / this->numSiteRates ) * patternCounts[site];

            if ( RbSettings::userSettings().getUseScaling() == true )
            {

                sumPartialProbs -= this->perNodeSiteLogScalingFactors[this->activeLikelihood[node_index]][node_index][site] * patternCounts[site];
            }

        }


    }


#ifdef RB_MPI

    // we only need to send message if there is more than one process
    if ( num_processes > 1 )
    {

        // send the likelihood from the helpers to the master
        if ( process_active == false )
        {
            // send from the workers the log-likelihood to the master
            MPI::COMM_WORLD.Send(&sumPartialProbs, 1, MPI::DOUBLE, active_PID, 0);
        }

        // receive the likelihoods from the helpers
        if ( process_active == true )
        {
            for (size_t i=active_PID+1; i<active_PID+num_processes; ++i)
            {
                double tmp = 0;
                MPI::COMM_WORLD.Recv(&tmp, 1, MPI::DOUBLE, int(i), 0);
                sumPartialProbs += tmp;
            }
        }

        // now send back the combined likelihood to the helpers
        if ( process_active == true )
        {
            for (size_t i=active_PID+1; i<active_PID+num_processes; ++i)
            {
                MPI::COMM_WORLD.Send(&sumPartialProbs, 1, MPI::DOUBLE, int(i), 0);
            }
        }
        else
        {
            MPI::COMM_WORLD.Recv(&sumPartialProbs, 1, MPI::DOUBLE, active_PID, 0);
        }

    }

#endif

    return sumPartialProbs;
}

void RevBayesCore::PhyloCTMCSiteHomogeneousRestriction::scale( size_t nodeIndex)
{
    double* p_node = this->partialLikelihoods + this->activeLikelihood[nodeIndex]*this->activeLikelihoodOffset + nodeIndex*this->nodeOffset;

    if ( RbSettings::userSettings().getUseScaling() == true && nodeIndex % RbSettings::userSettings().getScalingDensity() == 0 )
    {
        // iterate over all mixture categories
        for (size_t block = 0; block < numSIMDBlocks ; ++block)
        {
            for (size_t ss = 0; ss < REALS_PER_SIMD_REGISTER; ss++)
            {
                size_t site = block*REALS_PER_SIMD_REGISTER + ss;

                if(site >= pattern_block_size)
                    continue;

                // the max probability
                double max = 0.0;

                // compute the per site probabilities
                for (size_t mixture = 0; mixture < this->numSiteRates; ++mixture)
                {
                    // get the pointers to the likelihood for this mixture category
                    size_t offset = mixture*this->mixtureOffset + block*this->siteOffset;

                    double*          p_site_mixture          = p_node + offset + ss;

                    max = std::max(max, *p_site_mixture);
                    max = std::max(max, *(p_site_mixture + REALS_PER_SIMD_REGISTER));
                }

                this->perNodeSiteLogScalingFactors[this->activeLikelihood[nodeIndex]][nodeIndex][site] = -log(max);


                // compute the per site probabilities
                for (size_t mixture = 0; mixture < this->numSiteRates; ++mixture)
                {
                    // get the pointers to the likelihood for this mixture category
                    size_t offset = mixture*this->mixtureOffset + block*this->siteOffset;

                    double*          p_site_mixture          = p_node + offset + ss;

                    *p_site_mixture /= max;
                    *(p_site_mixture + REALS_PER_SIMD_REGISTER) /= max;

                }
            }

        }
    }
    else if ( RbSettings::userSettings().getUseScaling() == true )
    {
        // iterate over all mixture categories
        for (size_t site = 0; site < this->pattern_block_size ; ++site)
        {
            this->perNodeSiteLogScalingFactors[this->activeLikelihood[nodeIndex]][nodeIndex][site] = 0;
        }

    }
}


void RevBayesCore::PhyloCTMCSiteHomogeneousRestriction::scale( size_t nodeIndex, size_t left, size_t right )
{
    double* p_node = this->partialLikelihoods + this->activeLikelihood[nodeIndex]*this->activeLikelihoodOffset + nodeIndex*this->nodeOffset;

    if ( RbSettings::userSettings().getUseScaling() == true && nodeIndex % RbSettings::userSettings().getScalingDensity() == 0 )
    {
        // iterate over all mixture categories
        for (size_t block = 0; block < numSIMDBlocks ; ++block)
        {
            for (size_t ss = 0; ss < REALS_PER_SIMD_REGISTER; ss++)
            {
                size_t site = block*REALS_PER_SIMD_REGISTER + ss;

                if(site >= pattern_block_size)
                    continue;

                // the max probability
                double max = 0.0;

                // compute the per site probabilities
                for (size_t mixture = 0; mixture < this->numSiteRates; ++mixture)
                {
                    // get the pointers to the likelihood for this mixture category
                    size_t offset = mixture*this->mixtureOffset + block*this->siteOffset;

                    double*          p_site_mixture          = p_node + offset + ss;

                    max = std::max(max, *p_site_mixture);
                    max = std::max(max, *(p_site_mixture + REALS_PER_SIMD_REGISTER));
                }

                this->perNodeSiteLogScalingFactors[this->activeLikelihood[nodeIndex]][nodeIndex][site] = this->perNodeSiteLogScalingFactors[this->activeLikelihood[left]][left][site] + this->perNodeSiteLogScalingFactors[this->activeLikelihood[right]][right][site] - log(max);


                // compute the per site probabilities
                for (size_t mixture = 0; mixture < this->numSiteRates; ++mixture)
                {
                    // get the pointers to the likelihood for this mixture category
                    size_t offset = mixture*this->mixtureOffset + block*this->siteOffset;

                    double*          p_site_mixture          = p_node + offset + ss;

                    *p_site_mixture /= max;
                    *(p_site_mixture + REALS_PER_SIMD_REGISTER) /= max;

                }
            }
        }
    }
    else if ( RbSettings::userSettings().getUseScaling() == true )
    {
        // iterate over all mixture categories
        for (size_t site = 0; site < this->pattern_block_size ; ++site)
        {
            this->perNodeSiteLogScalingFactors[this->activeLikelihood[nodeIndex]][nodeIndex][site] = this->perNodeSiteLogScalingFactors[this->activeLikelihood[left]][left][site] + this->perNodeSiteLogScalingFactors[this->activeLikelihood[right]][right][site];
        }

    }
}


void RevBayesCore::PhyloCTMCSiteHomogeneousRestriction::scale( size_t nodeIndex, size_t left, size_t right, size_t middle )
{
    double* p_node   = this->partialLikelihoods + this->activeLikelihood[nodeIndex]*this->activeLikelihoodOffset + nodeIndex*this->nodeOffset;

    if ( RbSettings::userSettings().getUseScaling() == true && nodeIndex % RbSettings::userSettings().getScalingDensity() == 0 )
    {
        // iterate over all mixture categories
        for (size_t block = 0; block < numSIMDBlocks ; ++block)
        {
            for (size_t ss = 0; ss < REALS_PER_SIMD_REGISTER; ss++)
            {
                size_t site = block*REALS_PER_SIMD_REGISTER + ss;

                if(site >= pattern_block_size)
                    continue;

                // the max probability
                double max = 0.0;

                // compute the per site probabilities
                for (size_t mixture = 0; mixture < this->numSiteRates; ++mixture)
                {
                    // get the pointers to the likelihood for this mixture category
                    size_t offset = mixture*this->mixtureOffset + block*this->siteOffset;

                    double*          p_site_mixture          = p_node + offset + ss;

                    max = std::max(max, *p_site_mixture);
                    max = std::max(max, *(p_site_mixture + REALS_PER_SIMD_REGISTER));
                }

                this->perNodeSiteLogScalingFactors[this->activeLikelihood[nodeIndex]][nodeIndex][site] = this->perNodeSiteLogScalingFactors[this->activeLikelihood[left]][left][site] + this->perNodeSiteLogScalingFactors[this->activeLikelihood[right]][right][site] + this->perNodeSiteLogScalingFactors[this->activeLikelihood[middle]][middle][site] - log(max);


                // compute the per site probabilities
                for (size_t mixture = 0; mixture < this->numSiteRates; ++mixture)
                {
                    // get the pointers to the likelihood for this mixture category
                    size_t offset = mixture*this->mixtureOffset + block*this->siteOffset;

                    double*          p_site_mixture          = p_node + offset + ss;

                    *p_site_mixture /= max;
                    *(p_site_mixture + REALS_PER_SIMD_REGISTER) /= max;

                }
            }
        }
    }
    else if ( RbSettings::userSettings().getUseScaling() == true )
    {
        // iterate over all mixture categories
        for (size_t site = 0; site < this->pattern_block_size ; ++site)
        {
            this->perNodeSiteLogScalingFactors[this->activeLikelihood[nodeIndex]][nodeIndex][site] = this->perNodeSiteLogScalingFactors[this->activeLikelihood[left]][left][site] + this->perNodeSiteLogScalingFactors[this->activeLikelihood[right]][right][site] + this->perNodeSiteLogScalingFactors[this->activeLikelihood[middle]][middle][site];
        }

    }
}
#endif
<|MERGE_RESOLUTION|>--- conflicted
+++ resolved
@@ -11,7 +11,7 @@
     PhyloCTMCSiteHomogeneousConditional<RestrictionState>(  t, 2, c, nSites, amb, AscertainmentBias::Coding(ty))
 {
 #ifdef RESTRICTION_SSE_ENABLED
-    probNodeOffset = numSiteRates*4;
+    probNodeOffset = num_site_rates*4;
     activeProbabilityOffset = num_nodes*probNodeOffset;
     transitionProbabilities = (double*)_mm_malloc(2*activeProbabilityOffset * sizeof(double), REALS_PER_SIMD_REGISTER*sizeof(double));
 #endif
@@ -97,45 +97,8 @@
                 // invert singleton likelihoods
                 std::vector<double>::const_iterator         uI_i = uC_i + correctionOffset;
                 
-<<<<<<< HEAD
                 if(coding & RestrictionAscertainmentBias::NOABSENCESITES)
                     prob += uC_i[0];
-=======
-                for(size_t c = 0; c < this->num_chars; c++)
-                {
-                    double tmp = 0.0;
-                    
-                    // c is the character state of the correction pattern
-                    if(c == 0)
-                    {
-                        if(coding & RestrictionAscertainmentBias::NOABSENCESITES)
-                            tmp += uC_i[c];
-                        
-                        if(coding & RestrictionAscertainmentBias::NOSINGLETONPRESENCE)
-                            tmp += uI_i[c];
-                    }
-                    
-                    if(c == 1)
-                    {
-                        // if there is only one observed tip, then don't double-count singleton gains
-                        if((coding & RestrictionAscertainmentBias::NOPRESENCESITES) && maskObservationCounts[mask] > 1)
-                            tmp += uC_i[c];
-                    
-                        // if there are only two observed tips, then don't double-count singleton gains
-                        // if there is only one observed tip, then don't double-count absence sites
-                        if((coding & RestrictionAscertainmentBias::NOSINGLETONABSENCE) && maskObservationCounts[mask] > 2)
-                            tmp += uI_i[c];
-                    }
-                    
-                    if(tmp == 0.0)
-                        continue;
-                    
-                    if(this->use_scaling)
-                    {
-                        tmp = log(tmp) + perNodeCorrectionLogScalingFactors[this->activeLikelihood[node_index]][node_index][c];
-                    
-                        max = std::max(tmp, max);
->>>>>>> cb2b0d8c
                         
                 if(coding & RestrictionAscertainmentBias::NOSINGLETONPRESENCE)
                     prob += uI_i[0];
@@ -170,34 +133,30 @@
                     prob += f[1]*p_inv;
             }
         
-            perMaskMixtureCorrections[mask*numSiteRates + mixture] = 1.0 - prob;
+            perMaskMixtureCorrections[mask*num_site_rates + mixture] = 1.0 - prob;
         }
 
         // add corrections for invariant sites
-        double p_inv = this->pInv->getValue();
-        if(p_inv > 0.0)
-        {
-            perMaskCorrections[mask] *= (1.0 - p_inv);
+        double prob_invariant = (p_inv == NULL ? this->p_inv->getValue() : 0.0);
+        if(prob_invariant > 0.0)
+        {
+            perMaskCorrections[mask] *= (1.0 - prob_invariant);
 
             if(coding & RestrictionAscertainmentBias::NOABSENCESITES)
-                perMaskCorrections[mask] += f[0] * p_inv * this->numSiteRates;
+                perMaskCorrections[mask] += f[0] * prob_invariant * this->num_site_rates;
 
             if(coding & RestrictionAscertainmentBias::NOPRESENCESITES)
-                perMaskCorrections[mask] += f[1] * p_inv * this->numSiteRates;
+                perMaskCorrections[mask] += f[1] * prob_invariant * this->num_site_rates;
         }
 
         // normalize the log-probability
-<<<<<<< HEAD
-        perMaskCorrections[mask] /= this->numSiteRates;
+        perMaskCorrections[mask] /= this->num_site_rates;
 
         // impose a per-mask boundary
         if(perMaskCorrections[mask] <= 0.0 || perMaskCorrections[mask] >= 1.0)
             perMaskCorrections[mask] = RbConstants::Double::nan;
 
         perMaskCorrections[mask] = log(1.0 - perMaskCorrections[mask]);
-=======
-        perMaskCorrections[mask] = log(perMaskCorrections[mask]) - log(this->num_site_rates);
->>>>>>> cb2b0d8c
         
         // apply the correction for this correction mask
         sumPartialProbs -= perMaskCorrections[mask]*correctionMaskCounts[mask];
@@ -225,18 +184,18 @@
     numSIMDBlocks               = size_t((pattern_block_size - 1)/REALS_PER_SIMD_REGISTER) + 1;
     siteOffset                  = 2*REALS_PER_SIMD_REGISTER;
     mixtureOffset               = numSIMDBlocks*siteOffset;
-    nodeOffset                  = numSiteRates*mixtureOffset;
+    nodeOffset                  = num_site_rates*mixtureOffset;
     activeLikelihoodOffset      = num_nodes*nodeOffset;
 
     _mm_free(transitionProbabilities);
 
-    probNodeOffset = numSiteRates*4;
+    probNodeOffset = num_site_rates*4;
     activeProbabilityOffset = num_nodes*probNodeOffset;
     transitionProbabilities = (double*)_mm_malloc(2*activeProbabilityOffset * sizeof(double), REALS_PER_SIMD_REGISTER*sizeof(double));
 
     perNodeSiteLogScalingFactors = std::vector<std::vector< std::vector<double> > >(2, std::vector<std::vector<double> >(num_nodes, std::vector<double>(numSIMDBlocks*REALS_PER_SIMD_REGISTER, 0.0) ) );
 
-    transitionProbMatrices = std::vector<TransitionProbabilityMatrix>(numSiteRates, TransitionProbabilityMatrix(numChars) );
+    transition_prob_matrices = std::vector<TransitionProbabilityMatrix>(num_site_rates, TransitionProbabilityMatrix(num_chars) );
 
     // only do this if we are in MCMC mode. This will safe memory
     if ( inMcmcMode == true )
@@ -305,7 +264,7 @@
     __m128d          m1, m2, m3;
 
     // iterate over all mixture categories
-    for (size_t mixture = 0; mixture < this->numSiteRates; ++mixture)
+    for (size_t mixture = 0; mixture < this->num_site_rates; ++mixture)
     {
         double *          p_site_mixture          = p_mixture;
         const double *    p_site_mixture_left     = p_mixture_left;
@@ -401,7 +360,7 @@
     __m128d          m1, m2, m3;
 
     // iterate over all mixture categories
-    for (size_t mixture = 0; mixture < this->numSiteRates; ++mixture)
+    for (size_t mixture = 0; mixture < this->num_site_rates; ++mixture)
     {
         double *          p_site_mixture          = p_mixture;
         const double *    p_site_mixture_left     = p_mixture_left;
@@ -515,10 +474,10 @@
     __m128d          m1, m2, m3;
 
     // iterate over all mixture categories
-    for (size_t mixture = 0; mixture < this->numSiteRates; ++mixture)
+    for (size_t mixture = 0; mixture < this->num_site_rates; ++mixture)
     {
         // the transition probability matrix for this mixture category
-        memcpy(t_mixture, this->transitionProbMatrices[mixture].theMatrix, 4*sizeof(double));
+        memcpy(t_mixture, this->transition_prob_matrices[mixture].theMatrix, 4*sizeof(double));
 
         double *          p_site_mixture          = p_mixture;
         const double *    p_site_mixture_left     = p_mixture_left;
@@ -609,10 +568,10 @@
     __m128d          m1, m2, m3;
 
     // iterate over all mixture categories
-    for (size_t mixture = 0; mixture < this->numSiteRates; ++mixture)
+    for (size_t mixture = 0; mixture < this->num_site_rates; ++mixture)
     {
         // the transition probability matrix for this mixture category
-        memcpy(t_mixture, this->transitionProbMatrices[mixture].theMatrix, 4*sizeof(double));
+        memcpy(t_mixture, this->transition_prob_matrices[mixture].theMatrix, 4*sizeof(double));
 
         double *          p_site_mixture          = p_mixture;
         const double *    p_site_mixture_left     = p_mixture_left;
@@ -707,10 +666,10 @@
     double* t_mixture = t_node;
 
     // iterate over all mixture categories
-    for (size_t mixture = 0; mixture < this->numSiteRates; ++mixture)
+    for (size_t mixture = 0; mixture < this->num_site_rates; ++mixture)
     {
         // the transition probability matrix for this mixture category
-        memcpy(t_mixture, this->transitionProbMatrices[mixture].theMatrix, 4*sizeof(double));
+        memcpy(t_mixture, this->transition_prob_matrices[mixture].theMatrix, 4*sizeof(double));
 
         t_mixture += 4;
     }
@@ -722,13 +681,13 @@
     {
         double* p_node = this->partialLikelihoods + active*this->activeLikelihoodOffset + nodeIndex*this->nodeOffset;
 
-        const std::vector<bool> &gap_node = this->gapMatrix[nodeIndex];
-        const std::vector<unsigned long> &char_node = this->charMatrix[nodeIndex];
+        const std::vector<bool> &gap_node = this->gap_matrix[nodeIndex];
+        const std::vector<unsigned long> &char_node = this->char_matrix[nodeIndex];
 
         double * p_mixture = p_node;
 
         // iterate over all mixture categories
-        for (size_t mixture = 0; mixture < this->numSiteRates; ++mixture)
+        for (size_t mixture = 0; mixture < this->num_site_rates; ++mixture)
         {
             double *          p_site_mixture    = p_mixture;
 
@@ -785,7 +744,7 @@
         std::vector<double>::iterator p_mixture_node = p_node;
 
         // iterate over all mixture categories
-        for (size_t mixture = 0; mixture < numSiteRates; ++mixture)
+        for (size_t mixture = 0; mixture < num_site_rates; ++mixture)
         {
             std::vector<double>::iterator p_mask_mixture_node = p_mixture_node;
 
@@ -841,7 +800,7 @@
     const double* t_mixture_middle = t_middle;
 
     // iterate over all mixture categories
-    for (size_t mixture = 0; mixture < this->numSiteRates; ++mixture)
+    for (size_t mixture = 0; mixture < this->num_site_rates; ++mixture)
     {
         std::vector<double>::const_iterator   p_mask_mixture_left   = p_mixture_left;
         std::vector<double>::const_iterator   p_mask_mixture_right  = p_mixture_right;
@@ -923,7 +882,7 @@
     const double* t_mixture_right  = t_right;
 
     // iterate over all mixture categories
-    for (size_t mixture = 0; mixture < this->numSiteRates; ++mixture)
+    for (size_t mixture = 0; mixture < this->num_site_rates; ++mixture)
     {
         std::vector<double>::const_iterator   p_mask_mixture_left   = p_mixture_left;
         std::vector<double>::const_iterator   p_mask_mixture_right  = p_mixture_right;
@@ -1002,7 +961,7 @@
     const double* t_mixture_middle = t_middle;
 
     // iterate over all mixture categories
-    for (size_t mixture = 0; mixture < this->numSiteRates; ++mixture)
+    for (size_t mixture = 0; mixture < this->num_site_rates; ++mixture)
     {
         std::vector<double>::const_iterator   p_mask_mixture_left   = p_mixture_left;
         std::vector<double>::const_iterator   p_mask_mixture_right  = p_mixture_right;
@@ -1089,7 +1048,7 @@
     const double* t_mixture_right  = t_right;
 
     // iterate over all mixture categories
-    for (size_t mixture = 0; mixture < this->numSiteRates; ++mixture)
+    for (size_t mixture = 0; mixture < this->num_site_rates; ++mixture)
     {
         std::vector<double>::const_iterator   p_mask_mixture_left   = p_mixture_left;
         std::vector<double>::const_iterator   p_mask_mixture_right  = p_mixture_right;
@@ -1166,7 +1125,7 @@
     double * p_mixture = p_node;
 
     // iterate over all mixture categories
-    for (size_t mixture = 0; mixture < this->numSiteRates; ++mixture)
+    for (size_t mixture = 0; mixture < this->num_site_rates; ++mixture)
     {
         double * p_site_mixture = p_mixture;
 
@@ -1191,33 +1150,33 @@
     double sumPartialProbs = 0.0;
     // get the root frequencies
     const std::vector<double> &f = this->getRootFrequencies();
-    double p_inv = pInv == NULL ? pInv->getValue() : 0.0;
-    double oneMinusPInv = 1.0 - p_inv;
-    if ( p_inv > 0.0 )
+    double prob_invariant = (p_inv == NULL ? p_inv->getValue() : 0.0);
+    double oneMinusPInv = 1.0 - prob_invariant;
+    if ( prob_invariant > 0.0 )
     {
         for (size_t site = 0; site < pattern_block_size; site++)
         {
             if ( RbSettings::userSettings().getUseScaling() == true )
             {
-                if ( this->siteInvariant[site] == true )
-                {
-                    sumPartialProbs += log( p_inv * f[ this->invariantSiteIndex[site] ] * exp(this->perNodeSiteLogScalingFactors[this->activeLikelihood[node_index]][node_index][site]) + oneMinusPInv * per_mixture_Likelihoods[site] / this->numSiteRates ) * patternCounts[site];
+                if ( this->site_invariant[site] == true )
+                {
+                    sumPartialProbs += log( prob_invariant * f[ this->invariant_site_index[site] ] * exp(this->perNodeSiteLogScalingFactors[this->activeLikelihood[node_index]][node_index][site]) + oneMinusPInv * per_mixture_Likelihoods[site] / this->num_site_rates ) * pattern_counts[site];
                 }
                 else
                 {
-                    sumPartialProbs += log( oneMinusPInv * per_mixture_Likelihoods[site] / this->numSiteRates ) * patternCounts[site];
+                    sumPartialProbs += log( oneMinusPInv * per_mixture_Likelihoods[site] / this->num_site_rates ) * pattern_counts[site];
                 }
             }
             else // no scaling
             {
 
-                if ( this->siteInvariant[site] == true )
-                {
-                    sumPartialProbs += log( p_inv * f[ this->invariantSiteIndex[site] ]  + oneMinusPInv * per_mixture_Likelihoods[site] / this->numSiteRates ) * patternCounts[site];
+                if ( this->site_invariant[site] == true )
+                {
+                    sumPartialProbs += log( prob_invariant * f[ this->invariant_site_index[site] ]  + oneMinusPInv * per_mixture_Likelihoods[site] / this->num_site_rates ) * pattern_counts[site];
                 }
                 else
                 {
-                    sumPartialProbs += log( oneMinusPInv * per_mixture_Likelihoods[site] / this->numSiteRates ) * patternCounts[site];
+                    sumPartialProbs += log( oneMinusPInv * per_mixture_Likelihoods[site] / this->num_site_rates ) * pattern_counts[site];
                 }
 
             }
@@ -1228,12 +1187,12 @@
 
         for (size_t site = 0; site < pattern_block_size; site++)
         {
-            sumPartialProbs += log( per_mixture_Likelihoods[site] / this->numSiteRates ) * patternCounts[site];
+            sumPartialProbs += log( per_mixture_Likelihoods[site] / this->num_site_rates ) * pattern_counts[site];
 
             if ( RbSettings::userSettings().getUseScaling() == true )
             {
 
-                sumPartialProbs -= this->perNodeSiteLogScalingFactors[this->activeLikelihood[node_index]][node_index][site] * patternCounts[site];
+                sumPartialProbs -= this->perNodeSiteLogScalingFactors[this->activeLikelihood[node_index]][node_index][site] * pattern_counts[site];
             }
 
         }
@@ -1306,7 +1265,7 @@
                 double max = 0.0;
 
                 // compute the per site probabilities
-                for (size_t mixture = 0; mixture < this->numSiteRates; ++mixture)
+                for (size_t mixture = 0; mixture < this->num_site_rates; ++mixture)
                 {
                     // get the pointers to the likelihood for this mixture category
                     size_t offset = mixture*this->mixtureOffset + block*this->siteOffset;
@@ -1321,7 +1280,7 @@
 
 
                 // compute the per site probabilities
-                for (size_t mixture = 0; mixture < this->numSiteRates; ++mixture)
+                for (size_t mixture = 0; mixture < this->num_site_rates; ++mixture)
                 {
                     // get the pointers to the likelihood for this mixture category
                     size_t offset = mixture*this->mixtureOffset + block*this->siteOffset;
@@ -1368,7 +1327,7 @@
                 double max = 0.0;
 
                 // compute the per site probabilities
-                for (size_t mixture = 0; mixture < this->numSiteRates; ++mixture)
+                for (size_t mixture = 0; mixture < this->num_site_rates; ++mixture)
                 {
                     // get the pointers to the likelihood for this mixture category
                     size_t offset = mixture*this->mixtureOffset + block*this->siteOffset;
@@ -1383,7 +1342,7 @@
 
 
                 // compute the per site probabilities
-                for (size_t mixture = 0; mixture < this->numSiteRates; ++mixture)
+                for (size_t mixture = 0; mixture < this->num_site_rates; ++mixture)
                 {
                     // get the pointers to the likelihood for this mixture category
                     size_t offset = mixture*this->mixtureOffset + block*this->siteOffset;
@@ -1429,7 +1388,7 @@
                 double max = 0.0;
 
                 // compute the per site probabilities
-                for (size_t mixture = 0; mixture < this->numSiteRates; ++mixture)
+                for (size_t mixture = 0; mixture < this->num_site_rates; ++mixture)
                 {
                     // get the pointers to the likelihood for this mixture category
                     size_t offset = mixture*this->mixtureOffset + block*this->siteOffset;
@@ -1444,7 +1403,7 @@
 
 
                 // compute the per site probabilities
-                for (size_t mixture = 0; mixture < this->numSiteRates; ++mixture)
+                for (size_t mixture = 0; mixture < this->num_site_rates; ++mixture)
                 {
                     // get the pointers to the likelihood for this mixture category
                     size_t offset = mixture*this->mixtureOffset + block*this->siteOffset;
