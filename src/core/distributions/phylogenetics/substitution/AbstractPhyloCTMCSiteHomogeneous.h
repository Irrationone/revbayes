--- conflicted
+++ resolved
@@ -103,13 +103,9 @@
         void                                                                setRootFrequencies(const TypedDagNode< RbVector< double > > *f);
         void                                                                setSiteRates(const TypedDagNode< RbVector< double > > *r);
         void                                                                setUseMarginalLikelihoods(bool tf);
-<<<<<<< HEAD
         void                                                                setUseSiteMatrices(bool sm);
 
 
-=======
-        
->>>>>>> eea3c33e
     protected:
         
         // helper method for this and derived classes
@@ -1026,10 +1022,7 @@
     if ( site_rates_probs != NULL )
     {
         siteProbVector = site_rates_probs->getValue();
-<<<<<<< HEAD
-=======
-    }
->>>>>>> eea3c33e
+    }
 
     const TopologyNode &root = tau->getValue().getRoot();
     size_t node_index = root.getIndex();
@@ -2526,14 +2519,6 @@
 
     } // end-for over all mixtures (=rate categories)
 
-<<<<<<< HEAD
-    // sum the log-likelihoods for all sites together
-    double sumPartialProbs = 0.0;
-=======
-    // get the root frequencies
-    const std::vector<double> &f = this->getRootFrequencies();
->>>>>>> eea3c33e
-
     double prob_invariant = getPInv();
     double oneMinusPInv = 1.0 - prob_invariant;
     std::vector< size_t >::const_iterator patterns = this->pattern_counts.begin();
@@ -2577,42 +2562,26 @@
 
                 if ( this->site_invariant[site] == true )
                 {
-<<<<<<< HEAD
-                    sumPartialProbs += log( prob_invariant * f[ this->invariant_site_index[site] ] * exp(this->perNodeSiteLogScalingFactors[this->activeLikelihood[node_index]][node_index][site]) + oneMinusPInv * per_mixture_Likelihoods[site] / this->num_site_mixtures ) * *patterns;
+                    rv[site] = log( prob_invariant * f[ this->invariant_site_index[site] ] * exp(this->perNodeSiteLogScalingFactors[this->activeLikelihood[node_index]][node_index][site]) + oneMinusPInv * per_mixture_Likelihoods[site] / this->num_site_mixtures ) * *patterns;
                 }
                 else
                 {
-                    sumPartialProbs += log( oneMinusPInv * per_mixture_Likelihoods[site] / this->num_site_mixtures ) * *patterns;
-=======
-                    rv[site] = log( p_inv * f[ this->invariant_site_index[site] ] * exp(this->perNodeSiteLogScalingFactors[this->activeLikelihood[node_index]][node_index][site]) + oneMinusPInv * per_mixture_Likelihoods[site] / this->num_site_rates ) * *patterns;
+                    rv[site] = log( oneMinusPInv * per_mixture_Likelihoods[site] / this->num_site_mixtures ) * *patterns;
+                }
+                rv[site] -= this->perNodeSiteLogScalingFactors[this->activeLikelihood[node_index]][node_index][site] * *patterns;
+
+            }
+            else // no scaling
+            {
+
+                if ( this->site_invariant[site] == true )
+                {
+                    rv[site] = log( prob_invariant * f[ this->invariant_site_index[site] ]  + oneMinusPInv * per_mixture_Likelihoods[site] / this->num_site_mixtures ) * *patterns;
                 }
                 else
                 {
-                    rv[site] = log( oneMinusPInv * per_mixture_Likelihoods[site] / this->num_site_rates ) * *patterns;
->>>>>>> eea3c33e
+                    rv[site] = log( oneMinusPInv * per_mixture_Likelihoods[site] / this->num_site_mixtures ) * *patterns;
                 }
-                rv[site] -= this->perNodeSiteLogScalingFactors[this->activeLikelihood[node_index]][node_index][site] * *patterns;
-
-            }
-            else // no scaling
-            {
-
-                if ( this->site_invariant[site] == true )
-                {
-<<<<<<< HEAD
-                    sumPartialProbs += log( prob_invariant * f[ this->invariant_site_index[site] ]  + oneMinusPInv * per_mixture_Likelihoods[site] / this->num_site_mixtures ) * *patterns;
-                }
-                else
-                {
-                    sumPartialProbs += log( oneMinusPInv * per_mixture_Likelihoods[site] / this->num_site_mixtures ) * *patterns;
-=======
-                    rv[site] = log( p_inv * f[ this->invariant_site_index[site] ]  + oneMinusPInv * per_mixture_Likelihoods[site] / this->num_site_rates ) * *patterns;
-                }
-                else
-                {
-                    rv[site] = log( oneMinusPInv * per_mixture_Likelihoods[site] / this->num_site_rates ) * *patterns;
->>>>>>> eea3c33e
-                }
 
             }
             
@@ -2624,12 +2593,7 @@
 
         for (size_t site = 0; site < pattern_block_size; ++site, ++patterns)
         {
-
-<<<<<<< HEAD
-            sumPartialProbs += log( per_mixture_Likelihoods[site] / this->num_site_mixtures ) * *patterns;
-=======
-            rv[site] = log( per_mixture_Likelihoods[site] / this->num_site_rates ) * *patterns;
->>>>>>> eea3c33e
+            rv[site] = log( per_mixture_Likelihoods[site] / this->num_site_mixtures ) * *patterns;
 
             if ( RbSettings::userSettings().getUseScaling() == true )
             {
