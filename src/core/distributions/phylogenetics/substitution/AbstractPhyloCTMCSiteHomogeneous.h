--- conflicted
+++ resolved
@@ -257,15 +257,6 @@
 //    marginalLikelihoods( new double[num_nodes*num_site_rates*num_sites*num_chars] ),
     marginalLikelihoods( NULL ),
     perNodeSiteLogScalingFactors( std::vector<std::vector< std::vector<double> > >(2, std::vector<std::vector<double> >(num_nodes, std::vector<double>(num_sites, 0.0) ) ) ),
-<<<<<<< HEAD
-    charMatrix(),
-    gapMatrix(),
-    patternCounts(),
-    siteInvariant( num_sites, false ),
-    invariantSiteIndex( num_sites, 0 ),
-    numPatterns( num_sites ),
-=======
-    use_scaling( true ),
     ambiguous_char_matrix(),
     char_matrix(),
     gap_matrix(),
@@ -273,7 +264,6 @@
     site_invariant( num_sites, false ),
     invariant_site_index( num_sites, 0 ),
     num_patterns( num_sites ),
->>>>>>> cb2b0d8c
     compressed( c ),
     site_pattern( std::vector<size_t>(num_sites, 0) ),
     touched( false ),
@@ -290,25 +280,14 @@
 {
 
     // initialize with default parameters
-<<<<<<< HEAD
-    homogeneous_clock_rate      = NULL;
-    heterogeneous_clock_rates   = NULL;
-    homogeneousRateMatrix       = NULL;
-    heterogeneousRateMatrices   = NULL;
-    rootFrequencies             = NULL;
-    siteRates                   = NULL;
-    siteRatesProbs              = NULL;
-    pInv                        = NULL;
-=======
-    homogeneous_clock_rate        = new ConstantNode<double>("clockRate", new double(1.0) );
+    homogeneous_clock_rate        = NULL;
     heterogeneous_clock_rates     = NULL;
-    homogeneous_rate_matrix       = new ConstantNode<RateGenerator>("rateMatrix", new RateMatrix_JC( num_chars ) );
+    homogeneous_rate_matrix       = NULL;
     heterogeneous_rate_matrices   = NULL;
-    root_frequencies             = NULL;
-    site_rates                   = NULL;
+    root_frequencies              = NULL;
+    site_rates                    = NULL;
     site_rates_probs              = NULL;
-    p_inv                        = new ConstantNode<double>("p_inv", new double(0.0) );
->>>>>>> cb2b0d8c
+    p_inv                         = NULL;
 
     // flags specifying which model variants we use
     branch_heterogeneous_clock_rates               = false;
@@ -360,15 +339,6 @@
 //    marginalLikelihoods( new double[num_nodes*num_site_rates*num_sites*num_chars] ),
     marginalLikelihoods( NULL ),
     perNodeSiteLogScalingFactors( n.perNodeSiteLogScalingFactors ),
-<<<<<<< HEAD
-    charMatrix( n.charMatrix ),
-    gapMatrix( n.gapMatrix ),
-    patternCounts( n.patternCounts ),
-    siteInvariant( n.siteInvariant ),
-    invariantSiteIndex( n.invariantSiteIndex ),
-    numPatterns( n.numPatterns ),
-=======
-    use_scaling( n.use_scaling ),
     ambiguous_char_matrix( n.ambiguous_char_matrix ),
     char_matrix( n.char_matrix ),
     gap_matrix( n.gap_matrix ),
@@ -376,7 +346,6 @@
     site_invariant( n.site_invariant ),
     invariant_site_index( n.invariant_site_index ),
     num_patterns( n.num_patterns ),
->>>>>>> cb2b0d8c
     compressed( n.compressed ),
     site_pattern( n.site_pattern ),
     touched( false ),
@@ -417,32 +386,16 @@
     // copy the partial likelihoods if necessary
     if ( inMcmcMode == true )
     {
-<<<<<<< HEAD
         partialLikelihoods = new double[2*activeLikelihoodOffset];
         memcpy(partialLikelihoods, n.partialLikelihoods, 2*activeLikelihoodOffset*sizeof(double));
-=======
-        partialLikelihoods = new double[2*num_nodes*num_site_rates*pattern_block_size*num_chars];
-        memcpy(partialLikelihoods, n.partialLikelihoods, 2*num_nodes*num_site_rates*pattern_block_size*num_chars*sizeof(double));
->>>>>>> cb2b0d8c
     }
 
     // copy the marginal likelihoods if necessary
     if ( useMarginalLikelihoods == true )
     {
-<<<<<<< HEAD
         marginalLikelihoods = new double[activeLikelihoodOffset];
         memcpy(marginalLikelihoods, n.marginalLikelihoods, activeLikelihoodOffset*sizeof(double));
     }
-=======
-        marginalLikelihoods = new double[num_nodes*num_site_rates*pattern_block_size*num_chars];
-        memcpy(marginalLikelihoods, n.marginalLikelihoods, num_nodes*num_site_rates*pattern_block_size*num_chars*sizeof(double));
-    }
-    activeLikelihoodOffset      =  num_nodes*num_site_rates*pattern_block_size*num_chars;
-    nodeOffset                  =  num_site_rates*pattern_block_size*num_chars;
-    mixtureOffset               =  pattern_block_size*num_chars;
-    siteOffset                  =  num_chars;
-
->>>>>>> cb2b0d8c
 }
 
 
@@ -750,11 +703,7 @@
     // if we are not in MCMC mode, then we need to (temporarily) allocate memory
     if ( inMcmcMode == false )
     {
-<<<<<<< HEAD
         partialLikelihoods = new double[2*activeLikelihoodOffset];
-=======
-        partialLikelihoods = new double[2*num_nodes*num_site_rates*pattern_block_size*num_chars];
->>>>>>> cb2b0d8c
     }
 
     // compute the ln probability by recursively calling the probability calculation for each node
@@ -1380,18 +1329,14 @@
 
     if ( branch_heterogeneous_substitution_matrices == true || root_frequencies != NULL )
     {
-<<<<<<< HEAD
-        if(rootFrequencies == NULL)
+        if(root_frequencies == NULL)
         {
             throw RbException("Using branch-heterogeneous rate matrices, but no root frequencies have been specified");
         }
 
-        return rootFrequencies->getValue();
-=======
         return root_frequencies->getValue();
->>>>>>> cb2b0d8c
-    }
-    else if(homogeneousRateMatrix != NULL)
+    }
+    else if(homogeneous_rate_matrix != NULL)
     {
         const RateMatrix *rm = dynamic_cast<const RateMatrix *>(&homogeneous_rate_matrix->getValue());
         if ( rm != NULL )
@@ -1406,7 +1351,7 @@
     }
     else
     {
-        return std::vector<double>(numChars, 1.0/numChars);
+        return std::vector<double>(num_chars, 1.0/num_chars);
     }
 
 }
@@ -1661,9 +1606,9 @@
 void RevBayesCore::AbstractPhyloCTMCSiteHomogeneous<charType>::resizeLikelihoodVectors( void )
 {
     // set the offsets for easier iteration through the likelihood vector
-    siteOffset                  =  numChars;
+    siteOffset                  =  num_chars;
     mixtureOffset               =  pattern_block_size*siteOffset;
-    nodeOffset                  =  numSiteRates*mixtureOffset;
+    nodeOffset                  =  num_site_rates*mixtureOffset;
     activeLikelihoodOffset      =  num_nodes*nodeOffset;
 
     // only do this if we are in MCMC mode. This will safe memory
@@ -1673,17 +1618,10 @@
         // we resize the partial likelihood vectors to the new dimensions
         delete [] partialLikelihoods;
 
-<<<<<<< HEAD
         partialLikelihoods = new double[2*activeLikelihoodOffset];
 
         // reinitialize likelihood vectors
         for (size_t i = 0; i < 2*activeLikelihoodOffset; i++)
-=======
-        partialLikelihoods = new double[2*num_nodes*num_site_rates*pattern_block_size*num_chars];
-
-        // reinitialize likelihood vectors
-        for (size_t i = 0; i < 2*num_nodes*num_site_rates*pattern_block_size*num_chars; i++)
->>>>>>> cb2b0d8c
         {
             partialLikelihoods[i] = 0.0;
         }
@@ -1695,17 +1633,10 @@
         // we resize the partial likelihood vectors to the new dimensions
         delete [] marginalLikelihoods;
 
-<<<<<<< HEAD
         marginalLikelihoods = new double[activeLikelihoodOffset];
         
         // reinitialize likelihood vectors
         for (size_t i = 0; i < activeLikelihoodOffset; i++)
-=======
-        marginalLikelihoods = new double[num_nodes*num_site_rates*pattern_block_size*num_chars];
-        
-        // reinitialize likelihood vectors
-        for (size_t i = 0; i < num_nodes*num_site_rates*pattern_block_size*num_chars; i++)
->>>>>>> cb2b0d8c
         {
             marginalLikelihoods[i] = 0.0;
         }
@@ -1716,15 +1647,6 @@
 
     transition_prob_matrices = std::vector<TransitionProbabilityMatrix>(num_site_rates, TransitionProbabilityMatrix(num_chars) );
 
-<<<<<<< HEAD
-=======
-    // set the offsets for easier iteration through the likelihood vector
-    activeLikelihoodOffset      =  num_nodes*num_site_rates*pattern_block_size*num_chars;
-    nodeOffset                  =  num_site_rates*pattern_block_size*num_chars;
-    mixtureOffset               =  pattern_block_size*num_chars;
-    siteOffset                  =  num_chars;
-
->>>>>>> cb2b0d8c
 }
 
 
@@ -1766,11 +1688,7 @@
 
     double* p_node = this->partialLikelihoods + this->activeLikelihood[node_index]*this->activeLikelihoodOffset + node_index*this->nodeOffset;
 
-<<<<<<< HEAD
-    if ( RbSettings::userSettings().getUseScaling() == true && nodeIndex % RbSettings::userSettings().getScalingDensity() == 0 )
-=======
-    if ( use_scaling == true && node_index % RbSettings::userSettings().getScalingDensity() == 0 )
->>>>>>> cb2b0d8c
+    if ( RbSettings::userSettings().getUseScaling() == true && node_index % RbSettings::userSettings().getScalingDensity() == 0 )
     {
         // iterate over all mixture categories
         for (size_t site = 0; site < this->pattern_block_size ; ++site)
@@ -1835,11 +1753,7 @@
 
     double* p_node = this->partialLikelihoods + this->activeLikelihood[node_index]*this->activeLikelihoodOffset + node_index*this->nodeOffset;
 
-<<<<<<< HEAD
-    if ( RbSettings::userSettings().getUseScaling() == true && nodeIndex % RbSettings::userSettings().getScalingDensity() == 0 )
-=======
-    if ( use_scaling == true && node_index % RbSettings::userSettings().getScalingDensity() == 0 )
->>>>>>> cb2b0d8c
+    if ( RbSettings::userSettings().getUseScaling() == true && node_index % RbSettings::userSettings().getScalingDensity() == 0 )
     {
         // iterate over all mixture categories
         for (size_t site = 0; site < this->pattern_block_size ; ++site)
@@ -1904,11 +1818,7 @@
 
     double* p_node   = this->partialLikelihoods + this->activeLikelihood[node_index]*this->activeLikelihoodOffset + node_index*this->nodeOffset;
 
-<<<<<<< HEAD
-    if ( RbSettings::userSettings().getUseScaling() == true && nodeIndex % RbSettings::userSettings().getScalingDensity() == 0 )
-=======
-    if ( use_scaling == true && node_index % RbSettings::userSettings().getScalingDensity() == 0 )
->>>>>>> cb2b0d8c
+    if ( RbSettings::userSettings().getUseScaling() == true && node_index % RbSettings::userSettings().getScalingDensity() == 0 )
     {
         // iterate over all mixture categories
         for (size_t site = 0; site < this->pattern_block_size ; ++site)
@@ -2217,10 +2127,10 @@
     branch_heterogeneous_substitution_matrices = false;
     homogeneous_rate_matrix = rm;
 
-    if(rm != NULL && rm->getValue().size() != this->numChars)
+    if(rm != NULL && rm->getValue().size() != this->num_chars)
     {
         std::stringstream ss;
-        ss << "Rate generator dimensions (" << rm->getValue().size() << " do not match the number of character states (" << this->numChars << ")";
+        ss << "Rate generator dimensions (" << rm->getValue().size() << " do not match the number of character states (" << this->num_chars << ")";
         throw(RbException(ss.str()));
     }
 
@@ -2255,10 +2165,10 @@
     branch_heterogeneous_substitution_matrices = true;
     heterogeneous_rate_matrices = rm;
 
-    if(rm != NULL && rm->getValue()[0].size() != this->numChars)
+    if(rm != NULL && rm->getValue()[0].size() != this->num_chars)
     {
         std::stringstream ss;
-        ss << "Rate generator dimensions (" << rm->getValue()[0].size() << " do not match the number of character states (" << this->numChars << ")";
+        ss << "Rate generator dimensions (" << rm->getValue()[0].size() << " do not match the number of character states (" << this->num_chars << ")";
         throw(RbException(ss.str()));
     }
 
@@ -2464,14 +2374,10 @@
     // get the root frequencies
     const std::vector<double> &f = this->getRootFrequencies();
 
-<<<<<<< HEAD
-    double p_inv = pInv == NULL ? pInv->getValue() : 0.0;
-=======
-    double p_inv = this->p_inv->getValue();
->>>>>>> cb2b0d8c
-    double oneMinusPInv = 1.0 - p_inv;
+    double prob_invariant = p_inv == NULL ? p_inv->getValue() : 0.0;
+    double oneMinusPInv = 1.0 - prob_invariant;
     std::vector< size_t >::const_iterator patterns = this->pattern_counts.begin();
-    if ( p_inv > 0.0 )
+    if ( prob_invariant > 0.0 )
     {
         for (size_t site = 0; site < pattern_block_size; ++site, ++patterns)
         {
@@ -2481,7 +2387,7 @@
 
                 if ( this->site_invariant[site] == true )
                 {
-                    sumPartialProbs += log( p_inv * f[ this->invariant_site_index[site] ] * exp(this->perNodeSiteLogScalingFactors[this->activeLikelihood[node_index]][node_index][site]) + oneMinusPInv * per_mixture_Likelihoods[site] / this->num_site_rates ) * *patterns;
+                    sumPartialProbs += log( prob_invariant * f[ this->invariant_site_index[site] ] * exp(this->perNodeSiteLogScalingFactors[this->activeLikelihood[node_index]][node_index][site]) + oneMinusPInv * per_mixture_Likelihoods[site] / this->num_site_rates ) * *patterns;
                 }
                 else
                 {
@@ -2495,7 +2401,7 @@
 
                 if ( this->site_invariant[site] == true )
                 {
-                    sumPartialProbs += log( p_inv * f[ this->invariant_site_index[site] ]  + oneMinusPInv * per_mixture_Likelihoods[site] / this->num_site_rates ) * *patterns;
+                    sumPartialProbs += log( prob_invariant * f[ this->invariant_site_index[site] ]  + oneMinusPInv * per_mixture_Likelihoods[site] / this->num_site_rates ) * *patterns;
                 }
                 else
                 {
@@ -2729,35 +2635,25 @@
 template<class charType>
 void RevBayesCore::AbstractPhyloCTMCSiteHomogeneous<charType>::updateTransitionProbabilities(size_t node_idx, double brlen)
 {
-    const TopologyNode* node = tau->getValue().getNodes()[nodeIdx];
+    const TopologyNode* node = tau->getValue().getNodes()[node_idx];
 
     if (node->isRoot()) throw RbException("dnPhyloCTMC called updateTransitionProbabilities for the root node\n");
 
     // first, get the rate matrix for this branch
-<<<<<<< HEAD
-    RateMatrix_JC jc(this->numChars);
+    RateMatrix_JC jc(this->num_chars);
     const RateGenerator *rm = &jc;
-    if ( this->branchHeterogeneousSubstitutionMatrices == true )
-=======
-    const RateGenerator *rm;
     if ( this->branch_heterogeneous_substitution_matrices == true )
->>>>>>> cb2b0d8c
     {
         rm = &this->heterogeneous_rate_matrices->getValue()[node_idx];
     }
-    else if(homogeneousRateMatrix != NULL)
+    else if(homogeneous_rate_matrix != NULL)
     {
         rm = &this->homogeneous_rate_matrix->getValue();
     }
 
     // second, get the clock rate for the branch
-<<<<<<< HEAD
     double rate = 1.0;
-    if ( this->branchHeterogeneousClockRates == true )
-=======
-    double rate;
     if ( this->branch_heterogeneous_clock_rates == true )
->>>>>>> cb2b0d8c
     {
         rate = this->heterogeneous_clock_rates->getValue()[node_idx];
     }
@@ -2766,16 +2662,7 @@
         rate = this->homogeneous_clock_rate->getValue();
     }
 
-<<<<<<< HEAD
-    double endAge = node->getAge();
-=======
-    // and finally compute the per site rate transition probability matrix
-    const TopologyNode* node = tau->getValue().getNodes()[node_idx];
-
-    if (node->isRoot()) throw RbException("ERROR: dnPhyloCTMC called updateTransitionProbabilities for the root node\n");
-
     double end_age = node->getAge();
->>>>>>> cb2b0d8c
 
     // if the tree is not a time tree, then the age will be not a number
     if ( RbMath::isFinite(end_age) == false )
