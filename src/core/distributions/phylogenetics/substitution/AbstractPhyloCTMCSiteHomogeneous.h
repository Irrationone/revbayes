#ifndef AbstractPhyloCTMCSiteHomogeneous_H
#define AbstractPhyloCTMCSiteHomogeneous_H

#include "AbstractHomologousDiscreteCharacterData.h"
#include "ConstantNode.h"
#include "DiscreteTaxonData.h"
#include "DnaState.h"
#include "MemberObject.h"
#include "RbMathLogic.h"
#include "RbSettings.h"
#include "RbVector.h"
#include "RateGenerator.h"
#include "Simplex.h"
#include "TopologyNode.h"
#include "TransitionProbabilityMatrix.h"
#include "Tree.h"
#include "TreeChangeEventListener.h"
#include "TypedDistribution.h"

#include <memory.h>

namespace RevBayesCore {
    
    /**
     * @brief Homogeneous distribution of character state evolution along a tree class (PhyloCTMC).
     *
     * This file contains the distribution class for a character state evolving along a tree.
     * This abstract base class can be derived for any character evolution model with homogeneous mixture sites. A
     * homogeneous mixture model over sites is a model where all sites are drawn from the same distribution and the
     * specific instance of the per site parameter is integrated over. The per site parameter could be a rate scaler (e.g. the + gamma models)
     * or different rate matrices or anything else.
     *
     * The pruning algorithm is implemented in this base class and calles some few pure virtual methods.
     * The important functions you have to override are:
     * - computeRootLikelihood(size_t root, size_t l, size_t r, size_t m)
     * - computeInternalNodeLikelihood(const TopologyNode &n, size_t nIdx, size_t l, size_t r)
     * - computeTipLikelihood(const TopologyNode &node, size_t nIdx)
     * - getRootFrequencies()
     * - updateTransitionProbabilities()
     *
     *
     * The data are stored for convenience in this class in a matrix (std::vector<std::vector< unsigned > >) and can
     * be compressed.
     *
     * The partial likelihoods are stored in a c-style array called partialLikelihoods. The dimension are
     * partialLikelihoods[active][node_index][siteRateIndex][siteIndex][charIndex], however, since this is a one-dimensional c-style array,
     * you have to access the partialLikelihoods via
     * partialLikelihoods[active*num_nodes*num_site_mixtures*pattern_block_size*num_chars +
     *                    node_index*num_site_mixtures*pattern_block_size*num_chars +
     *                    siteRateIndex*pattern_block_size*num_chars +
     *                    siteIndex*num_chars +
     *                    charIndex]
     * Since this is a bit complex, we have some offset variables for convenience:
     * activeLikelihoodOffset      =  num_nodes*num_site_mixtures*pattern_block_size*num_chars;
     * nodeOffset                  =  num_site_mixtures*pattern_block_size*num_chars;
     * mixtureOffset               =  pattern_block_size*num_chars;
     * siteOffset                  =  num_chars;
     * This gives the more convenient access via
     * partialLikelihoods[active*activeLikelihoodOffset + node_index*nodeOffset + siteRateIndex*mixtureOffset + siteIndex*siteOffset + charIndex]
     *
     * Our implementation of the partial likelihoods mean that we can store the partial likelihood of a node, but not for site rates.
     * We also use twice as much memory because we store the partial likelihood along each branch and not only for each internal node.
     * This gives us a speed improvement during MCMC proposal in the order of a factor 2.
     *
     *
     *
     * @copyright Copyright 2009-
     * @author The RevBayes Development Core Team (Sebastian Hoehna)
     * @since 2012-06-17, version 1.0
     */
    template<class charType>
    class AbstractPhyloCTMCSiteHomogeneous : public TypedDistribution< AbstractHomologousDiscreteCharacterData >, public MemberObject< RbVector<double> >, public TreeChangeEventListener {
        
    public:
        // Note, we need the size of the alignment in the constructor to correctly simulate an initial state
        AbstractPhyloCTMCSiteHomogeneous(const TypedDagNode<Tree> *t, size_t nChars, size_t nMix, bool c, size_t nSites, bool amb, bool wd = false, bool internal = false );
        AbstractPhyloCTMCSiteHomogeneous(const AbstractPhyloCTMCSiteHomogeneous &n);                                                                                          //!< Copy constructor
        virtual                                                            ~AbstractPhyloCTMCSiteHomogeneous(void);                                                              //!< Virtual destructor
        
        // public member functions
        // pure virtual
        virtual AbstractPhyloCTMCSiteHomogeneous*                           clone(void) const = 0;                                                                      //!< Create an independent clone
        
        // non-virtual
        void                                                                bootstrap(void);
        virtual double                                                      computeLnProbability(void);
        virtual std::vector<charType>										drawAncestralStatesForNode(const TopologyNode &n);
        virtual void                                                        drawJointConditionalAncestralStates(std::vector<std::vector<charType> >& startStates, std::vector<std::vector<charType> >& endStates);
        virtual void                                                        drawStochasticCharacterMap(std::vector<std::string*>& character_histories, size_t site, bool use_simmap_default=true);
        void                                                                executeMethod(const std::string &n, const std::vector<const DagNode*> &args, RbVector<double> &rv) const;     //!< Map the member methods to internal function calls
        void                                                                fireTreeChangeEvent(const TopologyNode &n, const unsigned& m=0);                                                 //!< The tree has changed and we want to know which part.
        virtual void                                                        recursivelyDrawJointConditionalAncestralStates(const TopologyNode &node, std::vector<std::vector<charType> >& startStates, std::vector<std::vector<charType> >& endStates, const std::vector<size_t>& sampledSiteRates);
        virtual bool                                                        recursivelyDrawStochasticCharacterMap(const TopologyNode &node, std::vector<std::string*>& character_histories, std::vector<std::vector<charType> >& start_states, std::vector<std::vector<charType> >& end_states, size_t site, bool use_simmap_default);
        virtual void                                                        redrawValue(void);
        void                                                                reInitialized(void);
        void                                                                setMcmcMode(bool tf);                                                                       //!< Change the likelihood computation to or from MCMC mode.
        void                                                                setValue(AbstractHomologousDiscreteCharacterData *v, bool f=false);                                   //!< Set the current value, e.g. attach an observation (clamp)
        virtual void                                                        tipDrawJointConditionalAncestralStates(const TopologyNode &node, std::vector<std::vector<charType> >& startStates, std::vector<std::vector<charType> >& endStates, const std::vector<size_t>& sampledSiteRates);
        void																updateMarginalNodeLikelihoods(void);
        const TypedDagNode<Tree>*                                           getTree(void);
        
        void                                                                setClockRate(const TypedDagNode< double > *r);
        void                                                                setClockRate(const TypedDagNode< RbVector< double > > *r);
        void                                                                setPInv(const TypedDagNode< double > *);
        void                                                                setRateMatrix(const TypedDagNode< RateGenerator > *rm);
        void                                                                setRateMatrix(const TypedDagNode< RbVector< RateGenerator > > *rm);
        void                                                                setRootFrequencies(const TypedDagNode< Simplex > *f);
        void                                                                setSiteRates(const TypedDagNode< RbVector< double > > *r);
        void                                                                setUseMarginalLikelihoods(bool tf);
        void                                                                setUseSiteMatrices(bool sm, const TypedDagNode< Simplex > *s = NULL);
        
        
    protected:
        
        // helper method for this and derived classes
        void                                                                recursivelyFlagNodeDirty(const TopologyNode& n);
        virtual void                                                        resizeLikelihoodVectors(void);
        virtual void                                                        setActivePIDSpecialized(size_t i, size_t n);                                                          //!< Set the number of processes for this distribution.
        
        virtual void                                                        updateTransitionProbabilities(size_t node_idx, double brlen);
        virtual std::vector<double>                                         getRootFrequencies( size_t mixture = 0 ) const;
        virtual void                                                        getRootFrequencies( std::vector<std::vector<double> >& ) const;
        virtual std::vector<double>                                         getMixtureProbs( void ) const;
        virtual double                                                      getPInv(void) const;
        
        
        // Parameter management functions.
        virtual void                                                        swapParameterInternal(const DagNode *oldP, const DagNode *newP);                                    //!< Swap a parameter
        
        
        // virtual methods that may be overwritten, but then the derived class should call this methods
        virtual void                                                        keepSpecialization(DagNode* affecter);
        virtual void                                                        restoreSpecialization(DagNode *restorer);
        virtual void                                                        touchSpecialization(DagNode *toucher, bool touchAll);
        
        // pure virtual methods
        virtual void                                                        computeInternalNodeLikelihood(const TopologyNode &n, size_t nIdx, size_t l, size_t r) = 0;
        virtual void                                                        computeInternalNodeLikelihood(const TopologyNode &n, size_t nIdx, size_t l, size_t r, size_t m) = 0;
        virtual void                                                        computeTipLikelihood(const TopologyNode &node, size_t nIdx) = 0;
        virtual void                                                        computeRootLikelihood( size_t root, size_t left, size_t right) = 0;
        virtual void                                                        computeRootLikelihood( size_t root, size_t left, size_t right, size_t middle) = 0;
        
        // virtual methods that you may want to overwrite
        virtual void                                                        compress(void);
        virtual void                                                        computeMarginalNodeLikelihood(size_t node_idx, size_t parentIdx);
        virtual void                                                        computeMarginalRootLikelihood();
        virtual std::vector< std::vector< double > >*                       sumMarginalLikelihoods(size_t node_index);
        virtual void                                                        computeRootLikelihoods( std::vector< double > &rv ) const;
        virtual double                                                      sumRootLikelihood( void );
        virtual std::vector<size_t>                                         getIncludedSiteIndices();
        
        
        // members
        double                                                              lnProb;
        double                                                              storedLnProb;
        size_t                                                              num_nodes;
        size_t                                                              num_sites;
        const size_t                                                        num_chars;
        size_t                                                              num_site_rates;
        size_t                                                              num_site_mixtures;
        size_t                                                              num_matrices;
        const TypedDagNode<Tree>*                                           tau;
        std::vector<TransitionProbabilityMatrix>                            transition_prob_matrices;
        
        // the likelihoods
        double*                                                             partialLikelihoods;
        std::vector<size_t>                                                 activeLikelihood;
        double*																marginalLikelihoods;
        
        std::vector< std::vector< std::vector<double> > >                   perNodeSiteLogScalingFactors;
        
        // the data
        std::vector<std::vector<RbBitSet> >                                 ambiguous_char_matrix;
        std::vector<std::vector<unsigned long> >                            char_matrix;
        std::vector<std::vector<bool> >                                     gap_matrix;
        std::vector<size_t>                                                 pattern_counts;
        std::vector<bool>                                                   site_invariant;
        std::vector<size_t>                                                 invariant_site_index;
        size_t                                                              num_patterns;
        bool                                                                compressed;
        std::vector<size_t>                                                 site_pattern;    // an array that keeps track of which pattern is used for each site
        
        // flags for likelihood recomputation
        bool                                                                touched;
        std::vector<bool>                                                   changed_nodes;
        std::vector<bool>                                                   dirty_nodes;
        
        // offsets for nodes
        size_t                                                              activeLikelihoodOffset;
        size_t                                                              nodeOffset;
        size_t                                                              mixtureOffset;
        size_t                                                              siteOffset;
        size_t                                                              nodeOffsetMarginal;
        size_t                                                              siteOffsetMarginal;
        
        // flags
        bool                                                                using_ambiguous_characters;
        bool                                                                treatUnknownAsGap;
        bool                                                                treatAmbiguousAsGaps;
        
        bool                                                                using_weighted_characters;
        
        bool                                                                useMarginalLikelihoods;
        bool                                                                inMcmcMode;
        
        // members
        const TypedDagNode< double >*                                       homogeneous_clock_rate;
        const TypedDagNode< RbVector< double > >*                           heterogeneous_clock_rates;
        const TypedDagNode< RateGenerator >*                                homogeneous_rate_matrix;
        const TypedDagNode< RbVector< RateGenerator > >*                    heterogeneous_rate_matrices;
        const TypedDagNode< Simplex >*                                      root_frequencies;
        const TypedDagNode< RbVector< double > >*                           site_rates;
        const TypedDagNode< Simplex >*                                      site_matrix_probs;
        const TypedDagNode< RbVector< double > >*                           site_rates_probs;
        const TypedDagNode< double >*                                       p_inv;
        
        
        // flags specifying which model variants we use
        bool                                                                branch_heterogeneous_clock_rates;
        bool                                                                branch_heterogeneous_substitution_matrices;
        bool                                                                rate_variation_across_sites;
        
        // MPI variables
        size_t                                                              pattern_block_start;
        size_t                                                              pattern_block_end;
        size_t                                                              pattern_block_size;
        
        bool                                                                store_internal_nodes;
        
        charType                                                            template_state;                                 //!< Template state used for ancestral state estimation. This makes sure that the state labels are preserved.
        
    private:
        
        // private methods
        void                                                                fillLikelihoodVector(const TopologyNode &n, size_t nIdx);
        void                                                                recursiveMarginalLikelihoodComputation(size_t nIdx);
        virtual void                                                        scale(size_t i);
        virtual void                                                        scale(size_t i, size_t l, size_t r);
        virtual void                                                        scale(size_t i, size_t l, size_t r, size_t m);
        void                                                                simulate(const TopologyNode& node, std::vector< DiscreteTaxonData< charType > > &t, const std::vector<bool> &inv, const std::vector<size_t> &perSiteRates);
        
        
        
    };
    
}


#include "DiscreteCharacterState.h"
#include "DistributionExponential.h"
#include "HomologousDiscreteCharacterData.h"
#include "RandomNumberFactory.h"
#include "RandomNumberGenerator.h"
#include "RateMatrix_JC.h"
#include "StochasticNode.h"
#include "TopologyNode.h"
#include "TransitionProbabilityMatrix.h"

#include <cmath>

#ifdef RB_MPI
#include <mpi.h>
#endif


template<class charType>
RevBayesCore::AbstractPhyloCTMCSiteHomogeneous<charType>::AbstractPhyloCTMCSiteHomogeneous(const TypedDagNode<Tree> *t, size_t nChars, size_t nMix, bool c, size_t nSites,  bool amb, bool internal, bool wd) :
TypedDistribution< AbstractHomologousDiscreteCharacterData >(  NULL ),
lnProb( 0.0 ),
storedLnProb( 0.0 ),
num_nodes( t->getValue().getNumberOfNodes() ),
num_sites( nSites ),
num_chars( nChars ),
num_site_rates( nMix ),
num_site_mixtures( nMix ),
num_matrices( 1 ),
tau( t ),
transition_prob_matrices( std::vector<TransitionProbabilityMatrix>(num_site_mixtures, TransitionProbabilityMatrix(num_chars) ) ),
//    partialLikelihoods( new double[2*num_nodes*num_site_mixtures*num_sites*num_chars] ),
partialLikelihoods( NULL ),
activeLikelihood( std::vector<size_t>(num_nodes, 0) ),
//    marginalLikelihoods( new double[num_nodes*num_site_mixtures*num_sites*num_chars] ),
marginalLikelihoods( NULL ),
perNodeSiteLogScalingFactors( std::vector<std::vector< std::vector<double> > >(2, std::vector<std::vector<double> >(num_nodes, std::vector<double>(num_sites, 0.0) ) ) ),
ambiguous_char_matrix(),
char_matrix(),
gap_matrix(),
pattern_counts(),
site_invariant( num_sites, false ),
invariant_site_index( num_sites, 0 ),
num_patterns( num_sites ),
compressed( c ),
site_pattern( std::vector<size_t>(num_sites, 0) ),
touched( false ),
changed_nodes( std::vector<bool>(num_nodes, false) ),
dirty_nodes( std::vector<bool>(num_nodes, true) ),
using_ambiguous_characters( amb ),
treatUnknownAsGap( true ),
treatAmbiguousAsGaps( false ),
using_weighted_characters( wd ),
useMarginalLikelihoods( false ),
inMcmcMode( false ),
pattern_block_start( 0 ),
pattern_block_end( num_patterns ),
pattern_block_size( num_patterns ),
store_internal_nodes( internal ),
template_state()
{
    
    // initialize with default parameters
    homogeneous_clock_rate        = NULL;
    heterogeneous_clock_rates     = NULL;
    homogeneous_rate_matrix       = NULL;
    heterogeneous_rate_matrices   = NULL;
    root_frequencies              = NULL;
    site_rates                    = NULL;
    site_matrix_probs             = NULL;
    site_rates_probs              = NULL;
    p_inv                         = NULL;
    
    // flags specifying which model variants we use
    branch_heterogeneous_clock_rates               = false;
    branch_heterogeneous_substitution_matrices     = true;
    rate_variation_across_sites                    = false;
    
    
    tau->getValue().getTreeChangeEventHandler().addListener( this );
    
    activeLikelihoodOffset      =  num_nodes*num_site_mixtures*pattern_block_size*num_chars;
    nodeOffset                  =  num_site_mixtures*pattern_block_size*num_chars;
    mixtureOffset               =  pattern_block_size*num_chars;
    siteOffset                  =  num_chars;
    
    
    // add the parameters to our set (in the base class)
    // in that way other class can easily access the set of our parameters
    // this will also ensure that the parameters are not getting deleted before we do
    this->addParameter( tau );
    this->addParameter( homogeneous_clock_rate );
    this->addParameter( heterogeneous_clock_rates );
    this->addParameter( homogeneous_rate_matrix );
    this->addParameter( heterogeneous_rate_matrices );
    this->addParameter( root_frequencies );
    this->addParameter( site_rates );
    this->addParameter( site_matrix_probs );
    this->addParameter( site_rates_probs );
    this->addParameter( p_inv );
    
    // initially we use only a single processor until someone else tells us otherwise
    this->setActivePID( this->pid, 1 );
    
}


template<class charType>
RevBayesCore::AbstractPhyloCTMCSiteHomogeneous<charType>::AbstractPhyloCTMCSiteHomogeneous(const AbstractPhyloCTMCSiteHomogeneous &n) :
TypedDistribution< AbstractHomologousDiscreteCharacterData >( n ),
lnProb( n.lnProb ),
storedLnProb( n.storedLnProb ),
num_nodes( n.num_nodes ),
num_sites( n.num_sites ),
num_chars( n.num_chars ),
num_site_rates( n.num_site_rates ),
num_site_mixtures( n.num_site_mixtures ),
num_matrices( n.num_matrices ),
tau( n.tau ),
transition_prob_matrices( n.transition_prob_matrices ),
//    partialLikelihoods( new double[2*num_nodes*num_site_mixtures*num_sites*num_chars] ),
partialLikelihoods( NULL ),
activeLikelihood( n.activeLikelihood ),
//    marginalLikelihoods( new double[num_nodes*num_site_mixtures*num_sites*num_chars] ),
marginalLikelihoods( NULL ),
perNodeSiteLogScalingFactors( n.perNodeSiteLogScalingFactors ),
ambiguous_char_matrix( n.ambiguous_char_matrix ),
char_matrix( n.char_matrix ),
gap_matrix( n.gap_matrix ),
pattern_counts( n.pattern_counts ),
site_invariant( n.site_invariant ),
invariant_site_index( n.invariant_site_index ),
num_patterns( n.num_patterns ),
compressed( n.compressed ),
site_pattern( n.site_pattern ),
touched( false ),
changed_nodes( n.changed_nodes ),
dirty_nodes( n.dirty_nodes ),
using_ambiguous_characters( n.using_ambiguous_characters ),
treatUnknownAsGap( n.treatUnknownAsGap ),
treatAmbiguousAsGaps( n.treatAmbiguousAsGaps ),
using_weighted_characters( n.using_weighted_characters ),
useMarginalLikelihoods( n.useMarginalLikelihoods ),
inMcmcMode( n.inMcmcMode ),
pattern_block_start( n.pattern_block_start ),
pattern_block_end( n.pattern_block_end ),
pattern_block_size( n.pattern_block_size ),
store_internal_nodes( n.store_internal_nodes ),
template_state( n.template_state )
{
    
    // initialize with default parameters
    homogeneous_clock_rate       = n.homogeneous_clock_rate;
    heterogeneous_clock_rates    = n.heterogeneous_clock_rates;
    homogeneous_rate_matrix      = n.homogeneous_rate_matrix;
    heterogeneous_rate_matrices  = n.heterogeneous_rate_matrices;
    root_frequencies             = n.root_frequencies;
    site_rates                   = n.site_rates;
    site_matrix_probs            = n.site_matrix_probs;
    site_rates_probs             = n.site_rates_probs;
    p_inv                        = n.p_inv;
    
    activeLikelihoodOffset      =  n.activeLikelihoodOffset;
    nodeOffset                  =  n.nodeOffset;
    mixtureOffset               =  n.mixtureOffset;
    siteOffset                  =  n.siteOffset;
    
    // flags specifying which model variants we use
    branch_heterogeneous_clock_rates               = n.branch_heterogeneous_clock_rates;
    branch_heterogeneous_substitution_matrices     = n.branch_heterogeneous_substitution_matrices;
    rate_variation_across_sites                    = n.rate_variation_across_sites;
    
    tau->getValue().getTreeChangeEventHandler().addListener( this );
    
    // copy the partial likelihoods if necessary
    if ( inMcmcMode == true )
    {
        partialLikelihoods = new double[2*activeLikelihoodOffset];
        memcpy(partialLikelihoods, n.partialLikelihoods, 2*activeLikelihoodOffset*sizeof(double));
    }
    
    // copy the marginal likelihoods if necessary
    if ( useMarginalLikelihoods == true )
    {
        marginalLikelihoods = new double[activeLikelihoodOffset];
        memcpy(marginalLikelihoods, n.marginalLikelihoods, activeLikelihoodOffset*sizeof(double));
    }
}


/**
 * Destructor. Because we added ourselves as a reference to tau when we added a listener to its
 * TreeChangeEventHandler, we need to remove ourselves as a reference and possibly delete tau
 * when we die. All other parameters are handled by others.
 */
template<class charType>
RevBayesCore::AbstractPhyloCTMCSiteHomogeneous<charType>::~AbstractPhyloCTMCSiteHomogeneous( void )
{
    // We don't delete the params, because they might be used somewhere else too. The model needs to do that!
    
    // remove myself from the tree listeners
    if ( tau != NULL )
    {
        tau->getValue().getTreeChangeEventHandler().removeListener( this );
    }
    
    // free the partial likelihoods
    delete [] partialLikelihoods;
    delete [] marginalLikelihoods;
}


template<class charType>
void RevBayesCore::AbstractPhyloCTMCSiteHomogeneous<charType>::bootstrap( void )
{
    
    // first we re-compress the data
    compress();
    
    RandomNumberGenerator *rng = GLOBAL_RNG;
    
    std::vector<size_t> bootstrapped_pattern_counts = std::vector<size_t>(num_patterns,0);
    
    for (size_t i = 0; i<num_sites; ++i)
    {
        double u = rng->uniform01() * num_sites;
        size_t pattern_index = 0;
        while ( u > double(pattern_counts[pattern_index]) )
        {
            u -= double(pattern_counts[pattern_index]);
            ++pattern_index;
        }
        
        ++bootstrapped_pattern_counts[pattern_index];
        
    }
    
    pattern_counts = bootstrapped_pattern_counts;
    
}


template<class charType>
void RevBayesCore::AbstractPhyloCTMCSiteHomogeneous<charType>::compress( void )
{
    
    // only if the value has been set
    if ( this->value == NULL )
    {
        return;
    }
    
    ambiguous_char_matrix.clear();
    char_matrix.clear();
    gap_matrix.clear();
    pattern_counts.clear();
    num_patterns = 0;
    
    // resize the matrices
    size_t tips = tau->getValue().getNumberOfTips();
    ambiguous_char_matrix.resize(tips);
    char_matrix.resize(tips);
    gap_matrix.resize(tips);
    
    // create a vector with the correct site indices
    // some of the sites may have been excluded
    std::vector<size_t> site_indices = getIncludedSiteIndices();
    
    // check whether there are ambiguous characters (besides gaps)
    bool ambiguousCharacters = false;
    
    // find the unique site patterns and compute their respective frequencies
    std::vector<TopologyNode*> nodes = tau->getValue().getNodes();
    for (size_t site = 0; site < num_sites; ++site)
    {
        
        for (std::vector<TopologyNode*>::iterator it = nodes.begin(); it != nodes.end(); ++it)
        {
            if ( (*it)->isTip() )
            {
                AbstractDiscreteTaxonData& taxon = value->getTaxonData( (*it)->getName() );
                DiscreteCharacterState &c = taxon.getCharacter(site_indices[site]);
                
                // if we treat unknown characters as gaps and this is an unknown character then we change it
                // because we might then have a pattern more
                if ( treatAmbiguousAsGaps && (c.isAmbiguous() || c.isMissingState()) )
                {
                    c.setGapState( true );
                }
                else if ( treatUnknownAsGap && (c.getNumberOfStates() == c.getNumberObservedStates() || c.isMissingState()) )
                {
                    c.setGapState( true );
                }
                else if ( !c.isGapState() && (c.isAmbiguous() || c.isMissingState()) )
                {
                    ambiguousCharacters = true;
                    break;
                }
            }
        }
        
        // break the loop if there was an ambiguous character
        if ( ambiguousCharacters )
        {
            break;
        }
    }
    
    // set the global variable if we use ambiguous characters
    using_ambiguous_characters = ambiguousCharacters;
    
    // check whether there are weighted characters
    bool weightedCharacters = false;
    
    for (size_t site = 0; site < num_sites; ++site)
    {
        
        for (std::vector<TopologyNode*>::iterator it = nodes.begin(); it != nodes.end(); ++it)
        {
            if ( (*it)->isTip() )
            {
                AbstractDiscreteTaxonData& taxon = value->getTaxonData( (*it)->getName() );
                DiscreteCharacterState &c = taxon.getCharacter(site_indices[site]);
                
                if ( c.isWeighted() )
                {
                    weightedCharacters = true;
                    break;
                }
            }
        }
        
        // break the loop if there was an ambiguous character
        if ( weightedCharacters )
        {
            break;
        }
    }
    
    // set the global variable if we use ambiguous characters
    using_weighted_characters = weightedCharacters;
    
    std::vector<bool> unique(num_sites, true);
    std::vector<size_t> indexOfSitePattern;
    
    // compress the character matrix if we're asked to
    if ( compressed == true )
    {
        // find the unique site patterns and compute their respective frequencies
        std::map<std::string,size_t> patterns;
        for (size_t site = 0; site < num_sites; ++site)
        {
            // create the site pattern
            std::string pattern = "";
            for (std::vector<TopologyNode*>::iterator it = nodes.begin(); it != nodes.end(); ++it)
            {
                if ( (*it)->isTip() )
                {
                    AbstractDiscreteTaxonData& taxon = value->getTaxonData( (*it)->getName() );
                    CharacterState &c = taxon.getCharacter(site_indices[site]);
                    pattern += c.getStringValue();
                }
            }
            // check if we have already seen this site pattern
            std::map<std::string, size_t>::const_iterator index = patterns.find( pattern );
            if ( index != patterns.end() )
            {
                // we have already seen this pattern
                // increase the frequency counter
                pattern_counts[ index->second ]++;
                
                // obviously this site isn't unique nor the first encounter
                unique[site] = false;
                
                // remember which pattern this site uses
                site_pattern[site] = index->second;
            }
            else
            {
                // create a new pattern frequency counter for this pattern
                pattern_counts.push_back(1);
                
                // insert this pattern with the corresponding index in the map
                patterns.insert( std::pair<std::string,size_t>(pattern,num_patterns) );
                
                // remember which pattern this site uses
                site_pattern[site] = num_patterns;
                
                // increase the pattern counter
                num_patterns++;
                
                // add the index of the site to our pattern-index vector
                indexOfSitePattern.push_back( site );
                
                // flag that this site is unique (or the first occurence of this pattern)
                unique[site] = true;
            }
        }
    }
    else
    {
        // we do not compress
        num_patterns = num_sites;
        pattern_counts     = std::vector<size_t>(num_sites,1);
        indexOfSitePattern = std::vector<size_t>(num_sites,1);
        for(size_t i = 0; i < this->num_sites; i++)
        {
            indexOfSitePattern[i] = i;
        }
    }
    
    
    // compute which block of the data this process needs to compute
    pattern_block_start = size_t(floor( (double(pid-active_PID)   / num_processes ) * num_patterns) );
    pattern_block_end   = size_t(floor( (double(pid+1-active_PID) / num_processes ) * num_patterns) );
    pattern_block_size  = pattern_block_end - pattern_block_start;
    
    
    std::vector<size_t> process_pattern_counts = std::vector<size_t>(pattern_block_size,0);
    // allocate and fill the cells of the matrices
    for (std::vector<TopologyNode*>::iterator it = nodes.begin(); it != nodes.end(); ++it)
    {
        if ( (*it)->isTip() )
        {
            size_t node_index = (*it)->getIndex();
            AbstractDiscreteTaxonData& taxon = value->getTaxonData( (*it)->getName() );
            
            // resize the column
            ambiguous_char_matrix[node_index].resize(pattern_block_size);
            char_matrix[node_index].resize(pattern_block_size);
            gap_matrix[node_index].resize(pattern_block_size);
            for (size_t patternIndex = 0; patternIndex < pattern_block_size; ++patternIndex)
            {
                // set the counts for this patter
                process_pattern_counts[patternIndex] = pattern_counts[patternIndex+pattern_block_start];
                
                charType &c = static_cast<charType &>( taxon.getCharacter(site_indices[indexOfSitePattern[patternIndex+pattern_block_start]]) );
                gap_matrix[node_index][patternIndex] = c.isGapState();
                
                if ( using_ambiguous_characters == true )
                {
                    // we use the actual state
                    ambiguous_char_matrix[node_index][patternIndex] = c.getState();
                }
                else if ( c.isGapState() == false )
                {
                    // we use the index of the state
                    char_matrix[node_index][patternIndex] = c.getStateIndex();
                }
                else
                {
                    // just to be safe
                    char_matrix[node_index][patternIndex] = -1;
                }
                
            }
            
        }
        
    }
    
    // now copy back the pattern count vector
    pattern_counts = process_pattern_counts;
    
    // reset the vector if a site is invariant
    site_invariant.resize( pattern_block_size );
    invariant_site_index.resize( pattern_block_size );
    size_t length = char_matrix.size();
    for (size_t i=0; i<pattern_block_size; ++i)
    {
        bool inv = true;
<<<<<<< HEAD
        
        if ( using_ambiguous_characters == true )
        {
            const RbBitSet &val = ambiguous_char_matrix[0][i];
            
            if ( val.getNumberSetBits() > 1 )
=======
        bool allow_ambiguous_as_invariant = true;
        size_t taxon_index = 0;

        if ( using_ambiguous_characters == true )
        {
            RbBitSet val = ambiguous_char_matrix[taxon_index][i];

            if ( val.getNumberSetBits() > 1 && allow_ambiguous_as_invariant == false )
>>>>>>> 1d6991ee
            {
                inv = false;
            }
            else if ( val.getNumberSetBits() > 1 && allow_ambiguous_as_invariant == true )
            {
                
                while ( val.getNumberSetBits() > 1 && taxon_index<length )
                {
                    val = ambiguous_char_matrix[taxon_index][i];
                    ++taxon_index;
                }
            }
            else
            {
                invariant_site_index[i] = val.getFirstSetBit();
<<<<<<< HEAD
                
                for (size_t j=1; j<length; ++j)
=======

                ++taxon_index;
                for (; taxon_index<length; ++taxon_index)
>>>>>>> 1d6991ee
                {
                    if (   ( allow_ambiguous_as_invariant == true  &&  val != ambiguous_char_matrix[taxon_index][i] && gap_matrix[taxon_index][i] == false)
                        || ( allow_ambiguous_as_invariant == false && (val != ambiguous_char_matrix[taxon_index][i] || gap_matrix[taxon_index][i] == true ) ) )
                    {
                        inv = false;
                        break;
                    }
                }
            }
        }
        else
        {
            while ( gap_matrix[taxon_index][i] == true && taxon_index<length )
            {
                ++taxon_index;
            }
            
            unsigned long c = char_matrix[taxon_index][i];
            invariant_site_index[i] = c;
<<<<<<< HEAD
            
            for (size_t j=1; j<length; ++j)
=======

            for (; taxon_index<length; ++taxon_index)
>>>>>>> 1d6991ee
            {
//                if (  (invariant_site_index[i] != char_matrix[taxon_index][i] || gap_matrix[taxon_index][i] == true) )
//                {
                
                if (   ( allow_ambiguous_as_invariant == true  &&  c != char_matrix[taxon_index][i] && gap_matrix[taxon_index][i] == false)
                    || ( allow_ambiguous_as_invariant == false && (c != char_matrix[taxon_index][i] || gap_matrix[taxon_index][i] == true ) ) )
                {
                    inv = false;
                    break;
                }
            }
        }
        
        site_invariant[i] = inv;
    }
    
    // finally we resize the partial likelihood vectors to the new pattern counts
    resizeLikelihoodVectors();
    
}


template<class charType>
double RevBayesCore::AbstractPhyloCTMCSiteHomogeneous<charType>::computeLnProbability( void )
{
    
    // we need to check here if we still are listining to this tree for change events
    // the tree could have been replaced without telling us
    if ( tau->getValue().getTreeChangeEventHandler().isListening( this ) == false )
    {
        tau->getValue().getTreeChangeEventHandler().addListener( this );
        dirty_nodes = std::vector<bool>(num_nodes, true);
    }
    
    
    // if we are not in MCMC mode, then we need to (temporarily) allocate memory
    if ( inMcmcMode == false )
    {
        partialLikelihoods = new double[2*activeLikelihoodOffset];
    }
    
    // compute the ln probability by recursively calling the probability calculation for each node
    const TopologyNode &root = tau->getValue().getRoot();
    
    // we start with the root and then traverse down the tree
    size_t root_index = root.getIndex();
    
    // only necessary if the root is actually dirty
    if ( dirty_nodes[root_index] == true )
    {
        
        // start by filling the likelihood vector for the children of the root
        if ( root.getNumberOfChildren() == 2 ) // rooted trees have two children for the root
        {
            const TopologyNode &left = root.getChild(0);
            size_t left_index = left.getIndex();
            fillLikelihoodVector( left, left_index );
            const TopologyNode &right = root.getChild(1);
            size_t right_index = right.getIndex();
            fillLikelihoodVector( right, right_index );
            
            computeRootLikelihood( root_index, left_index, right_index );
            scale(root_index, left_index, right_index);
            
        }
        else if ( root.getNumberOfChildren() == 3 ) // unrooted trees have three children for the root
        {
            const TopologyNode &left = root.getChild(0);
            size_t left_index = left.getIndex();
            fillLikelihoodVector( left, left_index );
            const TopologyNode &right = root.getChild(1);
            size_t right_index = right.getIndex();
            fillLikelihoodVector( right, right_index );
            const TopologyNode &middle = root.getChild(2);
            size_t middleIndex = middle.getIndex();
            fillLikelihoodVector( middle, middleIndex );
            
            computeRootLikelihood( root_index, left_index, right_index, middleIndex );
            scale(root_index, left_index, right_index, middleIndex);
            
        }
        else
        {
            throw RbException("The root node has an unexpected number of children. Only 2 (for rooted trees) or 3 (for unrooted trees) are allowed.");
        }
        
        // sum the partials up
        this->lnProb = sumRootLikelihood();
        
    }
    
    // if we are not in MCMC mode, then we need to (temporarily) free memory
    if ( inMcmcMode == false )
    {
        // free the partial likelihoods
        delete [] partialLikelihoods;
        partialLikelihoods = NULL;
    }
    
    return this->lnProb;
}


template<class charType>
void RevBayesCore::AbstractPhyloCTMCSiteHomogeneous<charType>::computeMarginalNodeLikelihood( size_t node_index, size_t parentnode_index )
{
    
    // compute the transition probability matrix
    this->updateTransitionProbabilities( node_index, this->tau->getValue().getNode(node_index).getBranchLength() );
    
    // get the pointers to the partial likelihoods and the marginal likelihoods
    const double*   p_node                  = this->partialLikelihoods + this->activeLikelihood[node_index]*this->activeLikelihoodOffset + node_index*this->nodeOffset;
    double*         p_node_marginal         = this->marginalLikelihoods + node_index*this->nodeOffset;
    const double*   p_parent_node_marginal  = this->marginalLikelihoods + parentnode_index*this->nodeOffset;
    
    // get pointers the likelihood for both subtrees
    const double*   p_mixture                   = p_node;
    double*         p_mixture_marginal          = p_node_marginal;
    const double*   p_parent_mixture_marginal   = p_parent_node_marginal;
    
    // iterate over all mixture categories
    for (size_t mixture = 0; mixture < this->num_site_mixtures; ++mixture)
    {
        // the transition probability matrix for this mixture category
        const double*    tp_begin                = this->transition_prob_matrices[mixture].theMatrix;
        
        // get pointers to the likelihood for this mixture category
        const double*   p_site_mixture                  = p_mixture;
        double*         p_site_mixture_marginal         = p_mixture_marginal;
        const double*   p_parent_site_mixture_marginal  = p_parent_mixture_marginal;
        // iterate over all sites
        for (size_t site = 0; site < this->pattern_block_size; ++site)
        {
            // get the pointers to the likelihoods for this site and mixture category
            const double*   p_site_j                    = p_site_mixture;
            double*         p_site_marginal_j           = p_site_mixture_marginal;
            // iterate over all end states
            for (size_t j=0; j<num_chars; ++j)
            {
                const double*   p_parent_site_marginal_k    = p_parent_site_mixture_marginal;
                *p_site_marginal_j = 0.0;
                
                // iterator over all start states
                for (size_t k=0; k<num_chars; ++k)
                {
                    // transition probability for k->j
                    const double tp_kj = *p_parent_site_marginal_k * tp_begin[ k * num_chars + j ];
                    
                    // add the probability of starting from this state
                    *p_site_marginal_j += *p_site_j * tp_kj;
                    
                    // next parent state
                    ++p_parent_site_marginal_k;
                }
                
                // increment pointers
                ++p_site_j; ++p_site_marginal_j;
            }
            
            // increment the pointers to the next site
            p_site_mixture+=this->siteOffset; p_site_mixture_marginal+=this->siteOffset; p_parent_site_mixture_marginal+=this->siteOffset;
            
        } // end-for over all sites (=patterns)
        
        // increment the pointers to the next mixture category
        p_mixture+=this->mixtureOffset; p_mixture_marginal+=this->mixtureOffset; p_parent_mixture_marginal+=this->mixtureOffset;
        
    } // end-for over all mixtures (=rate categories)
    
}



template<class charType>
void RevBayesCore::AbstractPhyloCTMCSiteHomogeneous<charType>::computeMarginalRootLikelihood( void )
{
    // get the root node
    const TopologyNode &root = tau->getValue().getRoot();
    
    // get root frequencies
    std::vector<std::vector<double> >   ff;
    getRootFrequencies(ff);
    
    // get the index of the root node
    size_t node_index = root.getIndex();
    
    // get the pointers to the partial likelihoods and the marginal likelihoods
    const double*   p_node           = this->partialLikelihoods + this->activeLikelihood[node_index]*this->activeLikelihoodOffset + node_index*this->nodeOffset;
    double*         p_node_marginal  = this->marginalLikelihoods + node_index*this->nodeOffset;
    
    // get pointers the likelihood for both subtrees
    const double*   p_mixture           = p_node;
    double*         p_mixture_marginal  = p_node_marginal;
    
    // iterate over all mixture categories
    for (size_t mixture = 0; mixture < this->num_site_mixtures; ++mixture)
    {
        // get root frequencies
        const std::vector<double>&          f           = ff[mixture % ff.size()];
        std::vector<double>::const_iterator f_end       = f.end();
        std::vector<double>::const_iterator f_begin     = f.begin();
        
        // get pointers to the likelihood for this mixture category
        const double*   p_site_mixture          = p_mixture;
        double*         p_site_mixture_marginal = p_mixture_marginal;
        // iterate over all sites
        for (size_t site = 0; site < this->pattern_block_size; ++site)
        {
            // get the pointer to the stationary frequencies
            std::vector<double>::const_iterator f_j             = f_begin;
            // get the pointers to the likelihoods for this site and mixture category
            const double*   p_site_j            = p_site_mixture;
            double*         p_site_marginal_j   = p_site_mixture_marginal;
            // iterate over all starting states
            for (; f_j != f_end; ++f_j)
            {
                // add the probability of starting from this state
                *p_site_marginal_j = *p_site_j * *f_j;
                
                // increment pointers
                ++p_site_j; ++p_site_marginal_j;
            }
            
            // increment the pointers to the next site
            p_site_mixture+=this->siteOffset; p_site_mixture_marginal+=this->siteOffset;
            
        } // end-for over all sites (=patterns)
        
        // increment the pointers to the next mixture category
        p_mixture+=this->mixtureOffset; p_mixture_marginal+=this->mixtureOffset;
        
    } // end-for over all mixtures (=rate categories)
    
}


/**
 * Draw a vector of ancestral states from the marginal distribution (non-conditional of the other ancestral states).
 * Here we assume that the marginal likelihoods have been updated.
 */
template<class charType>
std::vector<charType> RevBayesCore::AbstractPhyloCTMCSiteHomogeneous<charType>::drawAncestralStatesForNode(const TopologyNode &node)
{
    
    size_t node_index = node.getIndex();
    
    // get the marginal likelihoods
    std::vector< std::vector<double> >* marginals = sumMarginalLikelihoods(node_index);
    
    RandomNumberGenerator* rng = GLOBAL_RNG;
    std::vector< charType > ancestralSeq = std::vector<charType>();
    
    for ( size_t i = 0; i < num_sites; ++i )
    {
		size_t pattern = i;
		// if the matrix is compressed use the pattern for this site
		if ( compressed == true )
        {
            pattern = site_pattern[i];
        }
        
        // create the character
        charType c = charType( num_chars );
        c.setToFirstState();
        
        // sum the likelihoods for each character state
        const std::vector<double> siteMarginals = (*marginals)[pattern];
        double sumMarginals = 0.0;
        for (int j = 0; j < siteMarginals.size(); j++)
        {
            sumMarginals += siteMarginals[j];
        }
        
        double u = rng->uniform01();
        if (sumMarginals == 0.0)
        {
            
            // randomly draw state if all states have 0 probability
            c.setStateByIndex((size_t)(u*c.getNumberOfStates()));
            
        }
        else
        {
            
            // the marginals don't add up to 1, so rescale u
            u *= sumMarginals;
            
            // draw the character state
            size_t stateIndex = 0;
            while ( true )
            {
                
                u -= siteMarginals[stateIndex];
                
                if ( u > 0.0 )
                {
                    
                    if (c.getStateIndex() + 1 >= c.getNumberOfStates())
                    {
                        stateIndex = 0;
                        c.setToFirstState();
                    }
                    else
                    {
                        c++;
                        stateIndex++;
                    }
                    
                }
                else
                {
                    break;
                }
            }
        }
        
        // add the character to the sequence
        ancestralSeq.push_back( c );
    }
    
    // we need to free the vector
    delete marginals;
    
    return ancestralSeq;
}


/**
 * Draw a vector of ancestral states from the joint-conditional distribution of states.
 */
template<class charType>
void RevBayesCore::AbstractPhyloCTMCSiteHomogeneous<charType>::drawJointConditionalAncestralStates(std::vector<std::vector<charType> >& startStates, std::vector<std::vector<charType> >& endStates)
{
    
    RandomNumberGenerator* rng = GLOBAL_RNG;
    
    // get working variables
    std::vector<double> siteProbVector = getMixtureProbs();
    
    const TopologyNode &root = tau->getValue().getRoot();
    size_t node_index = root.getIndex();
    size_t right = root.getChild(0).getIndex();
    size_t left = root.getChild(1).getIndex();
    
    // get the pointers to the partial likelihoods and the marginal likelihoods
    double*         p_node  = this->partialLikelihoods + this->activeLikelihood[node_index]*this->activeLikelihoodOffset + node_index*this->nodeOffset;
    const double*   p_left  = this->partialLikelihoods + this->activeLikelihood[left]*this->activeLikelihoodOffset + left*this->nodeOffset;
    const double*   p_right = this->partialLikelihoods + this->activeLikelihood[right]*this->activeLikelihoodOffset + right*this->nodeOffset;
    
    // get pointers the likelihood for both subtrees
    const double*   p_site           = p_node;
    const double*   p_left_site      = p_left;
    const double*   p_right_site     = p_right;
    
    // get root frequencies
    std::vector<std::vector<double> >   ff;
    getRootFrequencies(ff);
    
    // sample root states
    std::vector<double> p( this->num_site_mixtures*this->num_chars, 0.0);
    std::vector<size_t> sampledSiteRates(this->num_sites,0);
    
    for (size_t i = 0; i < this->num_sites; i++)
    {
        
        // create the character
        charType c = charType( template_state );
        
        // sum to sample
        double sum = 0.0;
        
        // if the matrix is compressed use the pattern for this site
        size_t pattern = i;
        if ( compressed == true )
        {
            pattern = site_pattern[i];
        }
        
        // get ptr to first mixture cat for site
        p_site          = p_node  + pattern * this->siteOffset;
        p_left_site     = p_left  + pattern * this->siteOffset;
        p_right_site    = p_right + pattern * this->siteOffset;
        
        // iterate over all mixture categories
        for (size_t mixture = 0; mixture < this->num_site_mixtures; ++mixture)
        {
            // get root frequencies
            const std::vector<double>&          f           = ff[mixture % ff.size()];
            
            // get pointers to the likelihood for this mixture category
            const double* p_site_mixture_j       = p_site;
            const double* p_left_site_mixture_j  = p_left_site;
            const double* p_right_site_mixture_j = p_right_site;
            
            // iterate over all starting states
            for (size_t state = 0; state < this->num_chars; ++state)
            {
                size_t k = this->num_chars*mixture + state;
                p[k] = *p_site_mixture_j * *p_left_site_mixture_j * *p_right_site_mixture_j * f[state] * siteProbVector[mixture];
                sum += p[k];
                
                // increment the pointers to the next state for (site,rate)
                p_site_mixture_j++;
                p_left_site_mixture_j++;
                p_right_site_mixture_j++;
            }
            
            // increment the pointers to the next mixture category for given site
            p_site       += this->mixtureOffset;
            p_left_site  += this->mixtureOffset;
            p_right_site += this->mixtureOffset;
            
        } // end-for over all mixtures (=rate categories)
        
        // sample char from p
        bool stop = false;
        double u = rng->uniform01() * sum;
        for (size_t mixture = 0; mixture < this->num_site_mixtures; mixture++)
        {
            c.setToFirstState();
            for (size_t state = 0; state < this->num_chars; state++)
            {
                size_t k = this->num_chars * mixture + state;
                u -= p[k];
                if (u < 0.0)
                {
                    startStates[root.getIndex()][i] = c;
                    sampledSiteRates[i] = mixture;
                    stop = true;
                    break;
                }
                if (c.getStateIndex() + 1 >= c.getNumberOfStates())
                {
                    c.setToFirstState();
                }
                else
                {
                    c++;
                }
            }
            if (stop) break;
        }
        
        endStates[node_index][i] = startStates[node_index][i];
    }
    
    // recurse
    std::vector<TopologyNode*> children = root.getChildren();
    for (size_t i = 0; i < children.size(); i++)
    {
        // daughters identically inherit ancestral state
        startStates[ children[i]->getIndex() ] = endStates[ root.getIndex() ];
        
        // recurse towards tips
        if ( children[i]->isTip() == false )
        {
            recursivelyDrawJointConditionalAncestralStates(*children[i], startStates, endStates, sampledSiteRates);
        }
        else
        {
            tipDrawJointConditionalAncestralStates(*children[i], startStates, endStates, sampledSiteRates);
        }
        
    }
}


template<class charType>
void RevBayesCore::AbstractPhyloCTMCSiteHomogeneous<charType>::drawStochasticCharacterMap(std::vector<std::string*>& character_histories, size_t site, bool use_simmap_default)
{
    
    bool success = false;
    size_t max_draws = 10;
    size_t n_draws = 0;
    
    while (!success && n_draws != max_draws) {
        // first draw joint ancestral states
        std::vector<std::vector<charType> > start_states(this->num_nodes, std::vector<charType>(this->num_sites));
        std::vector<std::vector<charType> > end_states(this->num_nodes, std::vector<charType>(this->num_sites));
        this->drawJointConditionalAncestralStates( start_states, end_states );
        
        // save the character history for the root
        const TopologyNode &root = this->tau->getValue().getRoot();
        size_t root_index = root.getIndex();
        std::string* simmap_string = new std::string("{" + end_states[root_index][site].getStringValue() + "," + StringUtilities::toString( root.getBranchLength() ) + "}");
        character_histories[root_index] = simmap_string;
        
        // recurse towards tips
        const TopologyNode &right = root.getChild(0);
        const TopologyNode &left = root.getChild(1);
        success |= recursivelyDrawStochasticCharacterMap(left, character_histories, start_states, end_states, site, use_simmap_default);
        success |= recursivelyDrawStochasticCharacterMap(right, character_histories, start_states, end_states, site, use_simmap_default);
        
        if (n_draws != 0) {
            std::cout << "Warning: numerical instability in P(t)=exp(Qt) caused stochastic mapping to fail (attempt: " << n_draws << "/" << max_draws << ")\n";
        }
        n_draws++;
    }
    
    if (n_draws == max_draws) {
        throw RbException("Stochastic mapping failed due to numerical instability.");
    }
    
}


template<class charType>
bool RevBayesCore::AbstractPhyloCTMCSiteHomogeneous<charType>::recursivelyDrawStochasticCharacterMap(const TopologyNode &node, std::vector<std::string*>& character_histories, std::vector<std::vector<charType> >& start_states, std::vector<std::vector<charType> >& end_states, size_t site, bool use_simmap_default)
{
    
    bool success = false;
    
    // get the start and end states
    size_t node_index = node.getIndex();
    size_t start_state = start_states[node_index][site].getStateIndex();
    size_t end_state = start_state;
    bool ambiguous_end_state = false;
    
    // check whether we should simulate the end state
    if ( end_states[node_index][site].isAmbiguous() == true )
    {
        ambiguous_end_state = true;
    }
    else
    {
        end_state = end_states[node_index][site].getStateIndex();
    }
    
    // set up vectors to hold the character transition events
    std::vector<size_t> transition_states;
    std::vector<double> transition_times;
    transition_states.push_back(start_state);
    
    // get the rate matrix for this branch
    RateMatrix_JC jc(this->num_chars);
    const RateGenerator *rate_matrix = &jc;
    if ( this->branch_heterogeneous_substitution_matrices == true )
    {
        if (this->heterogeneous_rate_matrices != NULL)
        {
            rate_matrix = &this->heterogeneous_rate_matrices->getValue()[node_index];
        }
        else if (this->homogeneous_rate_matrix != NULL)
        {
            rate_matrix = &this->homogeneous_rate_matrix->getValue();
        }
    }
    else
    {
        if (this->homogeneous_rate_matrix != NULL)
        {
            rate_matrix = &this->homogeneous_rate_matrix->getValue();
        }
    }
    
    // get the clock rate for the branch
    double clock_rate = 1.0;
    if ( this->branch_heterogeneous_clock_rates == true )
    {
        if (this->heterogeneous_clock_rates != NULL)
        {
            clock_rate = this->heterogeneous_clock_rates->getValue()[node_index];
        }
    }
    else
    {
        if (this->homogeneous_clock_rate != NULL)
        {
            clock_rate = this->homogeneous_clock_rate->getValue();
        }
    }
    
    
    // now sample a character history for the branch leading to this node
    double start_age;
    double end_age;
    if (RbMath::isFinite( node.getAge() ) == true)
    {
        start_age = node.getParent().getAge();
        end_age = node.getAge();
    }
    else
    {
        double branch_length = node.getBranchLength();
        if (branch_length < 0.0)
        {
            branch_length = 1.0;
        }
        start_age = branch_length;
        end_age = 0.0;
    }
    
    // simulate stochastic map
    transition_states.push_back(end_state);
    success = const_cast<RateGenerator*>(rate_matrix)->simulateStochasticMapping(start_age, end_age, clock_rate, transition_states, transition_times);
    
    // make SIMMAP string
    std::string simmap_string = "{";
    
    if (use_simmap_default == true)
    {
        for (size_t i = transition_times.size(); i > 0; i--)
        {
            simmap_string = simmap_string + StringUtilities::toString(transition_states[i - 1]) + "," + StringUtilities::toString(transition_times[i - 1]);
            if (i != 1)
            {
                simmap_string = simmap_string + ":";
            }
        }
    }
    else
    {
        for (size_t i = 0; i < transition_times.size(); i++)
        {
            if (i != 0)
            {
                simmap_string = simmap_string + ":";
            }
            simmap_string = simmap_string + StringUtilities::toString(transition_states[i]) + "," + StringUtilities::toString(transition_times[i]);
        }
    }
    simmap_string = simmap_string + "}";
    
    // save the character history for this branch
    character_histories[node_index] = new std::string(simmap_string);
    
    // recurse towards tips
    if ( node.isTip() == false )
    {
        const TopologyNode &right = node.getChild(0);
        const TopologyNode &left = node.getChild(1);
        success |= recursivelyDrawStochasticCharacterMap(left, character_histories, start_states, end_states, site, use_simmap_default);
        success |= recursivelyDrawStochasticCharacterMap(right, character_histories, start_states, end_states, site, use_simmap_default);
    }
    
    return success;
}


template<class charType>
void RevBayesCore::AbstractPhyloCTMCSiteHomogeneous<charType>::executeMethod(const std::string &n, const std::vector<const DagNode *> &args, RbVector<double> &rv) const
{
    
    if ( n == "siteLikelihoods" )
    {
        
        // make sure the likelihoods are updated
        const_cast<AbstractPhyloCTMCSiteHomogeneous<charType> *>( this )->computeLnProbability();
        
        // get the per site likelihood
        std::vector<double> tmp = std::vector<double>(num_patterns, 0.0);
        computeRootLikelihoods( tmp );
        
        // now match it back to the actual sites
        rv = RbVector<double>(num_sites, 0.0);
        for (size_t i=0; i<num_sites; ++i)
        {
            size_t pattern_index = site_pattern[i];
            rv[i] = tmp[pattern_index] / pattern_counts[pattern_index];
        }
        
    }
    else
    {
        throw RbException("The PhyloCTMC process does not have a member method called '" + n + "'.");
    }
    
}




template<class charType>
void RevBayesCore::AbstractPhyloCTMCSiteHomogeneous<charType>::recursivelyDrawJointConditionalAncestralStates(const TopologyNode &node, std::vector<std::vector<charType> >& startStates, std::vector<std::vector<charType> >& endStates, const std::vector<size_t>& sampledSiteRates)
{
    RandomNumberGenerator* rng = GLOBAL_RNG;
    
    // get working variables
    size_t node_index = node.getIndex();
    size_t left = node.getChild(0).getIndex();
    size_t right = node.getChild(1).getIndex();
    //    size_t parentIndex = node.getParent().getIndex();
    
    // get transition probabilities
    this->updateTransitionProbabilities( node_index, node.getBranchLength() );
    
    // get the pointers to the partial likelihoods and the marginal likelihoods
    //    double*         p_node  = this->partialLikelihoods + this->activeLikelihood[node_index]*this->activeLikelihoodOffset + node_index*this->nodeOffset;
    const double*   p_left  = this->partialLikelihoods + this->activeLikelihood[left]*this->activeLikelihoodOffset + left*this->nodeOffset;
    const double*   p_right = this->partialLikelihoods + this->activeLikelihood[right]*this->activeLikelihoodOffset + right*this->nodeOffset;
    
    // get pointers the likelihood for both subtrees
    //    const double*   p_site           = p_node;
    //    const double*   p_left_site      = p_left;
    //    const double*   p_right_site     = p_right;
    
    // sample characters conditioned on start states, going to end states
    std::vector<double> p(this->num_chars, 0.0);
    for (size_t i = 0; i < this->num_sites; i++)
    {
        size_t cat = sampledSiteRates[i];
        size_t k = startStates[node_index][i].getStateIndex();
        
        
        // sum to sample
        double sum = 0.0;
        
        // if the matrix is compressed use the pattern for this site
        size_t pattern = i;
        if ( compressed == true )
        {
            pattern = site_pattern[i];
        }
        
        // get ptr to first mixture cat for site
        //        p_site          = p_node  + cat * this->mixtureOffset + pattern * this->siteOffset;
        const double* p_left_site_mixture_j     = p_left  + cat * this->mixtureOffset + pattern * this->siteOffset;
        const double* p_right_site_mixture_j    = p_right + cat * this->mixtureOffset + pattern * this->siteOffset;
        
        // iterate over possible end states for each site given start state
        for (size_t j = 0; j < this->num_chars; j++)
        {
            double tp_kj = this->transition_prob_matrices[cat][k][j];
            p[j] = tp_kj * *p_left_site_mixture_j * *p_right_site_mixture_j;
            sum += p[j];
            
            //            p_site_mixture_j++;
            p_left_site_mixture_j++;
            p_right_site_mixture_j++;
        }
        
        // sample char from p
        charType c = charType( template_state );
        double u = rng->uniform01() * sum;
        for (size_t state = 0; state < this->num_chars; state++)
        {
            u -= p[state];
            if (u < 0.0)
            {
                endStates[node_index][i] = c;
                break;
            }
            if (c.getStateIndex() + 1 >= c.getNumberOfStates())
            {
                c.setToFirstState();
            }
            else
            {
                c++;
            }
        }
    }
    
    // recurse
    std::vector<TopologyNode*> children = node.getChildren();
    for (size_t i = 0; i < children.size(); i++)
    {
        // daughters identically inherit ancestral state
        startStates[ children[i]->getIndex() ] = endStates[ node.getIndex() ];
        
        // recurse towards tips
        if ( children[i]->isTip() == false )
        {
            recursivelyDrawJointConditionalAncestralStates(*children[i], startStates, endStates, sampledSiteRates);
        }
        else
        {
            tipDrawJointConditionalAncestralStates(*children[i], startStates, endStates, sampledSiteRates);
        }
        
    }
    
}

template<class charType>
void RevBayesCore::AbstractPhyloCTMCSiteHomogeneous<charType>::tipDrawJointConditionalAncestralStates(const TopologyNode &node, std::vector<std::vector<charType> >& startStates, std::vector<std::vector<charType> >& endStates, const std::vector<size_t>& sampledSiteRates)
{
    
    // get working variables
    size_t node_index = node.getIndex();
    
    // get transition probabilities
    this->updateTransitionProbabilities( node_index, node.getBranchLength() );
    
    const AbstractHomologousDiscreteCharacterData& d = this->getValue();
    const HomologousDiscreteCharacterData<charType>& dd = static_cast<const HomologousDiscreteCharacterData<charType>& >( d );
    const DiscreteTaxonData<charType>& td = dd.getTaxonData( node.getName() );
    
    // ideally sample ambiguous tip states given the underlying process and ancestral state
    // for now, always sample the clamped character
    std::vector<double> p(this->num_chars, 0.0);
    for (size_t i = 0; i < this->num_sites; i++)
    {
        charType c = td.getCharacter(i);
        endStates[node_index][i] = c;
    }
    
    // no further recursion
    
}

template<class charType>
void RevBayesCore::AbstractPhyloCTMCSiteHomogeneous<charType>::fillLikelihoodVector(const TopologyNode &node, size_t node_index)
{
    
    // check for recomputation
    if ( dirty_nodes[node_index] == true )
    {
        // mark as computed
        dirty_nodes[node_index] = false;
        
        if ( node.isTip() == true )
        {
            // this is a tip node
            // compute the likelihood for the tip and we are done
            computeTipLikelihood(node, node_index);
            
            // rescale likelihood vector
            scale(node_index);
        }
        else
        {
            // this is an internal node
            const TopologyNode     &left        = node.getChild(0);
            size_t                  left_index  = left.getIndex();
            fillLikelihoodVector( left, left_index );
            const TopologyNode     &right       = node.getChild(1);
            size_t                  right_index = right.getIndex();
            fillLikelihoodVector( right, right_index );
            
            // now compute the likelihoods of this internal node
            computeInternalNodeLikelihood(node,node_index,left_index,right_index);
            
            // rescale likelihood vector
            scale(node_index,left_index,right_index);
        }
        
    }
    
}



template<class charType>
void RevBayesCore::AbstractPhyloCTMCSiteHomogeneous<charType>::fireTreeChangeEvent( const RevBayesCore::TopologyNode &n, const unsigned& m )
{
    
    // call a recursive flagging of all node above (closer to the root) and including this node
    recursivelyFlagNodeDirty( n );
    
}


template<class charType>
std::vector<size_t> RevBayesCore::AbstractPhyloCTMCSiteHomogeneous<charType>::getIncludedSiteIndices( void )
{
    return this->value->getIncludedSiteIndices();
}



template<class charType>
void RevBayesCore::AbstractPhyloCTMCSiteHomogeneous<charType>::getRootFrequencies( std::vector<std::vector<double> >& rf ) const
{
    if ( root_frequencies != NULL )
    {
        std::vector<double> f = root_frequencies->getValue();
        rf.push_back( f );
    }
    else if(heterogeneous_rate_matrices !=  NULL)
    {
        if( this->branch_heterogeneous_substitution_matrices == true)
        {
            if(root_frequencies == NULL)
            {
                throw RbException("Using branch-heterogeneous rate matrices, but no root frequencies have been specified");
            }
            
            std::vector<double> f = root_frequencies->getValue();
            rf.push_back( f );
        }
        else
        {
            for(size_t matrix = 0; matrix < this->num_matrices; matrix++)
            {
                const RateMatrix *rm = dynamic_cast<const RateMatrix *>(&heterogeneous_rate_matrices->getValue()[matrix]);
                if ( rm != NULL )
                {
                    rf.push_back( rm->getStationaryFrequencies() );
                }
                else
                {
                    throw RbException("If you want to use RateGenerators that are not RateMatrices then you need to specify the root frequencies directly.");
                }
            }
        }
    }
    else if(homogeneous_rate_matrix != NULL)
    {
        const RateMatrix *rm = dynamic_cast<const RateMatrix *>(&homogeneous_rate_matrix->getValue());
        if ( rm != NULL )
        {
            rf.push_back( rm->getStationaryFrequencies() );
        }
        else
        {
            throw RbException("If you want to use RateGenerators that are not RateMatrices then you need to specify the root frequencies directly.");
        }
        
    }
    else
    {
        rf.push_back( std::vector<double>(num_chars, 1.0/num_chars) );
    }
}

template<class charType>
std::vector<double> RevBayesCore::AbstractPhyloCTMCSiteHomogeneous<charType>::getRootFrequencies( size_t mixture ) const
{
    if (mixture > this->num_site_mixtures)
    {
        throw(RbException("Site mixture index out of bounds"));
    }
    
    std::vector<std::vector<double> > rf;
    getRootFrequencies(rf);
    
    return rf[mixture % rf.size()];
}

template<class charType>
std::vector<double> RevBayesCore::AbstractPhyloCTMCSiteHomogeneous<charType>::getMixtureProbs( void ) const
{
    std::vector<double> probs(num_site_mixtures, 1.0/num_site_mixtures);
    
    if ( site_matrix_probs != NULL )
    {
        std::vector<double> matrix_probs = site_matrix_probs->getValue();
        
        for (size_t mixture = 0; mixture < this->num_site_mixtures; ++mixture)
        {
            // get matrix index
            size_t matrix = mixture % num_matrices;
            
            // multiply matrix prob and uniform site rate prob
            // TODO: allow non-uniform site rate probs
            probs[mixture] = matrix_probs[matrix] / num_site_rates;
        }
    }
    
    return probs;
}


template<class charType>
double RevBayesCore::AbstractPhyloCTMCSiteHomogeneous<charType>::getPInv( void ) const
{
    
    if ( p_inv != NULL )
    {
        return p_inv->getValue();
    }
    else
    {
        return 0.0;
    }
    
}


template<class charType>
void RevBayesCore::AbstractPhyloCTMCSiteHomogeneous<charType>::keepSpecialization( DagNode* affecter )
{
    
    // reset flags for likelihood computation
    touched = false;
    
    // reset the ln probability
    this->storedLnProb = this->lnProb;
    
    // reset all flags
    for (std::vector<bool>::iterator it = this->dirty_nodes.begin(); it != this->dirty_nodes.end(); ++it)
    {
        (*it) = false;
    }
    
    for (std::vector<bool>::iterator it = this->changed_nodes.begin(); it != this->changed_nodes.end(); ++it)
    {
        (*it) = false;
    }
    
}



template<class charType>
void RevBayesCore::AbstractPhyloCTMCSiteHomogeneous<charType>::recursivelyFlagNodeDirty( const RevBayesCore::TopologyNode &n ) {
    
    // we need to flag this node and all ancestral nodes for recomputation
    size_t index = n.getIndex();
    
    // if this node is already dirty, the also all the ancestral nodes must have been flagged as dirty
    if ( dirty_nodes[index] == false )
    {
        // the root doesn't have an ancestor
        if ( n.isRoot() == false )
        {
            recursivelyFlagNodeDirty( n.getParent() );
        }
        
        // set the flag
        dirty_nodes[index] = true;
        
        // if we previously haven't touched this node, then we need to change the active likelihood pointer
        if ( changed_nodes[index] == false )
        {
            activeLikelihood[index] = (activeLikelihood[index] == 0 ? 1 : 0);
            changed_nodes[index] = true;
        }
        
    }
    
}



template<class charType>
void RevBayesCore::AbstractPhyloCTMCSiteHomogeneous<charType>::recursiveMarginalLikelihoodComputation( size_t node_index )
{
    
    const TopologyNode &node = tau->getValue().getNode( node_index );
    
    for ( size_t i=0; i<node.getNumberOfChildren(); ++i )
    {
        const TopologyNode &child = node.getChild(i);
        
        if ( child.isTip() == false )
        {
            size_t childIndex = child.getIndex();
            computeMarginalNodeLikelihood( childIndex, node_index );
            recursiveMarginalLikelihoodComputation( childIndex );
        }
        
    }
}



template<class charType>
void RevBayesCore::AbstractPhyloCTMCSiteHomogeneous<charType>::redrawValue( void )
{
    
    bool do_mask = this->dag_node != NULL && this->dag_node->isClamped();
    std::vector<std::vector<bool> > mask_gap        = std::vector<std::vector<bool> >(tau->getValue().getNumberOfTips(), std::vector<bool>());
    std::vector<std::vector<bool> > mask_missing    = std::vector<std::vector<bool> >(tau->getValue().getNumberOfTips(), std::vector<bool>());
    // we cannot use the stored gap matrix because it uses the pattern compression
    // therefore we create our own mask
    if ( do_mask == true )
    {
        std::vector<size_t> site_indices = getIncludedSiteIndices();
        
        // set the gap states as in the clamped data
        for (size_t i = 0; i < tau->getValue().getNumberOfTips(); ++i)
        {
            // create a temporary variable for the taxon
            std::vector<bool> taxon_mask_gap        = std::vector<bool>(num_sites,false);
            std::vector<bool> taxon_mask_missing    = std::vector<bool>(num_sites,false);
            
            const std::string &taxon_name = tau->getValue().getNode( i ).getName();
            AbstractDiscreteTaxonData& taxon = value->getTaxonData( taxon_name );
            
            for ( size_t site=0; site<site_indices.size(); ++site)
            {
                taxon_mask_gap[site]        = taxon.getCharacter( site_indices[site] ).isGapState();
                taxon_mask_missing[site]    = taxon.getCharacter( site_indices[site] ).isMissingState();
            }
            
            mask_gap[i]         = taxon_mask_gap;
            mask_missing[i]     = taxon_mask_missing;
            
        }
        
    }
    
    // delete the old value first
    delete this->value;
    
    // create a new character data object
    this->value = new HomologousDiscreteCharacterData<charType>();
    
    // create a vector of taxon data
    std::vector< DiscreteTaxonData<charType> > taxa = std::vector< DiscreteTaxonData< charType > >( num_nodes, DiscreteTaxonData<charType>( Taxon("") ) );
    
    // first, simulate the per site rates
    RandomNumberGenerator* rng = GLOBAL_RNG;
    std::vector<size_t> perSiteMixtures = std::vector<size_t>(num_sites,0);
    std::vector<bool> inv = std::vector<bool>(num_sites,false);
    double prob_invariant = getPInv();
    for ( size_t i = 0; i < num_sites; ++i )
    {
        // draw if this site is invariant
        double u = rng->uniform01();
        if ( u < prob_invariant )
        {
            // this site is invariant
            inv[i] = true;
            
        }
        else if ( num_site_mixtures  > 1 )
        {
            // draw the rate for this site
            u = rng->uniform01();
            size_t mixtureIndex = 0;
            
            std::vector<double> mixtureProbs = getMixtureProbs();
            
            std::vector< double >::const_iterator freq = mixtureProbs.begin();
            while ( true )
            {
                u -= *freq;
                
                if ( u > 0.0 )
                {
                    ++mixtureIndex;
                    ++freq;
                }
                else
                {
                    break;
                }
            }
            
            perSiteMixtures[i] = mixtureIndex;
        }
        else
        {
            // there is only a single site rate so this is 1.0
            perSiteMixtures[i] = 0;
            
        }
        
    }
    
    std::vector<std::vector<double> > freqs;
    getRootFrequencies(freqs);
    // simulate the root sequence
    DiscreteTaxonData< charType > &root = taxa[ tau->getValue().getRoot().getIndex() ];
    for ( size_t i = 0; i < num_sites; ++i )
    {
        const std::vector< double > &stationary_freqs = freqs[perSiteMixtures[i] % freqs.size()];
        
        // create the character
        charType c = charType( num_chars );
        c.setToFirstState();
        
        // draw the state
        double u = rng->uniform01();
        std::vector< double >::const_iterator freq = stationary_freqs.begin();
        while ( true )
        {
            u -= *freq;
            if ( u > 0.0 )
            {
                ++c;
                ++freq;
            }
            else
            {
                break;
            }
            
        }
        
        // add the character to the sequence
        root.addCharacter( c );
    }
    // recursively simulate the sequences
    root.setTaxon( Taxon("Root") );
    
    // recursively simulate the sequences
    simulate( tau->getValue().getRoot(), taxa, inv, perSiteMixtures );
    
    // add the taxon data to the character data
    for (size_t i = 0; i < this->tau->getValue().getNumberOfNodes(); ++i)
    {
        
        const TopologyNode& node = this->tau->getValue().getNode(i);
        size_t node_index = node.getIndex();
        
        if (node.isTip() == true)
        {
            this->value->addTaxonData( taxa[node_index] );
        }
        else if (store_internal_nodes == true)
        {
            std::stringstream ss;
            ss << "Index_" << node_index + 1;
            taxa[node_index].setTaxon( Taxon(ss.str()) );
            this->value->addTaxonData( taxa[node_index] );
        }
        
    }
    
    if ( do_mask == true )
    {
        // set the gap states as in the clamped data
        for (size_t i = 0; i < tau->getValue().getNumberOfTips(); ++i)
        {
            const std::string &taxon_name = tau->getValue().getNode( i ).getName();
            AbstractDiscreteTaxonData& taxon = value->getTaxonData( taxon_name );
            
            for ( size_t site=0; site<num_sites; ++site)
            {
                DiscreteCharacterState &c = taxon.getCharacter(site);
                if ( mask_gap[i][site] == true )
                {
                    c.setGapState( true );
                }
                if ( mask_missing[i][site] == true )
                {
                    c.setMissingState( true );
                }
            }
            
        }
        
    }
    
    // compress the data and initialize internal variables
    compress();
    
    for (std::vector<bool>::iterator it = dirty_nodes.begin(); it != dirty_nodes.end(); ++it)
    {
        (*it) = true;
    }
    
    // flip the active likelihood pointers
    for (size_t index = 0; index < changed_nodes.size(); ++index)
    {
        if ( changed_nodes[index] == false )
        {
            activeLikelihood[index] = (activeLikelihood[index] == 0 ? 1 : 0);
            changed_nodes[index] = true;
        }
    }
    
}


template<class charType>
void RevBayesCore::AbstractPhyloCTMCSiteHomogeneous<charType>::reInitialized( void )
{
    
    // we need to recompress because the tree may have changed
    compress();
}


template<class charType>
void RevBayesCore::AbstractPhyloCTMCSiteHomogeneous<charType>::resizeLikelihoodVectors( void )
{
    if (this->branch_heterogeneous_substitution_matrices == false)
    {
        this->num_site_mixtures = this->num_site_rates * this->num_matrices;
    }
    else
    {
        this->num_site_mixtures = this->num_site_rates;
    }
    
    // set the offsets for easier iteration through the likelihood vector
    siteOffset                  =  num_chars;
    mixtureOffset               =  pattern_block_size*siteOffset;
    nodeOffset                  =  num_site_mixtures*mixtureOffset;
    activeLikelihoodOffset      =  num_nodes*nodeOffset;
    
    // only do this if we are in MCMC mode. This will safe memory
    if ( inMcmcMode == true )
    {
        
        // we resize the partial likelihood vectors to the new dimensions
        delete [] partialLikelihoods;
        
        partialLikelihoods = new double[2*activeLikelihoodOffset];
        
        // reinitialize likelihood vectors
        for (size_t i = 0; i < 2*activeLikelihoodOffset; i++)
        {
            partialLikelihoods[i] = 0.0;
        }
        
    }
    
    if ( useMarginalLikelihoods == true )
    {
        // we resize the partial likelihood vectors to the new dimensions
        delete [] marginalLikelihoods;
        
        marginalLikelihoods = new double[activeLikelihoodOffset];
        
        // reinitialize likelihood vectors
        for (size_t i = 0; i < activeLikelihoodOffset; i++)
        {
            marginalLikelihoods[i] = 0.0;
        }
        
    }
    
    perNodeSiteLogScalingFactors = std::vector<std::vector< std::vector<double> > >(2, std::vector<std::vector<double> >(num_nodes, std::vector<double>(pattern_block_size, 0.0) ) );
    
    transition_prob_matrices = std::vector<TransitionProbabilityMatrix>(num_site_mixtures, TransitionProbabilityMatrix(num_chars) );
    
}


template<class charType>
void RevBayesCore::AbstractPhyloCTMCSiteHomogeneous<charType>::restoreSpecialization( DagNode* affecter )
{
    
    // reset flags for likelihood computation
    touched = false;
    
    // reset the ln probability
    this->lnProb = this->storedLnProb;
    
    // reset the flags
    for (std::vector<bool>::iterator it = dirty_nodes.begin(); it != dirty_nodes.end(); ++it)
    {
        (*it) = false;
    }
    
    // restore the active likelihoods vector
    for (size_t index = 0; index < changed_nodes.size(); ++index)
    {
        // we have to restore, that means if we have changed the active likelihood vector
        // then we need to revert this change
        if ( changed_nodes[index] == true )
        {
            activeLikelihood[index] = (activeLikelihood[index] == 0 ? 1 : 0);
        }
        
        // set all flags to false
        changed_nodes[index] = false;
    }
    
}

template<class charType>
void RevBayesCore::AbstractPhyloCTMCSiteHomogeneous<charType>::scale( size_t node_index)
{
    
    double* p_node = this->partialLikelihoods + this->activeLikelihood[node_index]*this->activeLikelihoodOffset + node_index*this->nodeOffset;
    
    if ( RbSettings::userSettings().getUseScaling() == true && node_index % RbSettings::userSettings().getScalingDensity() == 0 )
    {
        // iterate over all mixture categories
        for (size_t site = 0; site < this->pattern_block_size ; ++site)
        {
            
            // the max probability
            double max = 0.0;
            
            // compute the per site probabilities
            for (size_t mixture = 0; mixture < this->num_site_mixtures; ++mixture)
            {
                // get the pointers to the likelihood for this mixture category
                size_t offset = mixture*this->mixtureOffset + site*this->siteOffset;
                
                double* p_site_mixture = p_node + offset;
                
                for ( size_t i=0; i<this->num_chars; ++i)
                {
                    if ( p_site_mixture[i] > max )
                    {
                        max = p_site_mixture[i];
                    }
                }
                
            }
            
            this->perNodeSiteLogScalingFactors[this->activeLikelihood[node_index]][node_index][site] = -log(max);
            
            
            // compute the per site probabilities
            for (size_t mixture = 0; mixture < this->num_site_mixtures; ++mixture)
            {
                // get the pointers to the likelihood for this mixture category
                size_t offset = mixture*this->mixtureOffset + site*this->siteOffset;
                
                double* p_site_mixture = p_node + offset;
                
                for ( size_t i=0; i<this->num_chars; ++i)
                {
                    p_site_mixture[i] /= max;
                }
                
            }
            
        }
    }
    else if ( RbSettings::userSettings().getUseScaling() == true )
    {
        // iterate over all sites
        for (size_t site = 0; site < this->pattern_block_size ; ++site)
        {
            this->perNodeSiteLogScalingFactors[this->activeLikelihood[node_index]][node_index][site] = 0;
        }
        
    }
}


template<class charType>
void RevBayesCore::AbstractPhyloCTMCSiteHomogeneous<charType>::scale( size_t node_index, size_t left, size_t right )
{
    
    double* p_node = this->partialLikelihoods + this->activeLikelihood[node_index]*this->activeLikelihoodOffset + node_index*this->nodeOffset;
    
    if ( RbSettings::userSettings().getUseScaling() == true && node_index % RbSettings::userSettings().getScalingDensity() == 0 )
    {
        // iterate over all mixture categories
        for (size_t site = 0; site < this->pattern_block_size ; ++site)
        {
            
            // the max probability
            double max = 0.0;
            
            // compute the per site probabilities
            for (size_t mixture = 0; mixture < this->num_site_mixtures; ++mixture)
            {
                // get the pointers to the likelihood for this mixture category
                size_t offset = mixture*this->mixtureOffset + site*this->siteOffset;
                
                double*          p_site_mixture          = p_node + offset;
                
                for ( size_t i=0; i<this->num_chars; ++i)
                {
                    if ( p_site_mixture[i] > max )
                    {
                        max = p_site_mixture[i];
                    }
                }
                
            }
            
            this->perNodeSiteLogScalingFactors[this->activeLikelihood[node_index]][node_index][site] = this->perNodeSiteLogScalingFactors[this->activeLikelihood[left]][left][site] + this->perNodeSiteLogScalingFactors[this->activeLikelihood[right]][right][site] - log(max);
            
            
            // compute the per site probabilities
            for (size_t mixture = 0; mixture < this->num_site_mixtures; ++mixture)
            {
                // get the pointers to the likelihood for this mixture category
                size_t offset = mixture*this->mixtureOffset + site*this->siteOffset;
                
                double*          p_site_mixture          = p_node + offset;
                
                for ( size_t i=0; i<this->num_chars; ++i)
                {
                    p_site_mixture[i] /= max;
                }
                
            }
            
        }
    }
    else if ( RbSettings::userSettings().getUseScaling() == true )
    {
        // iterate over all mixture categories
        for (size_t site = 0; site < this->pattern_block_size ; ++site)
        {
            this->perNodeSiteLogScalingFactors[this->activeLikelihood[node_index]][node_index][site] = this->perNodeSiteLogScalingFactors[this->activeLikelihood[left]][left][site] + this->perNodeSiteLogScalingFactors[this->activeLikelihood[right]][right][site];
        }
        
    }
}


template<class charType>
void RevBayesCore::AbstractPhyloCTMCSiteHomogeneous<charType>::scale( size_t node_index, size_t left, size_t right, size_t middle )
{
    
    double* p_node   = this->partialLikelihoods + this->activeLikelihood[node_index]*this->activeLikelihoodOffset + node_index*this->nodeOffset;
    
    if ( RbSettings::userSettings().getUseScaling() == true && node_index % RbSettings::userSettings().getScalingDensity() == 0 )
    {
        // iterate over all mixture categories
        for (size_t site = 0; site < this->pattern_block_size ; ++site)
        {
            
            // the max probability
            double max = 0.0;
            
            // compute the per site probabilities
            for (size_t mixture = 0; mixture < this->num_site_mixtures; ++mixture)
            {
                // get the pointers to the likelihood for this mixture category
                size_t offset = mixture*this->mixtureOffset + site*this->siteOffset;
                
                double*          p_site_mixture          = p_node + offset;
                
                for ( size_t i=0; i<this->num_chars; ++i)
                {
                    if ( p_site_mixture[i] > max )
                    {
                        max = p_site_mixture[i];
                    }
                }
                
            }
            
            this->perNodeSiteLogScalingFactors[this->activeLikelihood[node_index]][node_index][site] = this->perNodeSiteLogScalingFactors[this->activeLikelihood[left]][left][site] + this->perNodeSiteLogScalingFactors[this->activeLikelihood[right]][right][site] + this->perNodeSiteLogScalingFactors[this->activeLikelihood[middle]][middle][site] - log(max);
            
            
            // compute the per site probabilities
            for (size_t mixture = 0; mixture < this->num_site_mixtures; ++mixture)
            {
                // get the pointers to the likelihood for this mixture category
                size_t offset = mixture*this->mixtureOffset + site*this->siteOffset;
                
                double*          p_site_mixture          = p_node + offset;
                
                for ( size_t i=0; i<this->num_chars; ++i)
                {
                    p_site_mixture[i] /= max;
                }
                
            }
            
        }
    }
    else if ( RbSettings::userSettings().getUseScaling() == true )
    {
        // iterate over all mixture categories
        for (size_t site = 0; site < this->pattern_block_size ; ++site)
        {
            this->perNodeSiteLogScalingFactors[this->activeLikelihood[node_index]][node_index][site] = this->perNodeSiteLogScalingFactors[this->activeLikelihood[left]][left][site] + this->perNodeSiteLogScalingFactors[this->activeLikelihood[right]][right][site] + this->perNodeSiteLogScalingFactors[this->activeLikelihood[middle]][middle][site];
        }
        
    }
}


/**
 * Set the active PID of this specific distribution object.
 */
template <class charType>
void RevBayesCore::AbstractPhyloCTMCSiteHomogeneous<charType>::setActivePIDSpecialized(size_t a, size_t n)
{
    
    // we need to recompress the data
    this->compress();
}


template<class charType>
void RevBayesCore::AbstractPhyloCTMCSiteHomogeneous<charType>::setValue(AbstractHomologousDiscreteCharacterData *v, bool force)
{
    
    if (v->getMaxObservedStateIndex() > this->num_chars - 1)
    {
        // We might use different sized matrices for different partitions depending on the observed number of states.
        std::stringstream ss;
        ss << "The number of observed states (" << v->getMaxObservedStateIndex() + 1 << ") is greater than the dimension of the Q matrix (" << this->num_chars << ")" << std::endl;
        throw RbException(ss.str());
    }
    
    // delegate to the parent class
    TypedDistribution< AbstractHomologousDiscreteCharacterData >::setValue(v, force);
    
    // reset the number of sites
    this->num_sites = v->getNumberOfIncludedCharacters();
    
    site_pattern.clear();
    site_pattern.resize(num_sites);
    
    // now compress the data and resize the likelihood vectors
    this->compress();
    
    // now we also set the template state
    template_state = charType( static_cast<const charType&>( this->value->getTaxonData(0).getCharacter(0) ) );
    template_state.setToFirstState();
    template_state.setGapState( false );
    template_state.setMissingState( false );
    
}


template<class charType>
void RevBayesCore::AbstractPhyloCTMCSiteHomogeneous<charType>::simulate( const TopologyNode &node, std::vector< DiscreteTaxonData< charType > > &taxa, const std::vector<bool> &invariant, const std::vector<size_t> &perSiteMixtures)
{
    
    // get the children of the node
    const std::vector<TopologyNode*>& children = node.getChildren();
    
    // get the sequence of this node
    size_t node_index = node.getIndex();
    const DiscreteTaxonData< charType > &parent = taxa[ node_index ];
    
    // simulate the sequence for each child
    RandomNumberGenerator* rng = GLOBAL_RNG;
    for (std::vector< TopologyNode* >::const_iterator it = children.begin(); it != children.end(); ++it)
    {
        const TopologyNode &child = *(*it);
        
        // update the transition probability matrix
        updateTransitionProbabilities( child.getIndex(), child.getBranchLength() );
        
        DiscreteTaxonData< charType > &taxon = taxa[ child.getIndex() ];
        for ( size_t i = 0; i < num_sites; ++i )
        {
            
            if ( invariant[i] == true )
            {
                
                // add the character to the sequence
                taxon.addCharacter( parent.getCharacter( i ) );
            }
            else
            {
                // get the ancestral character for this site
                unsigned long parentState = parent.getCharacter( i ).getStateIndex();
                
                double *freqs = transition_prob_matrices[ perSiteMixtures[i] ][ parentState ];
                
                // create the character
                charType c = charType( num_chars );
                c.setToFirstState();
                // draw the state
                double u = rng->uniform01();
                size_t stateIndex = 0;
                while ( true )
                {
                    u -= *freqs;
                    ++stateIndex;
                    
                    if ( u > 0.0 && stateIndex < this->num_chars)
                    {
                        ++c;
                        ++freqs;
                    }
                    else
                    {
                        break;
                    }
                    
                }
                
                // add the character to the sequence
                taxon.addCharacter( c );
            }
            
        }
        
        if ( child.isTip() )
        {
            taxon.setTaxon( child.getTaxon() );
        }
        else
        {
            // recursively simulate the sequences
            std::stringstream ss;
            ss << "Node" << child.getIndex();
            taxon.setTaxon( Taxon(ss.str()) );
            simulate( child, taxa, invariant, perSiteMixtures );
        }
        
    }
    
}


template<class charType>
const RevBayesCore::TypedDagNode<RevBayesCore::Tree>* RevBayesCore::AbstractPhyloCTMCSiteHomogeneous<charType>::getTree()
{
    return tau;
}


template<class charType>
void RevBayesCore::AbstractPhyloCTMCSiteHomogeneous<charType>::setClockRate(const TypedDagNode< double > *r)
{
    
    // remove the old parameter first
    if ( homogeneous_clock_rate != NULL )
    {
        this->removeParameter( homogeneous_clock_rate );
        homogeneous_clock_rate = NULL;
    }
    else // heterogeneousClockRate != NULL
    {
        this->removeParameter( heterogeneous_clock_rates );
        heterogeneous_clock_rates = NULL;
    }
    
    // set the value
    branch_heterogeneous_clock_rates = false;
    homogeneous_clock_rate = r;
    
    // add the new parameter
    this->addParameter( homogeneous_clock_rate );
    
    // redraw the current value
    if ( this->dag_node == NULL || this->dag_node->isClamped() == false )
    {
        this->redrawValue();
    }
    
}



template<class charType>
void RevBayesCore::AbstractPhyloCTMCSiteHomogeneous<charType>::setClockRate(const TypedDagNode< RbVector< double > > *r)
{
    
    // remove the old parameter first
    if ( homogeneous_clock_rate != NULL )
    {
        this->removeParameter( homogeneous_clock_rate );
        homogeneous_clock_rate = NULL;
    }
    else // heterogeneousClockRate != NULL
    {
        this->removeParameter( heterogeneous_clock_rates );
        heterogeneous_clock_rates = NULL;
    }
    
    // set the value
    branch_heterogeneous_clock_rates = true;
    heterogeneous_clock_rates = r;
    
    // add the new parameter
    this->addParameter( heterogeneous_clock_rates );
    
    // redraw the current value
    if ( this->dag_node == NULL || this->dag_node->isClamped() == false )
    {
        this->redrawValue();
    }
    
}


/**
 * Change the likelihood computation to or from MCMC mode.
 */

template<class charType>
void RevBayesCore::AbstractPhyloCTMCSiteHomogeneous<charType>::setMcmcMode(bool tf)
{
    
    // free old memory
    if ( inMcmcMode == true )
    {
        delete [] partialLikelihoods;
        partialLikelihoods = NULL;
    }
    
    // set our internal flag
    inMcmcMode = tf;
    
    if ( inMcmcMode == true )
    {
        resizeLikelihoodVectors();
    }
    
}


template<class charType>
void RevBayesCore::AbstractPhyloCTMCSiteHomogeneous<charType>::setPInv(const TypedDagNode< double > *r)
{
    
    // remove the old parameter first
    if ( p_inv != NULL )
    {
        this->removeParameter( p_inv );
        p_inv = NULL;
    }
    
    // set the value
    p_inv = r;
    
    // add the new parameter
    this->addParameter( p_inv );
    
    // redraw the current value
    if ( this->dag_node == NULL || this->dag_node->isClamped() == false )
    {
        this->redrawValue();
    }
    
}


template<class charType>
void RevBayesCore::AbstractPhyloCTMCSiteHomogeneous<charType>::setRateMatrix(const TypedDagNode< RateGenerator > *rm) {
    
    // remove the old parameter first
    if ( homogeneous_rate_matrix != NULL )
    {
        this->removeParameter( homogeneous_rate_matrix );
        homogeneous_rate_matrix = NULL;
    }
    else // heterogeneousRateMatrix != NULL
    {
        this->removeParameter( heterogeneous_rate_matrices );
        heterogeneous_rate_matrices = NULL;
    }
    
    // set the value
    homogeneous_rate_matrix = rm;
    num_matrices = 1;
    
    this->resizeLikelihoodVectors();
    
    if(rm != NULL && rm->getValue().size() != this->num_chars)
    {
        std::stringstream ss;
        ss << "Rate generator dimensions (" << rm->getValue().size() << " do not match the number of character states (" << this->num_chars << ")";
        throw(RbException(ss.str()));
    }
    
    // add the new parameter
    this->addParameter( homogeneous_rate_matrix );
    
    // redraw the current value
    if ( this->dag_node == NULL || this->dag_node->isClamped() == false )
    {
        this->redrawValue();
    }
    
}


template<class charType>
void RevBayesCore::AbstractPhyloCTMCSiteHomogeneous<charType>::setRateMatrix(const TypedDagNode< RbVector< RateGenerator > > *rm) {
    
    // remove the old parameter first
    if ( homogeneous_rate_matrix != NULL )
    {
        this->removeParameter( homogeneous_rate_matrix );
        homogeneous_rate_matrix = NULL;
    }
    else // heterogeneousRateMatrix != NULL
    {
        this->removeParameter( heterogeneous_rate_matrices );
        heterogeneous_rate_matrices = NULL;
    }
    
    // set the value
    heterogeneous_rate_matrices = rm;
    num_matrices = rm == NULL ? 1 : rm->getValue().size();
    
    this->resizeLikelihoodVectors();
    
    if(rm != NULL && rm->getValue()[0].size() != this->num_chars)
    {
        std::stringstream ss;
        ss << "Rate generator dimensions (" << rm->getValue()[0].size() << " do not match the number of character states (" << this->num_chars << ")";
        throw(RbException(ss.str()));
    }
    
    // add the new parameter
    this->addParameter( heterogeneous_rate_matrices );
    
    // redraw the current value
    if ( this->dag_node == NULL || this->dag_node->isClamped() == false )
    {
        this->redrawValue();
    }
    
}


template<class charType>
void RevBayesCore::AbstractPhyloCTMCSiteHomogeneous<charType>::setRootFrequencies(const TypedDagNode< Simplex > *f)
{
    
    // remove the old parameter first
    if ( root_frequencies != NULL )
    {
        this->removeParameter( root_frequencies );
        root_frequencies = NULL;
    }
    
    if ( f != NULL )
    {
        // set the value
        root_frequencies = f;
    }
    
    // add the new parameter
    this->addParameter( root_frequencies );
    
    // redraw the current value
    if ( this->dag_node == NULL || this->dag_node->isClamped() == false )
    {
        this->redrawValue();
    }
    
}


template<class charType>
void RevBayesCore::AbstractPhyloCTMCSiteHomogeneous<charType>::setSiteRates(const TypedDagNode< RbVector< double > > *r)
{
    
    // remove the old parameter first
    if ( site_rates != NULL )
    {
        this->removeParameter( site_rates );
        site_rates = NULL;
    }
    
    if ( r != NULL )
    {
        // set the value
        rate_variation_across_sites = true;
        site_rates = r;
        this->num_site_rates = r->getValue().size();
    }
    else
    {
        // set the value
        rate_variation_across_sites = false;
        site_rates = NULL;
        this->num_site_rates = 1;
    }
    
    this->resizeLikelihoodVectors();
    
    // add the new parameter
    this->addParameter( site_rates );
    
    // redraw the current value
    if ( this->dag_node == NULL || this->dag_node->isClamped() == false )
    {
        this->redrawValue();
    }
}


template<class charType>
void RevBayesCore::AbstractPhyloCTMCSiteHomogeneous<charType>::setUseMarginalLikelihoods(bool tf)
{
    
    this->useMarginalLikelihoods = tf;
    this->resizeLikelihoodVectors();
    
}

template<class charType>
void RevBayesCore::AbstractPhyloCTMCSiteHomogeneous<charType>::setUseSiteMatrices(bool sm, const TypedDagNode< Simplex > *s)
{
    
    if( sm == false && s != NULL)
    {
        throw(RbException("Provided site matrix probs but not using site matrix mixture."));
    }
    
    // remove the old parameter first
    if ( site_matrix_probs != NULL )
    {
        this->removeParameter( site_matrix_probs );
        site_matrix_probs = NULL;
    }
    
    if ( sm )
    {
        // set the value
        site_matrix_probs = s;
    }
    
    // add the new parameter
    this->addParameter( site_matrix_probs );
    
    this->branch_heterogeneous_substitution_matrices = !sm;
    
    this->resizeLikelihoodVectors();
    
    // redraw the current value
    if ( this->dag_node == NULL || this->dag_node->isClamped() == false )
    {
        this->redrawValue();
    }
}


template<class charType>
std::vector< std::vector<double> >* RevBayesCore::AbstractPhyloCTMCSiteHomogeneous<charType>::sumMarginalLikelihoods( size_t node_index )
{
    
    std::vector< std::vector<double> >* per_mixture_Likelihoods = new std::vector< std::vector<double> >(this->pattern_block_size, std::vector<double>(num_chars, 0.0) );
    
    std::vector<double> mixture_probs = getMixtureProbs();
    
    // get the pointers to the partial likelihoods and the marginal likelihoods
    double*         p_node_marginal         = this->marginalLikelihoods + node_index*this->nodeOffset;
    
    // get pointers the likelihood for both subtrees
    double*         p_mixture_marginal          = p_node_marginal;
    // iterate over all mixture categories
    for (size_t mixture = 0; mixture < this->num_site_mixtures; ++mixture)
    {
        
        // get pointers to the likelihood for this mixture category
        double*         p_site_mixture_marginal         = p_mixture_marginal;
        // iterate over all sites
        for (size_t site = 0; site < this->pattern_block_size; ++site)
        {
            // get the pointers to the likelihoods for this site and mixture category
            double*         p_site_marginal_j           = p_site_mixture_marginal;
            // iterate over all starting states
            for (size_t j=0; j<num_chars; ++j)
            {
                // add the probability of being in this state
                (*per_mixture_Likelihoods)[site][j] += *p_site_marginal_j * mixture_probs[mixture];
                
                // increment pointers
                ++p_site_marginal_j;
            }
            
            // increment the pointers to the next site
            p_site_mixture_marginal+=this->siteOffset;
            
        } // end-for over all sites (=patterns)
        
        // increment the pointers to the next mixture category
        p_mixture_marginal+=this->mixtureOffset;
        
    } // end-for over all mixtures (=rate categories)
    
    return per_mixture_Likelihoods;
}




template<class charType>
void RevBayesCore::AbstractPhyloCTMCSiteHomogeneous<charType>::computeRootLikelihoods( std::vector<double> &rv ) const
{
    // get the root node
    const TopologyNode &root = tau->getValue().getRoot();
    
    // get the index of the root node
    size_t node_index = root.getIndex();
    
    // get the pointers to the partial likelihoods of the left and right subtree
    double*   p_node  = this->partialLikelihoods + this->activeLikelihood[node_index] * this->activeLikelihoodOffset  + node_index*this->nodeOffset;
    
    // create a vector for the per mixture likelihoods
    // we need this vector to sum over the different mixture likelihoods
    std::vector<double> per_mixture_Likelihoods = std::vector<double>(pattern_block_size,0.0);
    
    std::vector<double> site_mixture_probs = getMixtureProbs();
    
    // get pointer the likelihood
    double*   p_mixture     = p_node;
    // iterate over all mixture categories
    for (size_t mixture = 0; mixture < this->num_site_mixtures; ++mixture)
    {
        
        // get pointers to the likelihood for this mixture category
        double*   p_site_mixture     = p_mixture;
        // iterate over all sites
        
        for (size_t site = 0; site < pattern_block_size; ++site)
        {
            // temporary variable storing the likelihood
            double tmp = 0.0;
            // get the pointers to the likelihoods for this site and mixture category
            double* p_site_j   = p_site_mixture;
            // iterate over all starting states
            for (size_t i=0; i<num_chars; ++i)
            {
                // add the probability of starting from this state
                tmp += *p_site_j;
                
                // increment pointers
                ++p_site_j;
            }
            // add the likelihood for this mixture category
            per_mixture_Likelihoods[site] += tmp * site_mixture_probs[mixture];
            
            // increment the pointers to the next site
            p_site_mixture+=this->siteOffset;
            
        } // end-for over all sites (=patterns)
        
        // increment the pointers to the next mixture category
        p_mixture+=this->mixtureOffset;
        
    } // end-for over all mixtures (=rate categories)
    
    double prob_invariant = getPInv();
    double oneMinusPInv = 1.0 - prob_invariant;
    std::vector< size_t >::const_iterator patterns = this->pattern_counts.begin();
    if ( prob_invariant > 0.0 )
    {
        // get the mean root frequency vector
        std::vector<double> f;
        if (this->branch_heterogeneous_substitution_matrices == true)
        {
            f = this->getRootFrequencies(0);
        }
        else
        {
            std::vector<std::vector<double> > ff;
            getRootFrequencies(ff);
            
            std::vector<double> matrix_probs(num_matrices, 1.0/num_matrices);
            
            if (site_matrix_probs != NULL)
            {
                matrix_probs = site_matrix_probs->getValue();
            }
            
            f = std::vector<double>(ff[0].size(), 0.0);
            
            for (size_t matrix = 0; matrix < ff.size(); matrix++)
            {
                // get the root frequencies
                const std::vector<double> &fm = ff[matrix];
                
                for (size_t i = 0; i < fm.size(); i++)
                {
                    f[i] += fm[i] * matrix_probs[matrix];
                }
            }
        }
        
        for (size_t site = 0; site < pattern_block_size; ++site, ++patterns)
        {
            
            if ( RbSettings::userSettings().getUseScaling() == true )
            {
                
                if ( this->site_invariant[site] == true )
                {
//                    rv[site] = log( prob_invariant * f[ this->invariant_site_index[site] ] * exp(this->perNodeSiteLogScalingFactors[this->activeLikelihood[node_index]][node_index][site]) + oneMinusPInv * per_mixture_Likelihoods[site] ) * *patterns;
                    rv[site] = log( prob_invariant * f[ this->invariant_site_index[site] ] + oneMinusPInv * per_mixture_Likelihoods[site] / exp(this->perNodeSiteLogScalingFactors[this->activeLikelihood[node_index]][node_index][site]) ) * *patterns;
                }
                else
                {
                    rv[site] = log( oneMinusPInv * per_mixture_Likelihoods[site] ) * *patterns;
                    rv[site] -= this->perNodeSiteLogScalingFactors[this->activeLikelihood[node_index]][node_index][site] * *patterns;
                }
<<<<<<< HEAD
                rv[site] -= this->perNodeSiteLogScalingFactors[this->activeLikelihood[node_index]][node_index][site] * *patterns;
=======

//                rv[site] = log( oneMinusPInv * per_mixture_Likelihoods[site] ) * *patterns;
//                rv[site] -= this->perNodeSiteLogScalingFactors[this->activeLikelihood[node_index]][node_index][site] * *patterns;
//                
//                if ( this->site_invariant[site] == true )
//                {
//                    rv[site] += log( prob_invariant * f[ this->invariant_site_index[site] ] ) * *patterns;
//                }
>>>>>>> 1d6991ee
                
            }
            else // no scaling
            {
                
                if ( this->site_invariant[site] == true )
                {
                    rv[site] = log( prob_invariant * f[ this->invariant_site_index[site] ]  + oneMinusPInv * per_mixture_Likelihoods[site] ) * *patterns;
                }
                else
                {
                    rv[site] = log( oneMinusPInv * per_mixture_Likelihoods[site] ) * *patterns;
                }
                
<<<<<<< HEAD
=======
//                rv[site] = log( oneMinusPInv * per_mixture_Likelihoods[site] ) * *patterns;
//                if ( this->site_invariant[site] == true )
//                {
//                    rv[site] += log( prob_invariant * f[ this->invariant_site_index[site] ] ) * *patterns;
//                }

>>>>>>> 1d6991ee
            }
            
        }
        
    }
    else
    {
        
        for (size_t site = 0; site < pattern_block_size; ++site, ++patterns)
        {
            rv[site] = log( per_mixture_Likelihoods[site] ) * *patterns;
            
            if ( RbSettings::userSettings().getUseScaling() == true )
            {
                rv[site] -= this->perNodeSiteLogScalingFactors[this->activeLikelihood[node_index]][node_index][site] * *patterns;
            }
            
        }
        
    }
    
}



template<class charType>
double RevBayesCore::AbstractPhyloCTMCSiteHomogeneous<charType>::sumRootLikelihood( void )
{
    
    
    std::vector<double> site_likelihoods = std::vector<double>(pattern_block_size,0.0);
    computeRootLikelihoods( site_likelihoods );
    
    double sum_partial_probs = 0.0;
    
    for (size_t site = 0; site < pattern_block_size; ++site)
    {
        sum_partial_probs += site_likelihoods[site];
    }
    
#ifdef RB_MPI
    
    // we only need to send message if there is more than one process
    if ( num_processes > 1 )
    {
        
        // send the likelihood from the helpers to the master
        if ( process_active == false )
        {
            // send from the workers the log-likelihood to the master
            MPI_Send(&sum_partial_probs, 1, MPI_DOUBLE, active_PID, 0, MPI_COMM_WORLD);
        }
        
        // receive the likelihoods from the helpers
        if ( process_active == true )
        {
            for (size_t i=active_PID+1; i<active_PID+num_processes; ++i)
            {
                double tmp = 0;
                MPI_Status status;
                MPI_Recv(&tmp, 1, MPI_DOUBLE, int(i), 0, MPI_COMM_WORLD, &status);
                sum_partial_probs += tmp;
            }
        }
        
        // now send back the combined likelihood to the helpers
        if ( process_active == true )
        {
            for (size_t i=active_PID+1; i<active_PID+num_processes; ++i)
            {
                MPI_Send(&sum_partial_probs, 1, MPI_DOUBLE, int(i), 0, MPI_COMM_WORLD);
            }
        }
        else
        {
            MPI_Status status;
            MPI_Recv(&sum_partial_probs, 1, MPI_DOUBLE, active_PID, 0, MPI_COMM_WORLD, &status);
        }
        
    }
    
#endif
    
    return sum_partial_probs;
}



/** Swap a parameter of the distribution */
template<class charType>
void RevBayesCore::AbstractPhyloCTMCSiteHomogeneous<charType>::swapParameterInternal(const DagNode *oldP, const DagNode *newP)
{
    
    if (oldP == homogeneous_clock_rate)
    {
        homogeneous_clock_rate = static_cast<const TypedDagNode< double >* >( newP );
    }
    else if (oldP == heterogeneous_clock_rates)
    {
        heterogeneous_clock_rates = static_cast<const TypedDagNode< RbVector< double > >* >( newP );
    }
    else if (oldP == homogeneous_rate_matrix)
    {
        homogeneous_rate_matrix = static_cast<const TypedDagNode< RateGenerator >* >( newP );
    }
    else if (oldP == heterogeneous_rate_matrices)
    {
        heterogeneous_rate_matrices = static_cast<const TypedDagNode< RbVector< RateGenerator > >* >( newP );
    }
    else if (oldP == root_frequencies)
    {
        root_frequencies = static_cast<const TypedDagNode< Simplex >* >( newP );
    }
    else if (oldP == site_rates)
    {
        site_rates = static_cast<const TypedDagNode< RbVector< double > >* >( newP );
    }
    else if (oldP == site_rates_probs)
    {
        site_rates_probs = static_cast<const TypedDagNode< RbVector< double > >* >( newP );
    }
    else if (oldP == p_inv)
    {
        p_inv = static_cast<const TypedDagNode< double >* >( newP );
    }
    else if (oldP == tau)
    {
        tau->getValue().getTreeChangeEventHandler().removeListener( this );
        
        tau = static_cast<const TypedDagNode<Tree>* >( newP );
        
        tau->getValue().getTreeChangeEventHandler().addListener( this );
        
        num_nodes = tau->getValue().getNumberOfNodes();
    }
    
}

template<class charType>
void RevBayesCore::AbstractPhyloCTMCSiteHomogeneous<charType>::touchSpecialization( DagNode* affecter, bool touch_all )
{
    
    if ( touched == false )
    {
        touched = true;
        this->storedLnProb = this->lnProb;
    }
    
    
    // if the topology wasn't the culprit for the touch, then we just flag everything as dirty
    if ( affecter == heterogeneous_clock_rates )
    {
        const std::set<size_t> &indices = heterogeneous_clock_rates->getTouchedElementIndices();
        
        // maybe all of them have been touched or the flags haven't been set properly
        if ( indices.size() == 0 )
        {
            // just flag everyting for recomputation
            touch_all = true;
        }
        else
        {
            const std::vector<TopologyNode *> &nodes = this->tau->getValue().getNodes();
            // flag recomputation only for the nodes
            for (std::set<size_t>::iterator it = indices.begin(); it != indices.end(); ++it)
            {
                this->recursivelyFlagNodeDirty( *nodes[*it] );
            }
        }
    }
    else if ( affecter == heterogeneous_rate_matrices && branch_heterogeneous_substitution_matrices == true)
    {
        const std::set<size_t> &indices = heterogeneous_rate_matrices->getTouchedElementIndices();
        
        // maybe all of them have been touched or the flags haven't been set properly
        if ( indices.size() == 0 )
        {
            // just flag everyting for recomputation
            touch_all = true;
        }
        else
        {
            const std::vector<TopologyNode *> &nodes = this->tau->getValue().getNodes();
            // flag recomputation only for the nodes
            for (std::set<size_t>::iterator it = indices.begin(); it != indices.end(); ++it)
            {
                this->recursivelyFlagNodeDirty( *nodes[*it] );
            }
        }
    }
    else if ( affecter == root_frequencies )
    {
        
        const TopologyNode &root = this->tau->getValue().getRoot();
        this->recursivelyFlagNodeDirty( root );
    }
    else if ( affecter == p_inv )
    {
        touch_all = true;
    }
    else if ( affecter != tau ) // if the topology wasn't the culprit for the touch, then we just flag everything as dirty
    {
        touch_all = true;
    }
    
    if ( touch_all == true )
    {
        
        for (std::vector<bool>::iterator it = dirty_nodes.begin(); it != dirty_nodes.end(); ++it)
        {
            (*it) = true;
        }
        
        // flip the active likelihood pointers
        for (size_t index = 0; index < changed_nodes.size(); ++index)
        {
            if ( changed_nodes[index] == false )
            {
                activeLikelihood[index] = (activeLikelihood[index] == 0 ? 1 : 0);
                changed_nodes[index] = true;
            }
        }
    }
    
}



template<class charType>
void RevBayesCore::AbstractPhyloCTMCSiteHomogeneous<charType>::updateMarginalNodeLikelihoods( void )
{
    
    // calculate the root marginal likelihood, then start the recursive call down the tree
    this->computeMarginalRootLikelihood();
    
    // update the marginal likelihoods by a recursive downpass
    this->recursiveMarginalLikelihoodComputation( tau->getValue().getRoot().getIndex() );
    
    
}




template<class charType>
void RevBayesCore::AbstractPhyloCTMCSiteHomogeneous<charType>::updateTransitionProbabilities(size_t node_idx, double brlen)
{
    const TopologyNode* node = tau->getValue().getNodes()[node_idx];
    
    if (node->isRoot()) throw RbException("dnPhyloCTMC called updateTransitionProbabilities for the root node\n");
    
    // second, get the clock rate for the branch
    double rate = 1.0;
    if ( this->branch_heterogeneous_clock_rates == true )
    {
        rate = this->heterogeneous_clock_rates->getValue()[node_idx];
    }
    else if(homogeneous_clock_rate != NULL)
    {
        rate = this->homogeneous_clock_rate->getValue();
    }
    
    // we rescale the rate by the inverse of the proportion of invariant sites
    rate /= ( 1.0 - getPInv() );
    
    double end_age = node->getAge();
    
    // if the tree is not a time tree, then the age will be not a number
    if ( RbMath::isFinite(end_age) == false )
    {
        // we assume by default that the end is at time 0
        end_age = 0.0;
    }
    double start_age = end_age + node->getBranchLength();
    
    // first, get the rate matrix for this branch
    RateMatrix_JC jc(this->num_chars);
    const RateGenerator *rm = &jc;
    
    if (this->branch_heterogeneous_substitution_matrices == false )
    {
        for (size_t matrix = 0; matrix < this->num_matrices; ++matrix)
        {
            if ( this->heterogeneous_rate_matrices != NULL )
            {
                rm = &this->heterogeneous_rate_matrices->getValue()[matrix];
            }
            else if( this->homogeneous_rate_matrix != NULL )
            {
                rm = &this->homogeneous_rate_matrix->getValue();
            }
            
            for (size_t j = 0; j < this->num_site_rates; ++j)
            {
                double r = 1.0;
                if( this->rate_variation_across_sites == true )
                {
                    r = this->site_rates->getValue()[j];
                }
                
                rm->calculateTransitionProbabilities( start_age, end_age,  rate * r, this->transition_prob_matrices[j*this->num_matrices + matrix] );
            }
        }
    }
    else
    {
        if ( this->heterogeneous_rate_matrices != NULL )
        {
            rm = &this->heterogeneous_rate_matrices->getValue()[node_idx];
        }
        else if( this->homogeneous_rate_matrix != NULL )
        {
            rm = &this->homogeneous_rate_matrix->getValue();
        }
        
        for (size_t j = 0; j < this->num_site_rates; ++j)
        {
            double r = 1.0;
            if( this->rate_variation_across_sites == true )
            {
                r = this->site_rates->getValue()[j];
            }
            
            rm->calculateTransitionProbabilities( start_age, end_age,  rate * r, this->transition_prob_matrices[j] );
        }
    }
}

#endif<|MERGE_RESOLUTION|>--- conflicted
+++ resolved
@@ -716,14 +716,6 @@
     for (size_t i=0; i<pattern_block_size; ++i)
     {
         bool inv = true;
-<<<<<<< HEAD
-        
-        if ( using_ambiguous_characters == true )
-        {
-            const RbBitSet &val = ambiguous_char_matrix[0][i];
-            
-            if ( val.getNumberSetBits() > 1 )
-=======
         bool allow_ambiguous_as_invariant = true;
         size_t taxon_index = 0;
 
@@ -732,7 +724,6 @@
             RbBitSet val = ambiguous_char_matrix[taxon_index][i];
 
             if ( val.getNumberSetBits() > 1 && allow_ambiguous_as_invariant == false )
->>>>>>> 1d6991ee
             {
                 inv = false;
             }
@@ -748,14 +739,9 @@
             else
             {
                 invariant_site_index[i] = val.getFirstSetBit();
-<<<<<<< HEAD
-                
-                for (size_t j=1; j<length; ++j)
-=======
 
                 ++taxon_index;
                 for (; taxon_index<length; ++taxon_index)
->>>>>>> 1d6991ee
                 {
                     if (   ( allow_ambiguous_as_invariant == true  &&  val != ambiguous_char_matrix[taxon_index][i] && gap_matrix[taxon_index][i] == false)
                         || ( allow_ambiguous_as_invariant == false && (val != ambiguous_char_matrix[taxon_index][i] || gap_matrix[taxon_index][i] == true ) ) )
@@ -775,13 +761,8 @@
             
             unsigned long c = char_matrix[taxon_index][i];
             invariant_site_index[i] = c;
-<<<<<<< HEAD
-            
-            for (size_t j=1; j<length; ++j)
-=======
 
             for (; taxon_index<length; ++taxon_index)
->>>>>>> 1d6991ee
             {
 //                if (  (invariant_site_index[i] != char_matrix[taxon_index][i] || gap_matrix[taxon_index][i] == true) )
 //                {
@@ -2930,9 +2911,6 @@
                     rv[site] = log( oneMinusPInv * per_mixture_Likelihoods[site] ) * *patterns;
                     rv[site] -= this->perNodeSiteLogScalingFactors[this->activeLikelihood[node_index]][node_index][site] * *patterns;
                 }
-<<<<<<< HEAD
-                rv[site] -= this->perNodeSiteLogScalingFactors[this->activeLikelihood[node_index]][node_index][site] * *patterns;
-=======
 
 //                rv[site] = log( oneMinusPInv * per_mixture_Likelihoods[site] ) * *patterns;
 //                rv[site] -= this->perNodeSiteLogScalingFactors[this->activeLikelihood[node_index]][node_index][site] * *patterns;
@@ -2941,7 +2919,6 @@
 //                {
 //                    rv[site] += log( prob_invariant * f[ this->invariant_site_index[site] ] ) * *patterns;
 //                }
->>>>>>> 1d6991ee
                 
             }
             else // no scaling
@@ -2956,15 +2933,12 @@
                     rv[site] = log( oneMinusPInv * per_mixture_Likelihoods[site] ) * *patterns;
                 }
                 
-<<<<<<< HEAD
-=======
 //                rv[site] = log( oneMinusPInv * per_mixture_Likelihoods[site] ) * *patterns;
 //                if ( this->site_invariant[site] == true )
 //                {
 //                    rv[site] += log( prob_invariant * f[ this->invariant_site_index[site] ] ) * *patterns;
 //                }
 
->>>>>>> 1d6991ee
             }
             
         }
