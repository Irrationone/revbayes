--- conflicted
+++ resolved
@@ -1155,11 +1155,9 @@
         charType c = td.getCharacter(i);
         endStates[nodeIndex][i] = c;
     }
-<<<<<<< HEAD
     
     // no further recursion
-=======
->>>>>>> 8a585eef
+
 }
 
 template<class charType, class treeType>
