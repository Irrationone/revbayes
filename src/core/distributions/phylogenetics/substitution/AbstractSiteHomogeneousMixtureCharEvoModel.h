--- conflicted
+++ resolved
@@ -913,14 +913,9 @@
 
 /** Get the parameters of the distribution */
 template<class charType, class treeType>
-<<<<<<< HEAD
 std::set<const RevBayesCore::DagNode*> RevBayesCore::AbstractSiteHomogeneousMixtureCharEvoModel<charType, treeType>::getParameters( void ) const
 {
     std::set<const DagNode*> parameters;
-=======
-void RevBayesCore::AbstractSiteHomogeneousMixtureCharEvoModel<charType, treeType>::swapParameter(const DagNode *oldP, const DagNode *newP)
-{
->>>>>>> 66c5d19c
     
     parameters.insert( tau );
     
