#include "Clade.h"
#include "AbstractRootedTreeDistribution.h"
#include "RandomNumberFactory.h"
#include "RandomNumberGenerator.h"
#include "RbConstants.h"
#include "RbException.h"
#include "RbMathCombinatorialFunctions.h"
#include "StochasticNode.h"
#include "Taxon.h"
#include "TopologyNode.h"
#include "TreeUtilities.h"

#include <algorithm>
#include <cmath>

using namespace RevBayesCore;


/**
 * Constructor.
 *
 * The constructor connects the parameters of the birth-death process (DAG structure)
 * and initializes the probability density by computing the combinatorial constant of the tree structure.
 *
 * \param[in]    cdt       The condition of the process (time/survival/nTaxa)
 * \param[in]    nTaxa     Number of taxa (used for initialization during simulation).
 * \param[in]    tn        Taxon names used during initialization.
 * \param[in]    c         Clade constraints.
 */
AbstractRootedTreeDistribution::AbstractRootedTreeDistribution(const TypedDagNode<double> *ra, const std::vector<Taxon> &tn) : TypedDistribution<Tree>( new Tree() ),
    root_age( ra ),
    num_taxa( tn.size() ),
    taxa( tn )
{
    // add the parameters to our set (in the base class)
    // in that way other class can easily access the set of our parameters
    // this will also ensure that the parameters are not getting deleted before we do
    addParameter( root_age );

    // the combinatorial factor for the probability of a labelled history is
    // 2^{n-1} / ( n! * (n-1)! )
    // but since the probability of the divergence times contains the factor (n-1)! we simply store
    // 2^{n-1} / n!
    double lnFact = 0.0;
    for (size_t i = 2; i <= num_taxa; i++)
    {
        lnFact += std::log(i);
    }

    log_tree_topology_prob = (num_taxa - 1) * RbConstants::LN2 - lnFact ;

<<<<<<< HEAD
=======
    std::set<std::string> found;
    for(size_t i = 0; i < taxa.size(); i++)
    {
        if (found.find(taxa[i].getName()) == found.end())
        {
            found.insert(taxa[i].getName());
        }
        else
        {
            std::stringstream ss;
            ss << "Duplicate taxon name '" << taxa[i].getName() << "' encountered when building tree distribution";
            throw(RbException(ss.str()));
        }
    }
>>>>>>> 97a6f734
}


AbstractRootedTreeDistribution::~AbstractRootedTreeDistribution(void)
{

}


void AbstractRootedTreeDistribution::buildRandomBinaryTree(std::vector<TopologyNode*> &tips)
{

    if (tips.size() < num_taxa)
    {
        // Get the rng
        RandomNumberGenerator* rng = GLOBAL_RNG;

        // randomly draw one node from the list of tips
        size_t index = static_cast<size_t>( floor(rng->uniform01()*tips.size()) );

        // get the node from the list
        TopologyNode* parent = tips.at(index);

        // remove the randomly drawn node from the list
        tips.erase(tips.begin()+long(index));

        // add a left child
        TopologyNode* leftChild = new TopologyNode(0);
        parent->addChild(leftChild);
        leftChild->setParent(parent);
        tips.push_back(leftChild);

        // add a right child
        TopologyNode* rightChild = new TopologyNode(0);
        parent->addChild(rightChild);
        rightChild->setParent(parent);
        tips.push_back(rightChild);

        // recursive call to this function
        buildRandomBinaryTree(tips);
    }

}


/**
 * Compute the log-transformed probability of the current value under the current parameter values.
 *
 */
double AbstractRootedTreeDistribution::computeLnProbability( void )
{


    // check that the ages are in correct chronological order
    // i.e., no child is older than its parent
    const std::vector<TopologyNode*>& nodes = value->getNodes();
    for (std::vector<TopologyNode*>::const_iterator it = nodes.begin(); it != nodes.end(); it++)
    {

        const TopologyNode &the_node = *(*it);
        if ( the_node.isRoot() == false )
        {

            double age_diff = the_node.getAge() - the_node.getParent().getAge();

            if ( age_diff > 0 && the_node.isSampledAncestor() == false )
            {
                return RbConstants::Double::neginf;
            }
            else if ( age_diff != 0 && the_node.isSampledAncestor() == true )
            {
                return RbConstants::Double::neginf;
            }

        }

    }

    // check that the sampled ancestor nodes have a zero branch length
    for (std::vector<TopologyNode*>::const_iterator it = nodes.begin(); it != nodes.end(); it++)
    {

        const TopologyNode &the_node = *(*it);
        if ( the_node.isSampledAncestor() == true )
        {

            if ( the_node.isFossil() == false )
            {
                return RbConstants::Double::neginf;
            }
            else if ( the_node.getBranchLength() != 0 )
            {
                return RbConstants::Double::neginf;
            }

        }
        
        if ( the_node.getBranchLength() < 0 )
        {
            return RbConstants::Double::neginf;
        }

    }

    // present time
    double ra = value->getRoot().getAge();
    
    if ( ra > getOriginTime() || ra != getRootAge() )
    {
        return RbConstants::Double::neginf;
    }

    const std::vector<TopologyNode*> &c = value->getRoot().getChildren();

    for (std::vector<TopologyNode*>::const_iterator it = c.begin(); it != c.end(); ++it)
    {
        if ( ra < (*it)->getAge() )
        {
            return RbConstants::Double::neginf;
        }
    }

    // variable declarations and initialization
    double lnProbTimes = 0;

    // multiply the probability of a descendant of the initial species
    lnProbTimes += computeLnProbabilityDivergenceTimes();

    return lnProbTimes + log_tree_topology_prob;
}


/**
 * Get the divergence times meassured since the time of the origin.
 * We get the ages from the nodes and simply subtruct these from the time of the origin.
 *
 * \return     A vector of times. The caller needs to deallocate this vector.
 */
void AbstractRootedTreeDistribution::recomputeDivergenceTimesSinceOrigin( void ) const
{

    // get the time of the process
    double org = root_age->getValue();

    // retrieved the speciation times
    divergence_times = std::vector<double>();
    for (size_t i = 0; i < value->getNumberOfInteriorNodes()+1; ++i)
    {
        const TopologyNode& n = value->getInteriorNode( i );
        double t = org - n.getAge();
        divergence_times.push_back(t);
    }

    // sort the vector of times in ascending order
    std::sort(divergence_times.begin(), divergence_times.end());
}


/**
 * Compute the diversity of the tree at time t.
 *
 * \param[in]    t      time at which we want to know the diversity.
 *
 * \return The diversity (number of species in the reconstructed tree).
 */
int AbstractRootedTreeDistribution::diversity(double t) const
{
    recomputeDivergenceTimesSinceOrigin();

    for (size_t i = 0; i < divergence_times.size(); ++i)
    {
        if ( divergence_times[i] > t )
        {
            return int( i + 2 );
        }
    }

    int rv = int(divergence_times.size() + 2);

    return rv;
}


/**
 * Get the affected nodes by a change of this node.
 * If the root age has changed than we need to call get affected again.
 */
void AbstractRootedTreeDistribution::getAffected(RbOrderedSet<DagNode *> &affected, RevBayesCore::DagNode *affecter)
{

    if ( affecter == root_age)
    {
        dag_node->getAffectedNodes( affected );
    }

}


/**
 * Get the age of the internal nodes meassured since the time of the most recent tip.
 * We get the ages from the nodes and simply subtract these from the age of the most recent tip.
 *
 * \return     A vector of ages. The caller needs to deallocate this vector.
 */
std::vector<double>* AbstractRootedTreeDistribution::getAgesOfInternalNodesFromMostRecentSample( void ) const
{

    double minTipAge = 0.0;
    const std::vector<TopologyNode*> &nodes = value->getNodes();

    for (size_t i = 0; i < nodes.size(); ++i)
    {

        const TopologyNode& n = *(nodes[i]);
        if ( n.isTip() == true )
        {
            double tipAge = value->getNode( i ).getAge();
            if ( tipAge < minTipAge)
            {
                minTipAge = tipAge;
            }

        }

    }

    // retrieved the speciation times
    std::vector<double> *ages = new std::vector<double>();
    for (size_t i = 0; i < nodes.size(); ++i)
    {

        const TopologyNode& n = *(nodes[i]);
        if ( n.isInternal() == true )
        {
            double t = n.getAge() - minTipAge;
            ages->push_back(t);
        }

    }
    // sort the vector of times in ascending order
    std::sort(ages->begin(), ages->end());

    return ages;
}


/**
 * Get the age of all tip nodes meassured since the time of the most recent tip.
 * We get the ages from the nodes and simply subtruct these from the age of the most recent tip.
 *
 * \return     A vector of ages. The caller needs to deallocate this vector.
 */
std::vector<double>* AbstractRootedTreeDistribution::getAgesOfTipsFromMostRecentSample( void ) const
{

    double minTipAge = 0.0;
    const std::vector<TopologyNode*> &nodes = value->getNodes();

    for (size_t i = 0; i < nodes.size(); ++i)
    {

        const TopologyNode& n = *(nodes[i]);
        if ( n.isTip() == true )
        {
            double tipAge = value->getNode( i ).getAge();
            if ( tipAge < minTipAge)
            {
                minTipAge = tipAge;
            }

        }

    }

    // retrieved the speciation times
    std::vector<double> *ages = new std::vector<double>();
    for (size_t i = 0; i < nodes.size(); ++i)
    {

        const TopologyNode& n = *(nodes[i]);
        if ( n.isTip() == true && n.isSampledAncestor() == false )
        {
            double t = n.getAge() - minTipAge;
            ages->push_back(t);

        }

    }

    // sort the vector of times in ascending order
    std::sort(ages->begin(), ages->end());

    return ages;
}


size_t AbstractRootedTreeDistribution::getNumberOfTaxa( void ) const
{

    return num_taxa;
}

/**
 * By default, the root age is assumed to be equal to the origin time.
 * This should be overridden if a distinct root age is needed
 */
double AbstractRootedTreeDistribution::getRootAge( void ) const
{

    return getOriginTime();
}

double AbstractRootedTreeDistribution::getOriginTime( void ) const
{

	return root_age->getValue();
}


const std::vector<Taxon>& AbstractRootedTreeDistribution::getTaxa( void ) const
{

    return taxa;
}



/**
 * Keep the current value and reset some internal flags. Nothing to do here.
 */
void AbstractRootedTreeDistribution::keepSpecialization(DagNode *affecter)
{

    if ( affecter == root_age && dag_node != NULL)
    {
        dag_node->keepAffected();
    }

}


/**
 * Redraw the current value. We delegate this to the simulate method.
 */
void AbstractRootedTreeDistribution::redrawValue( void )
{

    simulateTree();

}


/**
 *
 */
void AbstractRootedTreeDistribution::simulateClade(std::vector<TopologyNode *> &n, double age, double present)
{

    // Get the rng
    RandomNumberGenerator* rng = GLOBAL_RNG;

    // get the minimum age
    double current_age = n[0]->getAge();
    for (size_t i = 1; i < n.size(); ++i)
    {

        if ( current_age > n[i]->getAge() )
        {
            current_age = n[i]->getAge();
        }

    }

    std::vector<double> ages;
    while ( n.size() > 2 && current_age < age )
    {

        // get all the nodes before the current age
        std::vector<TopologyNode*> active_nodes;
        for (size_t i = 0; i < n.size(); ++i)
        {

            if ( current_age >= n[i]->getAge() )
            {
                active_nodes.push_back( n[i] );
            }

        }

        // we need to get next age of a node larger than the current age
        double next_node_age = age;
        for (size_t i = 0; i < n.size(); ++i)
        {

            if ( current_age < n[i]->getAge() && n[i]->getAge() < next_node_age )
            {
                next_node_age = n[i]->getAge();
            }

        }

        // only simulate if there are at least to valid/active nodes
        if ( active_nodes.size() < 2 )
        {
            current_age = next_node_age;
        }
        else
        {

            // now we simulate new ages
            double next_sim_age = simulateNextAge(active_nodes.size()-2, present-age, present-current_age, present);

            if ( next_sim_age < next_node_age )
            {

                // randomly pick two nodes
                size_t index_left = static_cast<size_t>( floor(rng->uniform01()*active_nodes.size()) );
                TopologyNode* left_child = active_nodes[index_left];
                active_nodes.erase(active_nodes.begin()+long(index_left));
                size_t index_right = static_cast<size_t>( floor(rng->uniform01()*active_nodes.size()) );
                TopologyNode* right_right = active_nodes[index_right];
                active_nodes.erase(active_nodes.begin()+long(index_right));

                // erase the nodes also from the origin nodes vector
                n.erase(std::remove(n.begin(), n.end(), left_child), n.end());
                n.erase(std::remove(n.begin(), n.end(), right_right), n.end());


                // create a parent for the two
                TopologyNode *parent = new TopologyNode();
                parent->addChild( left_child );
                parent->addChild( right_right );
                left_child->setParent( parent );
                right_right->setParent( parent );
                parent->setAge( next_sim_age );

                // insert the parent to our list
                n.push_back( parent );

                current_age = next_sim_age;
                ages.push_back( next_sim_age );
            }
            else
            {
                current_age = next_node_age;
            }

        }
<<<<<<< HEAD

=======
        
        if ( n.size() > 2 && current_age >= age  ) throw RbException("Unexpected number of taxa ('remaining #taxa was " + StringUtilities::toString(n.size()) + "' and age was " + current_age + " with maximum age of " + age + ") in constrained tree simulation");
        
>>>>>>> 97a6f734
    }


    if ( n.size() == 2 )
    {

        // pick two nodes
        TopologyNode* left_child = n[0];
        TopologyNode* right_right = n[1];

        // erase the nodes also from the origin nodes vector
        n.clear();

        // create a parent for the two
        TopologyNode *parent = new TopologyNode();
        parent->addChild( left_child );
        parent->addChild( right_right );
        left_child->setParent( parent );
        right_right->setParent( parent );
        parent->setAge( age );

        // insert the parent to our list
        n.push_back( parent );
    }
    else
    {
        throw RbException("Unexpected number of taxa ('#taxa was " + StringUtilities::toString(n.size()) + "') in constrained tree simulation");
    }


}



double AbstractRootedTreeDistribution::simulateNextAge(size_t n, double start, double end, double present) const
{

    std::vector<double> *times = simulateDivergenceTimes(n, start, end, present);

    double next_time = (*times)[times->size()-1];
//    double next_time = (*times)[0];

    delete times;
    
//    double next_time = simulateDivergenceTime(start, end);

//    return next_time + present - end;
    return present - next_time;
//    return end - next_time;
}


/**
 *
 */
void AbstractRootedTreeDistribution::simulateTree( void )
{

    // the time tree object (topology & times)
    Tree *psi = new Tree();

    // internally we treat unrooted topologies the same as rooted
    psi->setRooted( true );

    // create the tip nodes
    std::vector<TopologyNode*> nodes;
    for (size_t i=0; i<num_taxa; ++i)
    {

        // create the i-th taxon
        TopologyNode* node = new TopologyNode( taxa[i], i );

        // set the age of this tip node
        node->setAge( taxa[i].getAge() );

        if (node->getAge() > 0)
        {
            node->setFossil(true);
        }

        // add the new node to the list
        nodes.push_back( node );

    }


    double ra = getRootAge();
    double max_age = getOriginTime();

    double max_node_age = 0;
    for (size_t j = 0; j < nodes.size(); ++j)
    {
        if ( nodes[j]->getAge() > max_node_age )
        {
            max_node_age = nodes[j]->getAge();
        }
    }
    if ( ra <= max_node_age )
    {
        if (ra > 0.0)
        {
            throw(RbException("Root age younger than oldest taxon age"));
        }

        // Get the rng
        RandomNumberGenerator* rng = GLOBAL_RNG;

        ra = rng->uniform01() * ( max_age - max_node_age ) + max_node_age;
    }

    simulateClade(nodes, ra, max_age);

    TopologyNode *root = nodes[0];

    // initialize the topology by setting the root
    psi->setRoot(root, true);

    // finally store the new value
    delete value;
    value = psi;

}



/**
 * Restore the current value and reset some internal flags.
 * If the root age variable has been restored, then we need to change the root age of the tree too.
 */
void AbstractRootedTreeDistribution::restoreSpecialization(DagNode *affecter)
{

    if ( affecter == root_age )
    {
        value->getNode( value->getRoot().getIndex() ).setAge( root_age->getValue() );

        if ( dag_node != NULL )
        {
            dag_node->restoreAffected();
        }

    }

}


/**
 * Set the current value.
 */
void AbstractRootedTreeDistribution::setValue(Tree *v, bool f )
{

    // delegate to super class
    TypedDistribution<Tree>::setValue(v, f);


    if ( root_age != NULL )
    {
        const StochasticNode<double> *stoch_root_age = dynamic_cast<const StochasticNode<double>* >(root_age);
        if ( stoch_root_age != NULL )
        {
            const_cast<StochasticNode<double> *>(stoch_root_age)->setValue( new double( value->getRoot().getAge() ), f);
        }
        else
        {
            //            double factor = root_age->getValue() / value->getRoot().getAge();
            //            TreeUtilities::rescaleTree( value, &value->getRoot(), factor);
            if (root_age->getValue() != value->getRoot().getAge())
            {
                RbException("Tree height and root age values must match when root age is not a stochastic node.");
            }
            value->getRoot().setAge( root_age->getValue() );
            
        }

    }

}


/**
 * Swap the parameters held by this distribution.
 *
 *
 * \param[in]    oldP      Pointer to the old parameter.
 * \param[in]    newP      Pointer to the new parameter.
 */
void AbstractRootedTreeDistribution::swapParameterInternal( const DagNode *oldP, const DagNode *newP )
{

    if ( oldP == root_age )
    {
        root_age = static_cast<const TypedDagNode<double>* >( newP );
    }

}



/**
 * Touch the current value and reset some internal flags.
 * If the root age variable has been restored, then we need to change the root age of the tree too.
 */
void AbstractRootedTreeDistribution::touchSpecialization(DagNode *affecter, bool touchAll)
{

    if ( affecter == root_age )
    {

        value->getRoot().setAge( root_age->getValue() );

        if ( dag_node != NULL )
        {
            dag_node->touchAffected();
        }

    }

}<|MERGE_RESOLUTION|>--- conflicted
+++ resolved
@@ -49,8 +49,6 @@
 
     log_tree_topology_prob = (num_taxa - 1) * RbConstants::LN2 - lnFact ;
 
-<<<<<<< HEAD
-=======
     std::set<std::string> found;
     for(size_t i = 0; i < taxa.size(); i++)
     {
@@ -65,7 +63,6 @@
             throw(RbException(ss.str()));
         }
     }
->>>>>>> 97a6f734
 }
 
 
@@ -514,13 +511,9 @@
             }
 
         }
-<<<<<<< HEAD
-
-=======
         
         if ( n.size() > 2 && current_age >= age  ) throw RbException("Unexpected number of taxa ('remaining #taxa was " + StringUtilities::toString(n.size()) + "' and age was " + current_age + " with maximum age of " + age + ") in constrained tree simulation");
         
->>>>>>> 97a6f734
     }
 
 
