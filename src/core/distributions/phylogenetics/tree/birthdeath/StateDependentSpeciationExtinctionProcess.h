--- conflicted
+++ resolved
@@ -39,22 +39,13 @@
                                                   const std::vector<Taxon> &tn);
         
         // pure virtual member functions
-<<<<<<< HEAD
-        virtual StateDependentSpeciationExtinctionProcess*              clone(void) const;                                                                                  //!< Create an independent clone
-
-        double                                                          computeLnProbability(void);                                                                         //!< Compute the log-transformed probability of the current value.
-        const AbstractHomologousDiscreteCharacterData&                  getCharacterData() const;
-        virtual void                                                    redrawValue(void);                                                                                  //!< Draw a new random value from the distribution
-        void                                                            setCladogenesisMatrix(const TypedDagNode< MatrixReal > *r);
-        void                                                            setSerialSamplingRates(const TypedDagNode< RbVector<double> > *r);
-=======
         virtual StateDependentSpeciationExtinctionProcess*              clone(void) const;
         
         double                                                          computeLnProbability(void);
         const AbstractHomologousDiscreteCharacterData&                  getCharacterData() const;
         virtual void                                                    redrawValue(void);
         void                                                            setCladogenesisMatrix(const TypedDagNode< CladogeneticSpeciationRateMatrix > *r);
->>>>>>> 655efd59
+        void                                                            setSerialSamplingRates(const TypedDagNode< RbVector<double> > *r);
         void                                                            setSampleCharacterHistory(bool sample_history);                                                     //!< Set whether or not we are sampling the character history along branches.
         void                                                            setSpeciationRates(const TypedDagNode< RbVector<double> > *r);
         void                                                            setNumberOfTimeSlices(double n);                                                                    //!< Set the number of time slices for the numerical ODE.
