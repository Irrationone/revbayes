#ifndef StateDependentSpeciationExtinctionProcess_H
#define StateDependentSpeciationExtinctionProcess_H

#include "TreeDiscreteCharacterData.h"
#include "CDCladoSE.h"
#include "MatrixReal.h"
#include "RateMatrix.h"
#include "Simplex.h"
#include "Taxon.h"
#include "Tree.h"
#include "TypedDagNode.h"


#include <vector>

namespace RevBayesCore {
    
    class Clade;
    
    /**
     * @file
     * This file contains the declaration of the random variable class for the character-dependent
     * cladogenetic birth-death process: ClaSSE as described in Golberg & Igic 2012
     *
     * Will Freyman 6/22/16
     *
     */
    class StateDependentSpeciationExtinctionProcess : public TypedDistribution<Tree> {
        
    public:
        StateDependentSpeciationExtinctionProcess(const TypedDagNode<double> *root,
                                                  const TypedDagNode<RbVector<double> >* m,
                                                  const TypedDagNode<RateGenerator>* q,
                                                  const TypedDagNode<double>* r,
                                                  const TypedDagNode<Simplex>* p,
                                                  const TypedDagNode<double> *rh,
                                                  const std::string &cdt,
                                                  const std::vector<Taxon> &tn);
        
        // pure virtual member functions
        virtual StateDependentSpeciationExtinctionProcess*              clone(void) const;                                                                                  //!< Create an independent clone
        
        double                                                          computeLnProbability(void);                                                                         //!< Compute the log-transformed probability of the current value.
        const AbstractHomologousDiscreteCharacterData&                  getCharacterData() const;
        virtual void                                                    redrawValue(void);                                                                                  //!< Draw a new random value from the distribution
        void                                                            setCladogenesisMatrix(const TypedDagNode< MatrixReal > *r);
        void                                                            setFossilizationRates(const TypedDagNode< RbVector<double> > *r);
        void                                                            setSampleCharacterHistory(bool sample_history);                                                     //!< Set whether or not we are sampling the character history along branches.
        void                                                            setSpeciationRates(const TypedDagNode< RbVector<double> > *r);
        void                                                            setNumberOfTimeSlices(double n);                                                                    //!< Set the number of time slices for the numerical ODE.
        virtual void                                                    setValue(Tree *v, bool f=false);                                                                    //!< Set the current value, e.g. attach an observation (clamp)
        
        void                                                            drawJointConditionalAncestralStates(std::vector<size_t>& startStates, std::vector<size_t>& endStates);
        void                                                            recursivelyDrawJointConditionalAncestralStates(const TopologyNode &node, std::vector<size_t>& startStates, std::vector<size_t>& endStates);
        void                                                            drawStochasticCharacterMap(std::vector<std::string*>& character_histories);
        void                                                            recursivelyDrawStochasticCharacterMap(const TopologyNode &node, size_t start_state, std::vector<std::string*>& character_histories);
        void                                                            numericallyIntegrateProcess(state_type &likelihoods, double begin_age, double end_age, bool use_backward, bool extinction_only) const; //!< Wrapper function for the ODE time stepper function.
        
    protected:
        
        // virtual methods that may be overwritten, but then the derived class should call this methods
        virtual void                                                    getAffected(RbOrderedSet<DagNode *>& affected, DagNode* affecter);                                  //!< get affected nodes
        virtual void                                                    keepSpecialization(DagNode* affecter);
        virtual void                                                    restoreSpecialization(DagNode *restorer);
        virtual void                                                    touchSpecialization(DagNode *toucher, bool touchAll);
        
        // Parameter management functions. You need to override both if you have additional parameters
        virtual void                                                    swapParameterInternal(const DagNode *oldP, const DagNode *newP);                                    //!< Swap a parameter
        void                                                            executeProcedure(const std::string &name, const std::vector<DagNode *> args, bool &found);
        
        // helper functions
        void                                                            buildRandomBinaryTree(std::vector<TopologyNode *> &tips);
        std::vector<double>                                             pExtinction(double start, double end) const;                                                        //!< Compute the probability of extinction of the process (without incomplete taxon sampling).
        virtual double                                                  pSurvival(double start, double end) const;                                                          //!< Compute the probability of survival of the process (without incomplete taxon sampling).
        void                                                            simulateTree(void);
        void                                                            computeNodeProbability(const TopologyNode &n, size_t nIdx) const;
        double                                                          computeRootLikelihood() const;
        
        // members
        std::string                                                     condition;                                                                                          //!< The condition of the process (none/survival/#taxa).
        double                                                          dt;                                                                                                 //!< The size of the time slices used by the ODE for numerical integration.
        size_t                                                          num_taxa;                                                                                           //!< Number of taxa (needed for correct initialization).
        std::vector<Taxon>                                              taxa;                                                                                               //!< Taxon names that will be attached to new simulated trees.
        double                                                          log_tree_topology_prob;                                                                             //!< Log-transformed tree topology probability (combinatorial constant).
        std::vector<size_t>                                             active_likelihood;
        mutable std::vector<bool>                                       changed_nodes;
        mutable std::vector<bool>                                       dirty_nodes;
        mutable std::vector<std::vector<std::vector<double> > >         node_partial_likelihoods;
        mutable std::map<size_t, std::vector<std::vector<double> > >    branch_partial_likelihoods;
        mutable std::vector<std::vector<double> >                       extinction_probabilities;
        size_t                                                          num_states;
        mutable std::vector<std::vector<double> >                       scaling_factors;
        mutable double                                                  total_scaling;
        bool                                                            use_cladogenetic_events;                                                                            //!< do we use the speciation rates from the cladogenetic event map?
        bool                                                            sample_character_history;                                                                           //!< are we sampling the character history along branches?
        
        // parameters
        const TypedDagNode< MatrixReal >*                               cladogenesis_matrix;
        const TypedDagNode<double>*                                     root_age;                                                                                           //!< Time since the origin.
        const TypedDagNode<RbVector<double> >*                          mu;
        const TypedDagNode<RbVector<double> >*                          lambda;
<<<<<<< HEAD
        const TypedDagNode<RbVector<double> >*                          psi;
        const TypedDagNode<RbVector< double > >*                        pi;                                                                                                 //!< The root frequencies (probabilities of the root states).
=======
        const TypedDagNode<Simplex >*                                   pi;                                                                                                 //!< The root frequencies (probabilities of the root states).
>>>>>>> cda62add
        const TypedDagNode<RateGenerator>*                              Q;
        const TypedDagNode<double>*                                     rate;                                                                                               //!< Sampling probability of each species.
        const TypedDagNode<double>*                                     rho;                                                                                                //!< Sampling probability of each species.
        
        double                                                          NUM_TIME_SLICES;
    };
    
}

#endif<|MERGE_RESOLUTION|>--- conflicted
+++ resolved
@@ -99,12 +99,8 @@
         const TypedDagNode<double>*                                     root_age;                                                                                           //!< Time since the origin.
         const TypedDagNode<RbVector<double> >*                          mu;
         const TypedDagNode<RbVector<double> >*                          lambda;
-<<<<<<< HEAD
         const TypedDagNode<RbVector<double> >*                          psi;
-        const TypedDagNode<RbVector< double > >*                        pi;                                                                                                 //!< The root frequencies (probabilities of the root states).
-=======
         const TypedDagNode<Simplex >*                                   pi;                                                                                                 //!< The root frequencies (probabilities of the root states).
->>>>>>> cda62add
         const TypedDagNode<RateGenerator>*                              Q;
         const TypedDagNode<double>*                                     rate;                                                                                               //!< Sampling probability of each species.
         const TypedDagNode<double>*                                     rho;                                                                                                //!< Sampling probability of each species.
