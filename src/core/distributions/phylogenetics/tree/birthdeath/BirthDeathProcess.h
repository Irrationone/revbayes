--- conflicted
+++ resolved
@@ -29,15 +29,9 @@
                                     const std::vector<Taxon> &tn);
 
         // pure virtual member functions
-<<<<<<< HEAD
         virtual BirthDeathProcess*                          clone(void) const = 0;                                                      //!< Create an independent clone
 
 
-=======
-        virtual BirthDeathProcess*                          clone(void) const = 0;                                                          //!< Create an independent clone
-        
-        
->>>>>>> 97a6f734
     protected:
         // Parameter management functions
         void                                                swapParameterInternal(const DagNode *oldP, const DagNode *newP);                //!< Swap a parameter
@@ -50,7 +44,6 @@
         virtual double                                      simulateDivergenceTime(double origin, double present, double rho) const = 0;    //!< Simulate a speciation event.
         virtual double                                      computeProbabilitySurvival(double start, double end) const = 0;                              //!< Compute the probability of survival of the process (without incomplete taxon sampling).
 
-<<<<<<< HEAD
         virtual void                                        prepareRateIntegral(double end) const;                        //!< Compute the rate integral.
         virtual void                                        prepareSurvivalProbability(double end, double r) const;                        //!< Compute the rate integral.
 
@@ -77,32 +70,6 @@
         mutable std::vector<double>                         rate_integral;                                                                                        //!< Topological constrains.
 
 
-=======
-        virtual void                                        prepareRateIntegral(double end) const;                                          //!< Compute the rate integral.
-        virtual void                                        prepareSurvivalProbability(double end, double r) const;                         //!< Compute the rate integral.
-        
-        
-        // helper functions
-        virtual double                                      computeLnProbabilityTimes(void) const;                                          //!< Compute the log-transformed probability of the current value.
-        double                                              lnP1(double T, double r) const;
-        double                                              lnP1(double t, double T, double r) const;
-        double                                              lnProbNumTaxa(size_t n, double start, double end, bool MRCA) const;             //!< Compute the log-transformed probability of the number of taxa.
-        double                                              pSurvival(double start, double end) const;                                      //!< Compute the probability of survival of the process (without incomplete taxon sampling).
-        double                                              pSurvival(double start, double end, double r) const;                            //!< Compute the probability of survival of the process including uniform taxon sampling.
-        double                                              simulateDivergenceTime(double origin, double present) const;                    //!< Simulate a speciation event.
-        
-        // members
-        const TypedDagNode<double>*                         rho;                                                                            //!< Sampling probability of each species.
-        std::string                                         sampling_strategy;                                                              //!< The incomplete taxon sampling strategy (uniform/diversified).
-        std::vector<int>                                    missing_species;
-        std::vector<Clade>                                  incomplete_clades;                                                              //!< Vector of incompletely sampled clades.
-        std::vector<double>                                 incomplete_clade_ages;                                                          //!< Vector of ages for the incompletely sampled clades.
-        
-        mutable std::vector<double>                         log_p_survival;                                                                 //!< Precomputed vector of survival probabilities.
-        mutable std::vector<double>                         rate_integral;                                                                  //!< Precomputed vector of rate integrals.
-        
-        
->>>>>>> 97a6f734
     };
 
 }
