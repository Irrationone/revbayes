//
//  BiogeographyRateMapFunction.h
//  rb_mlandis
//
//  Created by Michael Landis on 4/3/14.
//  Copyright (c) 2014 Michael Landis. All rights reserved.
//

#ifndef __rb_mlandis__BiogeographyRateMapFunction__
#define __rb_mlandis__BiogeographyRateMapFunction__

//#include "CountRateModifier.h"
#include "GeographyRateModifier.h"
#include "RateMatrix.h"
#include "RateMap_Biogeography.h"
#include "RbVector.h"
#include "TimeTree.h"
#include "TypedDagNode.h"
#include "TypedFunction.h"

#include <vector>

namespace RevBayesCore {
    
    class BiogeographyRateMapFunction : public TypedFunction<RateMap> {
        
    public:
        BiogeographyRateMapFunction(size_t nc, bool fe=true);                                                                                             // pass in geography object??
        BiogeographyRateMapFunction(const BiogeographyRateMapFunction &n);                                                                  //!< Copy constructor
        virtual                                            ~BiogeographyRateMapFunction(void);                                              //!< Virtual destructor
        
        // public member functions
        BiogeographyRateMapFunction*                        clone(void) const;                                                              //!< Create an independent clone
        
        // set parameters
        void                                                setClockRate(const TypedDagNode< double > *r);
<<<<<<< HEAD
        void                                                setClockRate(const TypedDagNode< RbVector< double > > *r);
        //void                                                setDistancePower(const TypedDagNode<double>* dp);
        void                                                setGeographyRateModifier(const TypedDagNode<GeographyRateModifier>* drm);
        void                                                setGainLossRates(const TypedDagNode< RbVector<double> >* glr);
        void                                                setRateMatrix(const TypedDagNode<RateMatrix>* rm);
//        void                                                setGainLossRates(const TypedDagNode< RbVector<std::vector<double> > >* glr);
        void                                                setRootFrequencies(const TypedDagNode< RbVector< double > > *f);
=======
        void                                                setClockRate(const TypedDagNode< std::vector< double > > *r);
        void                                                setGeographyRateModifier(const TypedDagNode<GeographyRateModifier>* drm);
//        void                                                setCountRateModifier(const TypedDagNode<double>* rsrm);
        void                                                setGainLossRates(const TypedDagNode<std::vector<double> >* glr);
        void                                                setRateMatrix(const TypedDagNode<RateMatrix>* rm);
        void                                                setRootFrequencies(const TypedDagNode< std::vector< double > > *f);
>>>>>>> d8b354ae
        void                                                update(void);
        
    protected:
        void                                                swapParameterInternal(const DagNode *oldP, const DagNode *newP);                //!< Implementation of swaping parameters
        
    private:
        
        // members
        const TypedDagNode< double >*                       homogeneousClockRate;
        const TypedDagNode< RbVector< double > >*           heterogeneousClockRates;
        const TypedDagNode<RateMatrix>*                     homogeneousRateMatrix;
        const TypedDagNode<RbVector<RateMatrix> >*          heterogeneousRateMatrices;

<<<<<<< HEAD
//        const TypedDagNode< RbVector<double> >*               homogeneousGainLossRates;
//        const TypedDagNode< RbVector<double> >*               heterogeneousGainLossRates;
        //const TypedDagNode<double>*                             distancePower;
=======
>>>>>>> d8b354ae
        const TypedDagNode<GeographyRateModifier>*              geographyRateModifier;
//      const TypedDagNode<CountRateModifier>*                  countRateModifier;
        const TypedDagNode<TimeTree>*                           tau;
        const TypedDagNode< RbVector<double> >*                 rootFrequencies;
        
        // geography epochs
        // rate epochs
        // branchwise models, etc
        
        bool                                                branchHeterogeneousClockRates;
        bool                                                branchHeterogeneousRateMatrices;
        bool                                                useGeographicDistance;
        
    };
        
}

#endif /* defined(__rb_mlandis__BiogeographyRateMapFunction__) */<|MERGE_RESOLUTION|>--- conflicted
+++ resolved
@@ -34,22 +34,12 @@
         
         // set parameters
         void                                                setClockRate(const TypedDagNode< double > *r);
-<<<<<<< HEAD
-        void                                                setClockRate(const TypedDagNode< RbVector< double > > *r);
-        //void                                                setDistancePower(const TypedDagNode<double>* dp);
-        void                                                setGeographyRateModifier(const TypedDagNode<GeographyRateModifier>* drm);
-        void                                                setGainLossRates(const TypedDagNode< RbVector<double> >* glr);
-        void                                                setRateMatrix(const TypedDagNode<RateMatrix>* rm);
-//        void                                                setGainLossRates(const TypedDagNode< RbVector<std::vector<double> > >* glr);
-        void                                                setRootFrequencies(const TypedDagNode< RbVector< double > > *f);
-=======
         void                                                setClockRate(const TypedDagNode< std::vector< double > > *r);
         void                                                setGeographyRateModifier(const TypedDagNode<GeographyRateModifier>* drm);
 //        void                                                setCountRateModifier(const TypedDagNode<double>* rsrm);
         void                                                setGainLossRates(const TypedDagNode<std::vector<double> >* glr);
         void                                                setRateMatrix(const TypedDagNode<RateMatrix>* rm);
         void                                                setRootFrequencies(const TypedDagNode< std::vector< double > > *f);
->>>>>>> d8b354ae
         void                                                update(void);
         
     protected:
@@ -59,20 +49,14 @@
         
         // members
         const TypedDagNode< double >*                       homogeneousClockRate;
-        const TypedDagNode< RbVector< double > >*           heterogeneousClockRates;
+        const TypedDagNode< std::vector< double > >*        heterogeneousClockRates;
         const TypedDagNode<RateMatrix>*                     homogeneousRateMatrix;
         const TypedDagNode<RbVector<RateMatrix> >*          heterogeneousRateMatrices;
 
-<<<<<<< HEAD
-//        const TypedDagNode< RbVector<double> >*               homogeneousGainLossRates;
-//        const TypedDagNode< RbVector<double> >*               heterogeneousGainLossRates;
-        //const TypedDagNode<double>*                             distancePower;
-=======
->>>>>>> d8b354ae
         const TypedDagNode<GeographyRateModifier>*              geographyRateModifier;
 //      const TypedDagNode<CountRateModifier>*                  countRateModifier;
         const TypedDagNode<TimeTree>*                           tau;
-        const TypedDagNode< RbVector<double> >*                 rootFrequencies;
+        const TypedDagNode<std::vector<double> >*               rootFrequencies;
         
         // geography epochs
         // rate epochs
@@ -83,7 +67,9 @@
         bool                                                useGeographicDistance;
         
     };
-        
+    
+    std::ostream& operator<<(std::ostream& o, const std::vector<std::vector<double> >& x);
+    
 }
 
 #endif /* defined(__rb_mlandis__BiogeographyRateMapFunction__) */