--- conflicted
+++ resolved
@@ -25,6 +25,7 @@
         
     public:
         BiogeographyRateMapFunction(size_t nc, bool fe=true);                                                                                             // pass in geography object??
+        BiogeographyRateMapFunction(const BiogeographyRateMapFunction &n);                                                                  //!< Copy constructor
         virtual                                            ~BiogeographyRateMapFunction(void);                                              //!< Virtual destructor
         
         // public member functions
@@ -32,17 +33,13 @@
         
         // set parameters
         void                                                setClockRate(const TypedDagNode< double > *r);
-        void                                                setClockRate(const TypedDagNode< RbVector< double > > *r);
+        void                                                setClockRate(const TypedDagNode< std::vector< double > > *r);
         //void                                                setDistancePower(const TypedDagNode<double>* dp);
         void                                                setGeographyRateModifier(const TypedDagNode<GeographyRateModifier>* drm);
-<<<<<<< HEAD
-        void                                                setGainLossRates(const TypedDagNode< RbVector<double> >* glr);
-=======
         void                                                setGainLossRates(const TypedDagNode<std::vector<double> >* glr);
         void                                                setRateMatrix(const TypedDagNode<RateMatrix>* rm);
->>>>>>> fdb9226e
 //        void                                                setGainLossRates(const TypedDagNode<std::vector<std::vector<double> > >* glr);
-        void                                                setRootFrequencies(const TypedDagNode< RbVector< double > > *f);
+        void                                                setRootFrequencies(const TypedDagNode< std::vector< double > > *f);
         void                                                update(void);
         
     protected:
@@ -51,12 +48,6 @@
     private:
         
         // members
-<<<<<<< HEAD
-        const TypedDagNode< double >*                           homogeneousClockRate;
-        const TypedDagNode< RbVector< double > >*               heterogeneousClockRates;
-        const TypedDagNode< RbVector<double> >*                 homogeneousGainLossRates;
-        const TypedDagNode< RbVector<double> >*                 heterogeneousGainLossRates;
-=======
         const TypedDagNode< double >*                       homogeneousClockRate;
         const TypedDagNode< std::vector< double > >*        heterogeneousClockRates;
         const TypedDagNode<RateMatrix>*                     homogeneousRateMatrix;
@@ -64,11 +55,10 @@
 
 //        const TypedDagNode<std::vector<double> >*               homogeneousGainLossRates;
 //        const TypedDagNode<std::vector<double> >*               heterogeneousGainLossRates;
->>>>>>> fdb9226e
         //const TypedDagNode<double>*                             distancePower;
         const TypedDagNode<GeographyRateModifier>*              geographyRateModifier;
         const TypedDagNode<TimeTree>*                           tau;
-        const TypedDagNode< RbVector<double> >*                 rootFrequencies;
+        const TypedDagNode<std::vector<double> >*               rootFrequencies;
         
         // geography epochs
         // rate epochs
