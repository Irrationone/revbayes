/**
 * @file
 * This file contains the declaration and implementation of the PhyloDiversity function
 * which calculates the sum of all branches on the tree needed to connect the sampled taxa.
 *
 * @brief Declaration and implementation of PhyloDiversity
 *
 * (c) Copyright 2009- under GPL version 3
 * @author Will Freyman
 * @license GPL version 3
 * @version 1.0
 *
 */

#ifndef PhyloDiversityFunction_H
#define PhyloDiversityFunction_H


#include "Clade.h"
#include "RbException.h"
#include "Tree.h"
#include "TypedDagNode.h"
#include "TypedFunction.h"


namespace RevBayesCore {
    
    class PhyloDiversityFunction : public TypedFunction<double> {
        
    public:
        PhyloDiversityFunction(const TypedDagNode<Tree> *t, const Clade &c, const bool i, const TypedDagNode< RbVector< double > > *w);
        virtual                                            ~PhyloDiversityFunction(void);                                                         //!< Virtual destructor
        
        // public member functions
        PhyloDiversityFunction*                             clone(void) const;                                                                  //!< Create an independent clone
        void                                                update(void);
        
        
    protected:
        void                                                swapParameterInternal(const DagNode *oldP, const DagNode *newP);                    //!< Implementation of swaping parameters
        
    private:
        double                                              calculateBranchWeights( size_t j );
        double                                              sumPDforNode(size_t j, std::vector<size_t>* nodesVisited, size_t stopIndex);
        
        // members
        std::vector<double>                                 branchWeights;
        bool                                                includeRoot;
        size_t                                              numTaxa;
        const Clade                                         sample;
        const TypedDagNode<Tree>*                           tau;
        const TypedDagNode< RbVector< double > >*           tipWeights;
        bool                                                weightedPD;
    };
    
}

<<<<<<< HEAD

#include "Clade.h"
#include "TypedFunction.h"


using namespace RevBayesCore;


template <class treeType>
PhyloDiversityFunction<treeType>::PhyloDiversityFunction(const TypedDagNode<treeType> *t, const Clade &c, const bool i, const TypedDagNode< RbVector< double > > *w) : TypedFunction<double>( new double(0.0) ),
includeRoot( i ),
sample( c ),
tau( t ),
tipWeights( w )
{
    addParameter( tau );
    this->numTaxa = sample.size();
}


template <class treeType>
PhyloDiversityFunction<treeType>::~PhyloDiversityFunction( void )
{
    // We don't delete the parameters, because they might be used somewhere else too. The model needs to do that!
}


template <class treeType>
PhyloDiversityFunction<treeType>* PhyloDiversityFunction<treeType>::clone( void ) const
{
    return new PhyloDiversityFunction<treeType>( *this );
}


template <class treeType>
void PhyloDiversityFunction<treeType>::update( void )
{
    if (tipWeights == NULL || tipWeights->getNumberOfElements() == 0)
    {
        weightedPD = false;
    }
    else
    {
        if (tipWeights->getNumberOfElements() == sample.size())
        {
            weightedPD = true;
            branchWeights = std::vector<double>(tau->getValue().getNodes().size(), 0.0);
            calculateBranchWeights( tau->getValue().getRoot().getIndex() );
        }
        else
        {
            throw RbException("The sample size must equal the number of weights.");
        }
    }
    
    size_t stopIndex = tau->getValue().getRoot().getIndex();
    
    if (!includeRoot)
    {
        stopIndex = RbConstants::Size_t::nan;
        // get the tmrca of all the members of the sample
        const std::vector<TopologyNode*> &nodes = tau->getValue().getNodes();
        size_t minCladeSize = nodes.size() + 2;
        for (size_t i = tau->getValue().getNumberOfTips(); i < nodes.size(); ++i)
        {
            
            TopologyNode *node = nodes[i];
            std::vector<std::string> taxa;
            node->getTaxaStringVector( taxa );
            size_t cladeSize = taxa.size();
            if ( cladeSize < minCladeSize && cladeSize >= numTaxa && node->containsClade( sample, false ) )
            {
                stopIndex = node->getIndex();
                minCladeSize = cladeSize;
                if ( numTaxa == cladeSize )
                {
                    break;
                }
            }
        }
        if ( stopIndex == RbConstants::Size_t::nan )
        {
            *value = 0.0;
            return;
        }
    }

    double pd = 0.0;
    std::vector<size_t> nodesVisited;
    std::vector<std::string> taxa = sample.getTaxonNames();
    
    // loop through each of the sampled taxa
    for (size_t i = 0; i < numTaxa; ++i)
    {
        std::string taxon = taxa[i];
        size_t j = tau->getValue().getTipIndex( taxon );
        if (j != ((size_t)-1))
        {
            pd += sumPDforNode(j, &nodesVisited, stopIndex);
        }
    }
    *value = pd;
}


/**
 * Function that recursively traverses the tree from the given node up to the stopIndex summing PD.
 **/
template <class treeType>
double  PhyloDiversityFunction<treeType>::sumPDforNode(size_t j, std::vector<size_t>* nodesVisited, size_t stopIndex)
{
    double pd = 0.0;
    // check to see if we have visited this node
    if ( std::find(nodesVisited->begin(), nodesVisited->end(), j) == nodesVisited->end() )
    {
        const TopologyNode& n = tau->getValue().getNode( j );
        if (weightedPD)
        {
            pd += n.getBranchLength() * branchWeights[j];
        }
        else
        {
            pd += n.getBranchLength();
        }
        nodesVisited->push_back( j );
        if (includeRoot)
        {
            if (j != tau->getValue().getRoot().getIndex())
            {
                size_t parentIndex = n.getParent().getIndex();
                pd += sumPDforNode(parentIndex, nodesVisited, stopIndex);
            }
        }
        else
        {
            if (n.getParent().getIndex() != stopIndex)
            {
                size_t parentIndex = n.getParent().getIndex();
                pd += sumPDforNode(parentIndex, nodesVisited, stopIndex);
            }
        }
    }
    return pd;
}


/**
 * Function that recursively traverses the tree in preorder calculating branch weights.
 **/
template <class treeType>
double  PhyloDiversityFunction<treeType>::calculateBranchWeights(size_t j)
{
    double weight = 0.0;
    const TopologyNode& n = tau->getValue().getNode( j );
    if (n.isTip())
    {
        std::vector<std::string> taxa = sample.getTaxonNames();
        for (size_t i = 0; i < numTaxa; ++i)
        {
            if (n.getName() == taxa[i])
            {   
                branchWeights[j] = tipWeights->getValue()[i];
                weight = branchWeights[j];
                break;
            }
        }
    }
    else
    {
        std::vector<int> children = n.getChildrenIndices();
        double weightLeft = calculateBranchWeights( children[0] );
        double weightRight = calculateBranchWeights( children[1] );
        branchWeights[j] = weightLeft + weightRight / 2;
        weight = branchWeights[j];
    }
    return weight;
}


template <class treeType>
void PhyloDiversityFunction<treeType>::swapParameterInternal(const DagNode *oldP, const DagNode *newP)
{
    
    if (oldP == tau)
    {
        tau = static_cast<const TypedDagNode<treeType>* >( newP );
    }
}


=======
>>>>>>> a2b0a3a2
#endif<|MERGE_RESOLUTION|>--- conflicted
+++ resolved
@@ -55,197 +55,4 @@
     
 }
 
-<<<<<<< HEAD
-
-#include "Clade.h"
-#include "TypedFunction.h"
-
-
-using namespace RevBayesCore;
-
-
-template <class treeType>
-PhyloDiversityFunction<treeType>::PhyloDiversityFunction(const TypedDagNode<treeType> *t, const Clade &c, const bool i, const TypedDagNode< RbVector< double > > *w) : TypedFunction<double>( new double(0.0) ),
-includeRoot( i ),
-sample( c ),
-tau( t ),
-tipWeights( w )
-{
-    addParameter( tau );
-    this->numTaxa = sample.size();
-}
-
-
-template <class treeType>
-PhyloDiversityFunction<treeType>::~PhyloDiversityFunction( void )
-{
-    // We don't delete the parameters, because they might be used somewhere else too. The model needs to do that!
-}
-
-
-template <class treeType>
-PhyloDiversityFunction<treeType>* PhyloDiversityFunction<treeType>::clone( void ) const
-{
-    return new PhyloDiversityFunction<treeType>( *this );
-}
-
-
-template <class treeType>
-void PhyloDiversityFunction<treeType>::update( void )
-{
-    if (tipWeights == NULL || tipWeights->getNumberOfElements() == 0)
-    {
-        weightedPD = false;
-    }
-    else
-    {
-        if (tipWeights->getNumberOfElements() == sample.size())
-        {
-            weightedPD = true;
-            branchWeights = std::vector<double>(tau->getValue().getNodes().size(), 0.0);
-            calculateBranchWeights( tau->getValue().getRoot().getIndex() );
-        }
-        else
-        {
-            throw RbException("The sample size must equal the number of weights.");
-        }
-    }
-    
-    size_t stopIndex = tau->getValue().getRoot().getIndex();
-    
-    if (!includeRoot)
-    {
-        stopIndex = RbConstants::Size_t::nan;
-        // get the tmrca of all the members of the sample
-        const std::vector<TopologyNode*> &nodes = tau->getValue().getNodes();
-        size_t minCladeSize = nodes.size() + 2;
-        for (size_t i = tau->getValue().getNumberOfTips(); i < nodes.size(); ++i)
-        {
-            
-            TopologyNode *node = nodes[i];
-            std::vector<std::string> taxa;
-            node->getTaxaStringVector( taxa );
-            size_t cladeSize = taxa.size();
-            if ( cladeSize < minCladeSize && cladeSize >= numTaxa && node->containsClade( sample, false ) )
-            {
-                stopIndex = node->getIndex();
-                minCladeSize = cladeSize;
-                if ( numTaxa == cladeSize )
-                {
-                    break;
-                }
-            }
-        }
-        if ( stopIndex == RbConstants::Size_t::nan )
-        {
-            *value = 0.0;
-            return;
-        }
-    }
-
-    double pd = 0.0;
-    std::vector<size_t> nodesVisited;
-    std::vector<std::string> taxa = sample.getTaxonNames();
-    
-    // loop through each of the sampled taxa
-    for (size_t i = 0; i < numTaxa; ++i)
-    {
-        std::string taxon = taxa[i];
-        size_t j = tau->getValue().getTipIndex( taxon );
-        if (j != ((size_t)-1))
-        {
-            pd += sumPDforNode(j, &nodesVisited, stopIndex);
-        }
-    }
-    *value = pd;
-}
-
-
-/**
- * Function that recursively traverses the tree from the given node up to the stopIndex summing PD.
- **/
-template <class treeType>
-double  PhyloDiversityFunction<treeType>::sumPDforNode(size_t j, std::vector<size_t>* nodesVisited, size_t stopIndex)
-{
-    double pd = 0.0;
-    // check to see if we have visited this node
-    if ( std::find(nodesVisited->begin(), nodesVisited->end(), j) == nodesVisited->end() )
-    {
-        const TopologyNode& n = tau->getValue().getNode( j );
-        if (weightedPD)
-        {
-            pd += n.getBranchLength() * branchWeights[j];
-        }
-        else
-        {
-            pd += n.getBranchLength();
-        }
-        nodesVisited->push_back( j );
-        if (includeRoot)
-        {
-            if (j != tau->getValue().getRoot().getIndex())
-            {
-                size_t parentIndex = n.getParent().getIndex();
-                pd += sumPDforNode(parentIndex, nodesVisited, stopIndex);
-            }
-        }
-        else
-        {
-            if (n.getParent().getIndex() != stopIndex)
-            {
-                size_t parentIndex = n.getParent().getIndex();
-                pd += sumPDforNode(parentIndex, nodesVisited, stopIndex);
-            }
-        }
-    }
-    return pd;
-}
-
-
-/**
- * Function that recursively traverses the tree in preorder calculating branch weights.
- **/
-template <class treeType>
-double  PhyloDiversityFunction<treeType>::calculateBranchWeights(size_t j)
-{
-    double weight = 0.0;
-    const TopologyNode& n = tau->getValue().getNode( j );
-    if (n.isTip())
-    {
-        std::vector<std::string> taxa = sample.getTaxonNames();
-        for (size_t i = 0; i < numTaxa; ++i)
-        {
-            if (n.getName() == taxa[i])
-            {   
-                branchWeights[j] = tipWeights->getValue()[i];
-                weight = branchWeights[j];
-                break;
-            }
-        }
-    }
-    else
-    {
-        std::vector<int> children = n.getChildrenIndices();
-        double weightLeft = calculateBranchWeights( children[0] );
-        double weightRight = calculateBranchWeights( children[1] );
-        branchWeights[j] = weightLeft + weightRight / 2;
-        weight = branchWeights[j];
-    }
-    return weight;
-}
-
-
-template <class treeType>
-void PhyloDiversityFunction<treeType>::swapParameterInternal(const DagNode *oldP, const DagNode *newP)
-{
-    
-    if (oldP == tau)
-    {
-        tau = static_cast<const TypedDagNode<treeType>* >( newP );
-    }
-}
-
-
-=======
->>>>>>> a2b0a3a2
 #endif