#ifndef TvmRateMatrixFunction_H
#define TvmRateMatrixFunction_H

#include "RateMatrix_TVM.h"
#include "RbVector.h"
<<<<<<< HEAD
=======
#include "Simplex.h"
>>>>>>> development
#include "TypedDagNode.h"
#include "TypedFunction.h"

#include <vector>

namespace RevBayesCore {
    
    /**
     * @brief Tvm rate matrix function.
     *
     * This function creates the Tvm rates matrix object by setting the exchangeability rates
     * and the base frequencies. The rate matrix takes care of the setting of the actual rates and transition probabilities.
     *
     *
     * @copyright Copyright 2009-
     * @author The RevBayes Development Core Team (Sebastian Hoehna)
     * @since Version 1.0, 2014-07-04
     *
     */
    class TvmRateMatrixFunction : public TypedFunction<RateGenerator> {
        
    public:
<<<<<<< HEAD
        TvmRateMatrixFunction(const TypedDagNode< RbVector<double> > *er, const TypedDagNode< RbVector<double> > *bf);
=======
        TvmRateMatrixFunction(const TypedDagNode< Simplex > *er, const TypedDagNode< Simplex > *bf);
>>>>>>> development
        virtual                                            ~TvmRateMatrixFunction(void);                                                    //!< Virtual destructor
        
        // public member functions
        TvmRateMatrixFunction*                              clone(void) const;                                                              //!< Create an independent clone
        void                                                update(void);
        
    protected:
        void                                                swapParameterInternal(const DagNode *oldP, const DagNode *newP);                        //!< Implementation of swaping parameters
        
    private:
        
        // members
        
<<<<<<< HEAD
        const TypedDagNode< RbVector<double> >*             exchangeability_rates;
        const TypedDagNode< RbVector<double> >*             base_frequencies;
=======
        const TypedDagNode< Simplex >*                      exchangeability_rates;
        const TypedDagNode< Simplex >*                      base_frequencies;
>>>>>>> development
        
    };
    
}

#endif<|MERGE_RESOLUTION|>--- conflicted
+++ resolved
@@ -3,10 +3,7 @@
 
 #include "RateMatrix_TVM.h"
 #include "RbVector.h"
-<<<<<<< HEAD
-=======
 #include "Simplex.h"
->>>>>>> development
 #include "TypedDagNode.h"
 #include "TypedFunction.h"
 
@@ -29,11 +26,7 @@
     class TvmRateMatrixFunction : public TypedFunction<RateGenerator> {
         
     public:
-<<<<<<< HEAD
-        TvmRateMatrixFunction(const TypedDagNode< RbVector<double> > *er, const TypedDagNode< RbVector<double> > *bf);
-=======
         TvmRateMatrixFunction(const TypedDagNode< Simplex > *er, const TypedDagNode< Simplex > *bf);
->>>>>>> development
         virtual                                            ~TvmRateMatrixFunction(void);                                                    //!< Virtual destructor
         
         // public member functions
@@ -47,13 +40,8 @@
         
         // members
         
-<<<<<<< HEAD
-        const TypedDagNode< RbVector<double> >*             exchangeability_rates;
-        const TypedDagNode< RbVector<double> >*             base_frequencies;
-=======
         const TypedDagNode< Simplex >*                      exchangeability_rates;
         const TypedDagNode< Simplex >*                      base_frequencies;
->>>>>>> development
         
     };
     
