--- conflicted
+++ resolved
@@ -163,11 +163,7 @@
 }
 
 
-<<<<<<< HEAD
-const std::map< std::vector<unsigned>, double >&  ChromosomesCladogenicStateFunction::getEventMapProbs(void) const
-=======
 const std::map< std::vector<unsigned>, double >&  ChromosomesCladogenicStateFunction::getEventMap(void) const
->>>>>>> 63b4fb4c
 {
     return eventMapProbs;
 }
