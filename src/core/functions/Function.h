--- conflicted
+++ resolved
@@ -43,16 +43,13 @@
         
     public:
         // constructors and destructor
-        virtual                             ~Function(void) {}
+        virtual                            ~Function(void) {}
                
         // public methods
         virtual void                        getAffected(std::set<DagNode *>& affected, DagNode* affecter);          //!< get affected nodes
         const std::set<const DagNode*>&     getParameters(void) const;                                              //!< get the parameters of the function
         virtual void                        keep(DagNode* affecter);
-<<<<<<< HEAD
-=======
         virtual void                        reInitialized( void );                                                  //!< The model was re-initialized
->>>>>>> 31dbb2b1
         virtual void                        restore(DagNode *restorer);
         void                                swapParameter(const DagNode *oldP, const DagNode *newP);                //!< Exchange the parameter
         virtual void                        touch(DagNode *toucher );
