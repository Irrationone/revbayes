--- conflicted
+++ resolved
@@ -56,16 +56,6 @@
     private:
         
         // members
-<<<<<<< HEAD
-        std::fstream                                    outStream;
-        
-        // parameters
-        std::string                                     filename;                                                           //!< Filename to which we print the values
-        std::string                                     separator;                                                          //!< Seperator between monitored values (between columns)
-        bool                                            append;                                                             //!< Flag if to append to existing file
-=======
-        bool                                            include_simmaps;                                                    //!< Should we print out SIMMAP/phytools compatible character histories?
->>>>>>> d04b1812
         TypedDagNode<Tree>*                             tree;
         StochasticNode<Tree>*                           cdbdp;                                                              //!< The character dependent birth death process we are monitoring
         StochasticNode<AbstractHomologousDiscreteCharacterData>*            ctmc;
@@ -122,23 +112,11 @@
  * Copy constructor.
  */
 template<class characterType>
-<<<<<<< HEAD
-StochasticCharacterMappingMonitor<characterType>::StochasticCharacterMappingMonitor( const StochasticCharacterMappingMonitor &m) : Monitor( m ),
-outStream(),
-filename( m.filename ),
-separator( m.separator ),
-append( m.append ),
-tree( m.tree ),
-cdbdp( m.cdbdp ),
-ctmc( m.ctmc ),
-include_simmaps( m.include_simmaps )
-=======
 StochasticCharacterMappingMonitor<characterType>::StochasticCharacterMappingMonitor( const StochasticCharacterMappingMonitor &m) : AbstractFileMonitor( m ),
+    tree( m.tree ),
     cdbdp( m.cdbdp ),
     ctmc( m.ctmc ),
-    tree( m.tree ),
     include_simmaps( m.include_simmaps )
->>>>>>> d04b1812
 {
     
 }
