--- conflicted
+++ resolved
@@ -32,22 +32,14 @@
 #include <algorithm>
 #include <map>
 #include <string>
-#include <boost/dynamic_bitset.hpp>
 
 namespace RevBayesCore {
     
     class TreeSummary {
-
-    	typedef boost::dynamic_bitset<> Split;
         
     public:
         
-<<<<<<< HEAD
-        TreeSummary(const TreeTrace<treeType> &t);
-        TreeSummary(std::vector<const TreeTrace<treeType> >& t);
-=======
         TreeSummary(const TreeTrace &t);
->>>>>>> df36173f
         
         Tree*                                                                   map(int burnin = -1);
 		Tree*                                                                   conTree(double cutoff, int burnin = -1);
@@ -64,2346 +56,15 @@
         void                                                                    annotateContinuous(Tree &inputTree, const std::string &n, size_t paramIndex, double hpd = 0.95, int b = -1, bool np=true );
         void                                                                    annotateDiscrete(Tree &inputTree, const std::string &n, size_t paramIndex, size_t num = 3, int b = -1, bool np=true );
         
-		TopologyNode*															assembleConsensusTopology(std::vector<TopologyNode*>& nodes, std::vector<std::string> tipNames, std::vector<double>& pp, double cutoff, double burnin);
+		TopologyNode*															assembleConsensusTopology(std::vector<TopologyNode*> *nodes, std::vector<std::string> tipNames, std::vector<double> *pp, double cutoff, double burnin);
 		Clade                                                                   fillClades(const TopologyNode &n, std::vector<Clade> &c);
 		Clade                                                                   fillConditionalClades(const TopologyNode &n, std::vector<ConditionalClade> &cc, std::vector<Clade> &c);
-<<<<<<< HEAD
-        Sample<Split>&                                                          findCladeSample(const std::string &n);
-=======
         Sample<Clade>&                                                          findCladeSample(const Clade &n);
->>>>>>> df36173f
 		void                                                                    calculateMedianAges(TopologyNode* n, double parentAge, std::vector<double> *ages);
+		void																	resolveConsensusBush(TopologyNode* root, std::vector<TopologyNode*> nodes, std::vector<std::string> tipNames, std::vector<double> pp, double cutoff, double burnin);
 		void                                                                    setBurnin(int b);
-
-		TopologyNode* 															findCompatible(TopologyNode* n, Split& s);
-		Split                                                                   toSplit(std::vector<std::string> t, bool sort = true);
-		Clade                                                                   toClade(Split s);
-		bool																	splitsEqual(Split a, Split b);
         
 		size_t                                                                  burnin;
-<<<<<<< HEAD
-        std::vector<TreeTrace<treeType> >                                       trace;
-        size_t																	totalTraceSize;
-
-        std::vector<Sample<std::string> >                                       treeSamples;
-        std::vector<Sample<Split> >                                             cladeSamples;
-		std::map<Split, std::vector<double> >                                   cladeAges;
-		std::map<std::string, std::map<std::string, std::vector<double> > >     conditionalCladeFrequencies;
-
-		std::map<std::string, size_t>                                           taxonIndices;
-		bool																	rooted;
-    };
-    
-    
-	template <>
-	inline void RevBayesCore::TreeSummary<BranchLengthTree>::summarizeTrees(int b)
-	{
-		std::map<std::string, Sample<std::string> > treeAbsencePresence;
-		
-		setBurnin(b);
-
-		std::string outgroup = "";
-		for (size_t t = 0; t < trace.size(); t++)
-			for (size_t i = burnin; i < trace[t].size(); ++i)
-			{
-				BranchLengthTree tree = *trace[t].objectAt(i);
-
-				// re-root the tree so that we can compare the the trees
-				if (!rooted)
-				{
-					if ( outgroup == "" )
-						outgroup = tree.getTipNode(0).getName();
-					tree.reroot( outgroup );
-				}
-
-				std::string newick = TreeUtilities::uniqueNewickTopology(tree);
-
-				const std::map<std::string, Sample<std::string> >::iterator& entry = treeAbsencePresence.find(newick);
-				if (entry == treeAbsencePresence.end())
-				{
-					Sample<std::string> treeSample = Sample<std::string>(newick, 0);
-					if (i > burnin)
-					{
-						treeSample.setTrace(std::vector<double>(i - burnin, 0.0));
-					}
-					else
-					{
-						treeSample.setTrace(std::vector<double>());
-					}
-					treeAbsencePresence.insert(std::pair<std::string, Sample<std::string> >(newick, treeSample));
-				}
-				
-				for (std::map<std::string, Sample<std::string> >::iterator it = treeAbsencePresence.begin(); it != treeAbsencePresence.end(); ++it)
-				{
-
-					if (it->first == newick)
-					{
-						it->second.addObservation(true);
-					}
-					else
-					{
-						it->second.addObservation(false);
-					}
-				}
-			}
-		
-		// collect the samples
-		treeSamples.clear();
-		for (std::map<std::string, Sample<std::string> >::iterator it = treeAbsencePresence.begin(); it != treeAbsencePresence.end(); ++it)
-		{
-			it->second.computeStatistics();
-			treeSamples.push_back(it->second);
-		}
-		
-		// sort the samples by frequency
-		sort(treeSamples.begin(), treeSamples.end());
-	}
-	
-	
-    template <>
-    inline BranchLengthTree* TreeSummary<BranchLengthTree>::map( int b )
-    {
-		setBurnin(b);
-		
-        std::stringstream ss;
-		if(trace.size() == 1)
-		{
-			ss << "Compiling MAP tree from " << trace.size() << " trees in tree trace, using a burnin of " << burnin << " trees.\n";
-		}
-		else
-		{
-			ss << "Compiling MAP tree from " << trace.size() << " tree traces, using a burnin of " << burnin << " samples, and with\n";
-			for (size_t t = 0; t < trace.size(); t++)
-			{
-				ss << "\t" << trace[t].size() << " trees in trace " << t + 1 << "\n";
-			}
-		}
-		RBOUT(ss.str());
-		
-        summarizeClades( b );
-		summarizeTrees( b );
-        
-        std::string bestNewick = treeSamples.rbegin()->getValue();
-        NewickConverter converter;
-        BranchLengthTree* bestTree = converter.convertFromNewick( bestNewick );
-//        bestTree->reroot(trace.objectAt(burnin)->getTipNode(0).getName());
-        
-        const std::vector<TopologyNode*> &nodes = bestTree->getNodes();
-
-        std::vector<double> meanBranchLengths(nodes.size(), 0.0);
-        std::vector<double> pp(nodes.size(), 0.0);
-
-        size_t numFound = 0;
-
-        RBOUT("Calculating mean branch lengths...\n");
-        for (size_t i = 0; i < cladeSamples.size(); i++)
-        {
-			size_t rIndex = cladeSamples.size() - 1 - i;	//reverse pass through because clades are sorted in ascending frequency
-			float cladeFreq = cladeSamples[rIndex].getFrequency() / (float)(totalTraceSize - trace.size()*burnin);
-
-			for (size_t j = 0; j < nodes.size(); ++j)
-			{
-				std::vector<std::string> taxa;
-				nodes[j]->getTaxaStringVector(taxa);
-
-				Split s = toSplit(taxa);
-				bool found = false;
-				if ( splitsEqual( cladeSamples[rIndex].getValue(), s) )
-				{
-					found = true;
-				}
-
-				if(found)
-				{
-					numFound++;
-					pp[j] = cladeFreq;
-
-					std::vector<double> brlensVec  = cladeAges.find(s)->second;
-
-					double meanBranchLength = 0;
-					for (std::vector<double>::const_iterator k = brlensVec.begin(); k != brlensVec.end(); ++k)
-					{
-						meanBranchLength += *k;
-					}
-					if ( brlensVec.size() > 0 )
-					{
-						meanBranchLength /= double(brlensVec.size());
-					}
-					meanBranchLengths[j] = meanBranchLength;
-
-					break;
-				}
-			}
-
-			if(numFound == nodes.size()) break;
-        }
-        
-        for (size_t j = 0; j < nodes.size(); ++j)
-        {
-            bestTree->setBranchLength(j, meanBranchLengths[j]);
-        }
-        
-        bestTree->addNodeParameter("posterior",pp,true);
-		
-        return bestTree;
-    }
-    
-    template <>
-    inline TimeTree* TreeSummary<TimeTree>::map( int b )
-    {
-        bool useMean = true;
-		setBurnin(b);
-		
-		std::stringstream ss;
-		if(trace.size() == 1)
-		{
-			ss << "Compiling MAP tree from " << trace.size() << " trees in tree trace, using a burnin of " << burnin << " trees.\n";
-		}
-		else
-		{
-			ss << "Compiling MAP tree from " << trace.size() << " tree traces, using a burnin of " << burnin << " samples, and with\n";
-			for (size_t t = 0; t < trace.size(); t++)
-			{
-				ss << "\t" << trace[t].size() << " trees in trace " << t + 1 << "\n";
-			}
-		}
-		RBOUT(ss.str());
-		
-        summarizeConditionalClades( b );
-		summarizeTrees( b );
-        
-        double sampleSize = totalTraceSize - trace.size()*burnin;
-        
-        double meanRootAge = 0.0;
-        std::vector<double> rootAgeSamples;
-        for(size_t t = 0; t < trace.size(); t++)
-			for (size_t i = burnin; i < trace[t].size(); ++i)
-			{
-				// get the sampled tree
-				TimeTree* tree = trace[t].objectAt( i );
-
-				// add this root age to our variable
-				meanRootAge += tree->getRoot().getAge();
-
-				rootAgeSamples.push_back(tree->getRoot().getAge());
-
-			}
-        
-        std::string bestNewick = treeSamples.rbegin()->getValue();
-        NewickConverter converter;
-        BranchLengthTree* bestTree = converter.convertFromNewick( bestNewick );
-        TimeTree* bestTimeTree = TreeUtilities::convertTree( *bestTree );
-        size_t numTaxa = bestTree->getNumberOfTips();
-        
-		RBOUT("Calculating mean node ages...\n");
-        const std::vector<TopologyNode*> &nodes = bestTimeTree->getNodes();
-        for (size_t i = numTaxa; i < nodes.size(); ++i)
-        {
-            TopologyNode* n = nodes[i];
-            if ( !n->isTip() )
-            {
-                // first we compute the posterior probability of the clade
-                std::vector<std::string> taxa;
-                n->getTaxaStringVector(taxa);
-                Clade c( taxa, 0.0 );
-                
-                double cladeFreq = findCladeSample( c.toString() ).getFrequency();
-                double pp = cladeFreq / sampleSize;
-                n->addNodeParameter("posterior",pp);
-                
-                // second we compute the conditional clade probability
-                double ccp = 1.0;
-                double age = 0.0;
-                if ( !n->isRoot() )
-                {
-                    std::vector<std::string> parentTaxa;
-                    n->getParent().getTaxaStringVector(parentTaxa);
-                    Clade parent( parentTaxa, 0.0 );
-                    std::map<std::string, std::vector<double> >& condCladeFreqs = conditionalCladeFrequencies[parent.toString()];
-                    double parentCladeFreq = findCladeSample( parent.toString() ).getFrequency();
-                    std::vector<double> condCladeSamples = condCladeFreqs[c.toString()];
-                    size_t condCladeSampleSize = condCladeSamples.size();
-                    ccp = condCladeSampleSize / parentCladeFreq;
-                    
-                    if (useMean) {
-                        // finally, we compute the mean conditional age
-                        for (size_t i = 0; i<condCladeSampleSize; ++i)
-                        {
-                            age += condCladeSamples[i];
-                        }
-                        age /= condCladeSampleSize;
-                    }
-                    else {
-
-                        size_t idx = condCladeSampleSize / 2;
-                        std::sort( condCladeSamples.begin(), condCladeSamples.end() );
-                        if (condCladeSampleSize % 2 == 1)
-                        {
-                            age = condCladeSamples[idx];
-                        }
-                        else
-                        {
-                            age = (condCladeSamples[idx-1] + condCladeSamples[idx]) / 2;
-                        }
-                    }
-                    
-                }
-                else
-                {
-                    if (useMean) {
-                        age = meanRootAge / sampleSize;
-                    }
-                    else {
-                        std::sort( rootAgeSamples.begin(), rootAgeSamples.end() );
-                        size_t idx = rootAgeSamples.size() / 2;
-                        if (rootAgeSamples.size() % 2 == 1)
-                        {
-                            age = rootAgeSamples[idx];
-                        }
-                        else
-                        {
-                            age = (rootAgeSamples[idx-1] + rootAgeSamples[idx]) / 2;
-                        }
-                    }
-                }
-                n->addNodeParameter("ccp",ccp);
-                
-                // finally, we compute the mean conditional age
-                bestTimeTree->setAge(i, age);
-            }
-        }
-        
-        TimeTree* firstTree = trace.front().objectAt( 0 );
-        const std::vector<TopologyNode*> &firstNodes = firstTree->getNodes();
-        for (size_t i = 0; i < numTaxa; i++)
-        {
-            if (firstNodes[i]->isTip()) {
-                for (size_t j = 0; j < numTaxa; j++)
-                {
-                    if (firstNodes[i]->getName() == nodes[j]->getName())
-                    {
-                        bestTimeTree->setAge(j, firstNodes[i]->getAge());
-                    }
-                }
-            }
-        }
-		
-        return bestTimeTree;
-    }
-    
-    
-	template <>  //consensus tree function for BranchLengthTree
-	inline BranchLengthTree* TreeSummary<BranchLengthTree>::conTree(double cutoff, int b) {
-        
-		setBurnin(b);
-		
-		std::stringstream ss;
-		if(trace.size() == 1)
-		{
-			ss << "Compiling consensus tree from " << trace.size() << " trees in tree trace, using a burnin of " << burnin << " trees.\n";
-		}
-		else
-		{
-			ss << "Compiling consensus tree from " << trace.size() << " tree traces, using a burnin of " << burnin << " samples, and with\n";
-			for (size_t t = 0; t < trace.size(); t++)
-			{
-				ss << "\t" << trace[t].size() << " trees in trace " << t + 1 << "\n";
-			}
-		}
-		RBOUT(ss.str());
-        
-		//fill in clades, use all above 50% to resolve the bush with the consensus partitions
-		summarizeClades(b);		//fills std::vector<Sample<std::string> > cladeSamples, sorts them by descending freq
-        
-		//set up variables for consensus tree assembly
-		BranchLengthTree* temptree = trace.front().objectAt(0);
-		std::vector<std::string> tipNames = temptree->getTipNames();
-		std::vector<double> pp;
-		std::vector<TopologyNode*> nodes;
-		
-		if (cutoff < 0.0 || cutoff > 1.0) cutoff = 0.5;
-        
-		ss.str("");
-		ss << "Assembling clades into a MR consensus tree, using a " << cutoff << " cutoff...\n";
-		RBOUT(ss.str());
-		TopologyNode* root = assembleConsensusTopology(nodes, tipNames, pp, cutoff, burnin);
-		
-		//calculate branch lengths
-		RBOUT("Calculating median branch lengths...\n");
-        
-		std::vector<double> medianBranchLengths(nodes.size(), 0.0);
-		
-		for (size_t m = 0; m < nodes.size(); m++)
-		{
-
-			std::vector<std::string> taxa;
-			nodes[m]->getTaxaStringVector(taxa);
-			Split s = toSplit(taxa);
-			std::map<Split, std::vector<double> >::iterator it = cladeAges.find(s);
-
-			if(it == cladeAges.end()) continue;
-
-			std::vector<double> brlensVec = it->second;
-			std::sort(brlensVec.begin(), brlensVec.end());
-            
-			size_t nbValues = brlensVec.size();
-			if ((nbValues % 2) == 0)
-			{
-				medianBranchLengths[m] = (brlensVec[nbValues / 2] + brlensVec[(nbValues / 2) - 1]) / 2.0;
-			}
-			else
-			{
-				medianBranchLengths[m] = brlensVec[nbValues / 2];
-			}
-		}
-        
-		//now put the tree together
-		Topology *tau = new Topology(root, nodes);
-        
-		BranchLengthTree* consensusTree = new BranchLengthTree();
-		consensusTree->setTopology(tau, true);
-        
-		for (size_t p = 0; p < nodes.size(); ++p )
-		{
-			consensusTree->setBranchLength(p, medianBranchLengths[p]);
-		}
-		consensusTree->addNodeParameter("posterior", pp, true);
-        
-		return consensusTree;
-	}
-    
-    
-	template <>  //consensus tree function for TimeTree
-	inline TimeTree* TreeSummary<TimeTree>::conTree(double cutoff, int b) {
-        
-		setBurnin(b);
-		
-		std::stringstream ss;
-		if(trace.size() == 1)
-		{
-			ss << "Compiling consensus tree from " << trace.size() << " trees in tree trace, using a burnin of " << burnin << " trees.\n";
-		}
-		else
-		{
-			ss << "Compiling consensus tree from " << trace.size() << " tree traces, using a burnin of " << burnin << " samples, and with\n";
-			for (size_t t = 0; t < trace.size(); t++)
-			{
-				ss << "\t" << trace[t].size() << " trees in trace " << t + 1 << "\n";
-			}
-		}
-		RBOUT(ss.str());
-        
-		//fill in clades, use all above 50% to resolve the bush with the consensus partitions
-		summarizeClades(b);		//fills std::vector<Sample<std::string> > cladeSamples, sorts them by descending freq
-        
-		//set up variables for consensus tree assembly
-		TimeTree* temptree = trace.front().objectAt(0);
-		std::vector<std::string> tipNames = temptree->getTipNames();
-		std::vector<double> pp;
-		std::vector<TopologyNode*> nodes;
-        
-		if (cutoff < 0.0 || cutoff > 1.0) cutoff = 0.5;
-        
-		ss.str("");
-		ss << "Assembling clades into a MR consensus tree, using a " << cutoff << " cutoff...\n";
-		RBOUT(ss.str());
-		TopologyNode* root = assembleConsensusTopology(nodes, tipNames, pp, cutoff, burnin);
-        
-		//now put the tree together
-		Topology *tau = new Topology(root, nodes);
-		TimeTree* consensusTree = new TimeTree();
-		consensusTree->setTopology(tau, true);
-		consensusTree->addNodeParameter("posterior", pp, true);
-        
-		//calculate node ages for consensus tree
-		RBOUT("Calculating node ages...\n");
-		double maxAge = 2147483647; //just a very high nb, so that age of root will be smaller
-		std::vector<double> ages(nodes.size(), 0.0);
-		calculateMedianAges(root, maxAge, &ages);
-		
-		for (size_t x = 0; x < ages.size(); x++)
-		{
-			consensusTree->setAge(x, ages[x]);
-		}
-        
-		return consensusTree;
-	}
-    
-	//filling in clades and clade ages - including tip nodes in clade sample - to get age for serially sampled tips in time trees
-	template <>
-	inline Clade TreeSummary<TimeTree>::fillClades(const RevBayesCore::TopologyNode &n, std::vector<RevBayesCore::Clade> &clades)
-	{
-		std::vector<std::string> taxa;
-		n.getTaxaStringVector(taxa);
-		Clade parentClade (taxa, n.getAge());
-		clades.push_back(parentClade);
-        
-		//if ( !n.isTip() )
-		//{
-			for (size_t i = 0; i < n.getNumberOfChildren(); i++)
-			{
-				const TopologyNode &childNode = n.getChild(i);
-				Clade ChildClade = fillClades(childNode, clades);
-			}
-		//}
-		return parentClade;
-	}
-    
-	template <>
-	inline Clade TreeSummary<BranchLengthTree>::fillClades(const RevBayesCore::TopologyNode &n, std::vector<RevBayesCore::Clade> &clades)
-	{
-		std::vector<std::string> taxa;
-		n.getTaxaStringVector(taxa);
-		Clade parentClade(taxa, n.getBranchLength());
-
-		if(n.isRoot() && !rooted && n.getNumberOfChildren() == 3)
-		{
-			// add additional clades for unrooted splits
-			std::vector<TopologyNode*> children = n.getChildren();
-			for (size_t i = 0; i < children.size(); i++)
-			{
-				const TopologyNode &childNode = n.getChild(i);
-
-				std::vector<std::string> childTaxa;
-				childNode.getTaxaStringVector(childTaxa);
-
-				std::vector<std::string> subChildTaxa;
-				for(size_t j = 0; j < taxa.size(); j++)
-				{
-					if(find(childTaxa.begin(), childTaxa.end(), taxa[j]) == childTaxa.end())
-					{
-						subChildTaxa.push_back(taxa[j]);
-					}
-				}
-
-				Clade subChildClade(subChildTaxa, childNode.getBranchLength());
-				clades.push_back(subChildClade);
-			}
-		}
-        
-		/*if ( !n.isTip() )
-        {
-            if ( taxa.size() <= 1)
-            {
-                std::cerr << "oh: " << n.getName() << std::endl;
-            }
-            else
-            {*/
-                clades.push_back(parentClade);
-            //}
-            
-            for (size_t i = 0; i < n.getNumberOfChildren(); i++)
-			{
-				const TopologyNode &childNode = n.getChild(i);
-				Clade ChildClade = fillClades(childNode, clades);
-			}
-		//}
-		return parentClade;
-	}
-    
-   
-    template <>
-    inline BranchLengthTree* RevBayesCore::TreeSummary<BranchLengthTree>::ancestralStateTree(const BranchLengthTree &inputTree, std::vector<AncestralStateTrace> &ancestralstate_traces, int b )
-    {   
-        // this method calculates the MAP ancestral character states for the nodes on the input_tree 
-        
-		setBurnin(b);
-		
-        std::stringstream ss;
-		if(trace.size() == 1)
-		{
-			ss << "Compiling MAP ancestral states from " << trace.size() << " samples in ancestral state trace, using a burnin of " << burnin << " sample.\n";
-		}
-		else
-		{
-			ss << "Compiling MAP ancestral states from " << trace.size() << " ancestral state traces, using a burnin of " << burnin << " samples, and with\n";
-			for (size_t t = 0; t < trace.size(); t++)
-			{
-				ss << "\t" << trace[t].size() << " samples in trace " << t + 1 << "\n";
-			}
-		}
-		RBOUT(ss.str());
-        
-		RBOUT("Calculating ancestral state posteriors...\n");
-        
-        // allocate memory for the new tree
-        BranchLengthTree* finalInputTree = new BranchLengthTree(inputTree);
-		
-        // 2-d vectors to keep the data (posteriors and states) of the inputTree nodes: [node][data]
-        std::vector<TopologyNode*> input_nodes = finalInputTree->getNodes();
-        std::vector<std::vector<double> > pp(input_nodes.size(),std::vector<double>());
-        std::vector<std::vector<std::string> > states(input_nodes.size(),std::vector<std::string>());
-        
-        double weight = 1.0 / (totalTraceSize - trace.size()*burnin);
-        
-        // loop through all trees in tree trace
-        bool root_found = false;
-        for (size_t t = 0; t < trace.size(); t++)
-        	for (size_t i = burnin; i < trace[t].size(); i++)
-			{
-				BranchLengthTree *sample_tree = trace[t].objectAt( i );
-
-				const TopologyNode& sample_root = sample_tree->getRoot();
-
-				if (!root_found) {
-					// root the inputTree to the same node as the sample trees
-					// so we can compare the two trees
-					for (size_t j = 0; j < input_nodes.size(); j++) {
-
-						// reroot a copy of the inputTree until we find the sample_root node
-						BranchLengthTree* finalInputTreeCopy = new BranchLengthTree(*finalInputTree);
-						std::vector<TopologyNode*> input_nodes_copy = finalInputTreeCopy->getNodes();
-						finalInputTreeCopy->reroot( *(input_nodes_copy[j]) );
-
-						// check to see if the two roots have the same children
-						std::vector<TopologyNode*> inputChildren = finalInputTreeCopy->getRoot().getChildren();
-						std::vector<TopologyNode*> sampleChildren = sample_root.getChildren();
-						// loop thru all the children of the inputTreeCopy root
-						bool children_found = true;
-						for (size_t k = 0; k < inputChildren.size(); k++) {
-							bool child_found = false;
-							// loop thru all the children of the sampleTree root
-							for (size_t l = 0; l < sampleChildren.size(); l++) {
-								if ( inputChildren[k]->containsClade(sampleChildren[l], true) ) {
-									child_found = true;
-									break;
-								}
-							}
-							if (!child_found) {
-								children_found = false;
-								break;
-							}
-						}
-						delete finalInputTreeCopy;
-						if (children_found) {
-							// finally reroot the original inputTree
-							finalInputTree->reroot( *(input_nodes[j]) );
-							input_nodes = finalInputTree->getNodes();
-							root_found = true;
-							break;
-						}
-					}
-					if (!root_found) {
-						throw RbException("The input tree topology does not match the rooting constraints found in the AncestralStateTreeTrace.");
-					}
-				}
-
-				// loop through all nodes in inputTree
-				for (size_t j = 0; j < input_nodes.size(); j++)
-				{
-					if ( sample_root.containsClade(input_nodes[j], true) && !input_nodes[j]->isTip() )
-					{
-						// if the inputTree node is also in the sample tree
-						// we get the ancestral character state from the ancestral state trace
-						size_t sampleCladeIndex = sample_root.getCladeIndex( input_nodes[j] );
-						size_t inputCladeIndex = finalInputTree->getRoot().getCladeIndex( input_nodes[j] );
-
-						// get AncestralStateTrace for this node
-						AncestralStateTrace ancestralstate_trace;
-						for (size_t k = 0; k < ancestralstate_traces.size(); k++)
-						{
-							if (ancestralstate_traces[k].getParameterName() == StringUtilities::toString(sampleCladeIndex))
-							{
-								ancestralstate_trace = ancestralstate_traces[k];
-								break;
-							}
-						}
-
-						// get ancestral state vector for this iteration
-						std::vector<std::string> ancestralstate_vector = ancestralstate_trace.getValues();
-						std::string ancestralstate = ancestralstate_vector[i];
-
-						bool state_found = false;
-						int k = 0;
-						for (; k < pp[inputCladeIndex].size(); k++) {
-							if (states[inputCladeIndex][k] == ancestralstate) {
-								state_found = true;
-								break;
-							}
-						}
-						// update the pp and states vectors
-						if (!state_found) {
-							pp[inputCladeIndex].push_back(weight);
-							states[inputCladeIndex].push_back(ancestralstate);
-						} else {
-							pp[inputCladeIndex][k] += weight;
-						}
-					}
-				}
-			}
-        // find the 3 most probable ancestral states for each node and add them to the tree as parameters
-        std::vector<std::string*> best_states;
-        std::vector<double> posteriors;
-        for (int i = 0; i < input_nodes.size(); i++) {
-            
-            if ( input_nodes[i]->isTip() ) {
-                
-                std::string *s = new std::string("{}");
-                best_states.push_back(s);
-                posteriors.push_back(1.0);
-                
-            } else {
-
-                double state1_pp = 0.0; 
-                double state2_pp = 0.0; 
-                double state3_pp = 0.0;
-                double other_pp = 0.0;
-                double total_node_pp = 0.0;
-                
-                std::string state1 = ""; 
-                std::string state2 = ""; 
-                std::string state3 = "";
-                
-                // loop through all states for this node
-                for (int j = 0; j < pp[i].size(); j++)
-                {
-                    total_node_pp += pp[i][j];
-                    if (pp[i][j] > state1_pp)
-                    {
-                        state3_pp = state2_pp;
-                        state2_pp = state1_pp;
-                        state1_pp = pp[i][j];
-                        state3 = state2;
-                        state2 = state1;
-                        state1 = states[i][j];
-                    }
-                    else if (pp[i][j] > state2_pp)
-                    {
-                        state3_pp = state2_pp;
-                        state2_pp = pp[i][j];
-                        state3 = state2;
-                        state2 = states[i][j];
-                    }
-                    else if (pp[i][j] > state3_pp)
-                    {
-                        state3_pp = pp[i][j];
-                        state3 = states[i][j];
-                    }
-                }
-                
-                posteriors.push_back(total_node_pp);
-                
-                std::string final_state = "{";
-				bool states = false;
-				if (state1_pp > 0.0001)
-                {
-					final_state += state1 + "=" + StringUtilities::toString(state1_pp);
-					states = true;
-                    if (state2_pp > 0.0001)
-                    {
-                        final_state += "," + state2 + "=" + StringUtilities::toString(state2_pp);
-						if (state3_pp > 0.0001)
-                        {
-							final_state += "," + state3 + "=" + StringUtilities::toString(state3_pp);
-							if (other_pp > 0.0001)
-                            {
-								final_state += ",other=" + StringUtilities::toString(other_pp);
-							} 
-						}
-                    }
-				}
-                if (1.0-total_node_pp > 0.0001) {
-					if (states)
-						final_state += ",";
-                    final_state += "node_doesnt_exist=" + StringUtilities::toString(1.0-total_node_pp);
-                } 
-                final_state += "}";
-                
-                // make parameter string for this node
-                std::string *s = new std::string(final_state);
-                best_states.push_back(s);
-            }
-        }
-        finalInputTree->clearNodeParameters();
-        //finalInputTree.addNodeParameter("posterior",posteriors,true);
-        finalInputTree->addNodeParameter("ancestralstates",best_states,true);
-        
-        return finalInputTree;
-    }
-
-} //end namespace RevBayesCore
-
-
-
-#include "Sample.h"
-#include "StringUtilities.h"
-#include "TopologyNode.h"
-
-#include <iomanip>
-#include <vector>
-#include <limits>
-
-template <class treeType>
-RevBayesCore::TreeSummary<treeType>::TreeSummary( const TreeTrace<treeType> &t) :
-burnin( 0 ), totalTraceSize(0)
-{
-    trace.push_back(t);
-    totalTraceSize = trace.back().size();
-
-    rooted = trace.front().objectAt(0)->isRooted();
-    std::vector<std::string> taxonNames = trace.front().objectAt(0)->getTipNames();
-    for(size_t i = 0; i < taxonNames.size(); i++)
-    {
-    	taxonIndices[taxonNames[i]] = i;
-    }
-}
-
-template <class treeType>
-RevBayesCore::TreeSummary<treeType>::TreeSummary( std::vector<const TreeTrace<treeType> >& t) :
-burnin( 0 ), totalTraceSize(0)
-{
-    for(size_t i = 0; i < t.size(); i++)
-    {
-    	trace.push_back(t[i]);
-    	totalTraceSize += trace.back().size();
-    }
-
-    rooted = trace.front().objectAt(0)->isRooted();
-    std::vector<std::string> taxonNames = trace.front().objectAt(0)->getTipNames();
-	for(size_t i = 0; i < taxonNames.size(); i++)
-	{
-		taxonIndices[taxonNames[i]] = i;
-	}
-}
-
-/*
- *	recursively calculates the median node age from the root, and tests that it is not older than its parent node
- */
-template <class treeType>
-void RevBayesCore::TreeSummary<treeType>::calculateMedianAges(TopologyNode* n, double parentAge, std::vector<double> *ages)
-{
-	if (cladeAges.size() < 1)
-		return;
-	
-	std::vector<std::string> taxa;
-	n->getTaxaStringVector(taxa);
-	Split s = toSplit(taxa);
-	
-	std::vector<double> ageVec = cladeAges.find(s)->second;
-	std::sort(ageVec.begin(), ageVec.end());
-	double medianAge;
-    
-	size_t nbValues = ageVec.size();
-	if ((nbValues % 2) == 0)
-	{
-		medianAge = (ageVec[nbValues / 2] + ageVec[(nbValues / 2) - 1]) / 2.0;
-	}
-	else
-	{
-		medianAge = ageVec[nbValues / 2];
-	}
-	if (parentAge < medianAge) medianAge = parentAge;
-	ages->at( n->getIndex() ) = medianAge;
-    
-    for (size_t i = 0; i < n->getNumberOfChildren(); i++)
-    {
-        
-        TopologyNode *child = &(n->getChild(i));
-        if ( !child->isTip() )
-        {
-			calculateMedianAges(child, medianAge, ages);
-		}
-        
-	}
-    
-}
-
-/*
- * this method calculates the MAP ancestral character states for the nodes on the input_tree
- */
-template <class treeType>
-treeType* RevBayesCore::TreeSummary<treeType>::ancestralStateTree(const treeType &inputTree, std::vector<AncestralStateTrace> &ancestralstate_traces, int b )
-{   
-    setBurnin(b);
-	
-    std::stringstream ss;
-    if(trace.size() == 1)
-    {
-		ss << "Compiling MAP ancestral states from " << totalTraceSize << " samples in ancestral state trace, using a burnin of " << burnin << " samples.\n";
-    }
-    else
-    {
-    	ss << "Compiling MAP ancestral states from " << trace.size() << " ancestral state traces, using a burnin of " << burnin << " samples, and with\n";
-    	for (size_t t = 0; t < trace.size(); t++)
-    	{
-    		ss << "\t" << trace[t].size() << " samples in trace " << t + 1 << "\n";
-    	}
-    }
-    RBOUT(ss.str());
-
-	RBOUT("Calculating ancestral state posteriors...\n");
-    
-    // allocate memory for the new tree
-    treeType* finalInputTree = new treeType(inputTree);
-	
-    // 2-d vectors to keep the data (posteriors and states) of the inputTree nodes: [node][data]
-    const std::vector<TopologyNode*> &input_nodes = finalInputTree->getNodes();
-    std::vector<std::vector<double> > pp(input_nodes.size(),std::vector<double>());
-    std::vector<std::vector<std::string> > states(input_nodes.size(),std::vector<std::string>());
-    
-    double weight = 1.0 / (totalTraceSize - trace.size()*burnin);
-    
-    // loop through all trees in tree trace
-    for (size_t t = 0; t < trace.size(); t++)
-		for (size_t i = burnin; i < trace[t].size(); i++)
-		{
-			treeType *sample_tree = trace[t].objectAt( i );
-			const TopologyNode& sample_root = sample_tree->getRoot();
-
-			// loop through all nodes in inputTree
-			for (size_t j = 0; j < input_nodes.size(); j++)
-			{
-				if ( sample_root.containsClade(input_nodes[j], true) && !input_nodes[j]->isTip() )
-				{
-					// if the inputTree node is also in the sample tree
-					// we get the ancestral character state from the ancestral state trace
-					size_t sampleCladeIndex = sample_root.getCladeIndex( input_nodes[j] );
-
-					// get AncestralStateTrace for this node
-					AncestralStateTrace ancestralstate_trace;
-					for (size_t k = 0; k < ancestralstate_traces.size(); k++)
-					{
-						if (ancestralstate_traces[k].getParameterName() == StringUtilities::toString(sampleCladeIndex))
-						{
-							ancestralstate_trace = ancestralstate_traces[k];
-							break;
-						}
-					}
-
-					// get ancestral state vector for this iteration
-					std::vector<std::string> ancestralstate_vector = ancestralstate_trace.getValues();
-					std::string ancestralstate = ancestralstate_vector[i];
-
-					bool state_found = false;
-					int k = 0;
-					for (; k < pp[j].size(); k++)
-					{
-						if (states[j][k] == ancestralstate)
-						{
-							state_found = true;
-							break;
-						}
-					}
-					// update the pp and states vectors
-					if (!state_found)
-					{
-						pp[j].push_back(weight);
-						states[j].push_back(ancestralstate);
-					}
-					else
-					{
-						pp[j][k] += weight;
-					}
-				}
-			}
-		}
-    // find the 3 most probable ancestral states for each node and add them to the tree as parameters
-    std::vector<std::string*> best_states;
-    std::vector<double> posteriors;
-    for (int i = 0; i < input_nodes.size(); i++)
-    {
-        
-        if ( input_nodes[i]->isTip() )
-        {
-            
-            std::string *s = new std::string("{}");
-            best_states.push_back(s);
-            posteriors.push_back(1.0);
-            
-        }
-        else
-        {
-            
-            double state1_pp = 0.0; 
-            double state2_pp = 0.0; 
-            double state3_pp = 0.0;
-            double other_pp = 0.0;
-            double total_node_pp = 0.0;
-            
-            std::string state1 = ""; 
-            std::string state2 = ""; 
-            std::string state3 = "";
-            
-            // loop through all states for this node
-            for (int j = 0; j < pp[i].size(); j++)
-            {
-                total_node_pp += pp[i][j];
-                if (pp[i][j] > state1_pp)
-                {
-                    state3_pp = state2_pp;
-                    state2_pp = state1_pp;
-                    state1_pp = pp[i][j];
-                    state3 = state2;
-                    state2 = state1;
-                    state1 = states[i][j];
-                }
-                else if (pp[i][j] > state2_pp)
-                {
-                    state3_pp = state2_pp;
-                    state2_pp = pp[i][j];
-                    state3 = state2;
-                    state2 = states[i][j];
-                }
-                else if (pp[i][j] > state3_pp)
-                {
-                    state3_pp = pp[i][j];
-                    state3 = states[i][j];
-                }
-            }
-            
-            posteriors.push_back(total_node_pp);
-            
-			std::string final_state = "{";
-			bool states = false;
-			if (state1_pp > 0.0001)
-            {
-				final_state += state1 + "=" + StringUtilities::toString(state1_pp);
-				states = true;
-				if (state2_pp > 0.0001)
-                {
-					final_state += "," + state2 + "=" + StringUtilities::toString(state2_pp);
-					if (state3_pp > 0.0001)
-                    {
-						final_state += "," + state3 + "=" + StringUtilities::toString(state3_pp);
-						if (other_pp > 0.0001)
-                        {
-							final_state += ",other=" + StringUtilities::toString(other_pp);
-						} 
-					}
-				}
-			}
-			if (1.0-total_node_pp > 0.0001)
-            {
-				if (states)
-                {
-					final_state += ",";
-                }
-                final_state += "node_doesnt_exist=" + StringUtilities::toString(1.0-total_node_pp);
-			} 
-			final_state += "}";
-            
-            // make parameter string for this node
-            std::string *s = new std::string(final_state);
-            best_states.push_back(s);
-        }
-    }
-    
-    finalInputTree->clearNodeParameters();
-    //finalInputTree.addNodeParameter("posterior",posteriors,true);
-    finalInputTree->addNodeParameter("ancestralstates",best_states,true);
-	
-    return finalInputTree;
-}
-
-
-template <class treeType>
-void RevBayesCore::TreeSummary<treeType>::annotate(treeType &tree, int b )
-{
-    
-    RBOUT("Annotating tree ...");
-    
-    treeType *sample_tree = trace.front().objectAt( 0 );
-    
-    // first we annotate the node parameters
-    // we need an internal node because the root might not have all parameter (e.g. rates)
-    // and the tips might neither have all parameters
-    TopologyNode *n = &sample_tree->getRoot().getChild( 0 );
-    if ( n->isTip() == true )
-    {
-        n = &sample_tree->getRoot().getChild( 1 );
-    }
-    const std::vector<std::string> &nodeParameters = n->getNodeParameters();
-    for (size_t i = 0; i < nodeParameters.size(); ++i)
-    {
-        
-        std::string tmp = nodeParameters[i];
-        if ( tmp[0] == '&')
-        {
-            tmp = tmp.substr(1,tmp.size());
-        }
-        std::vector<std::string> pair;
-        StringUtilities::stringSplit(tmp, "=", pair);
-        
-        if ( pair[0] == "index" ) continue;
-        
-        if ( StringUtilities::isNumber( pair[1] ) && !StringUtilities::isIntegerNumber( pair[1] ) )
-        {
-            annotateContinuous(tree, pair[0], i, 0.95, b, true);
-        }
-        else
-        {
-            annotateDiscrete(tree, pair[0], i, 3, b, true);
-        }
-        
-    }
-    
-    // then we annotate the branch parameters
-    const std::vector<std::string> &leftBranchParameters = sample_tree->getRoot().getChild(0).getBranchParameters();
-    const std::vector<std::string> &rightBranchParameters = sample_tree->getRoot().getChild(1).getBranchParameters();
-    
-    std::vector<std::string> branchParameters;
-    if ( leftBranchParameters.size() > rightBranchParameters.size() )
-    {
-        branchParameters = leftBranchParameters;
-    }
-    else
-    {
-        branchParameters = rightBranchParameters;
-    }
-    
-    for (size_t i = 0; i < branchParameters.size(); ++i)
-    {
-        
-        std::string tmp = branchParameters[i];
-        if ( tmp[0] == '&')
-        {
-            tmp = tmp.substr(1,tmp.size());
-        }
-        std::vector<std::string> pair;
-        StringUtilities::stringSplit(tmp, "=", pair);
-        
-        if ( pair[0] == "index" ) continue;
-        
-        if ( StringUtilities::isNumber( pair[1] ) )
-        {
-            annotateContinuous(tree, pair[0], i, 0.95, b, false);
-        }
-        else
-        {
-            annotateDiscrete(tree, pair[0], i, 3, b, false);
-        }
-        
-    }
-    
-}
-
-
-
-/*
- * this method calculates the MAP ancestral character states for the nodes on the input_tree
- */
-template <class treeType>
-void RevBayesCore::TreeSummary<treeType>::annotateDiscrete(treeType &tree, const std::string &n, size_t paramIndex, size_t num, int b, bool isNodeParameter )
-{
-    
-    setBurnin(b);
-    
-    // 2-d vectors to keep the data (posteriors and states) of the inputTree nodes: [node][data]
-    const std::vector<TopologyNode*> &input_nodes = tree.getNodes();
-    std::vector<std::map<std::string, Sample<std::string> > > stateAbsencePresence(input_nodes.size(), std::map<std::string, Sample<std::string> >());
-    
-    bool interiorOnly = true;
-    bool tipsChecked = false;
-//    bool useRoot = true;
-    
-    for (size_t t = 0; t < trace.size(); t++)
-    // loop through all trees in tree trace
-    for (size_t iteration = burnin; iteration < trace[t].size(); ++iteration)
-    {
-        treeType *sample_tree = trace[t].objectAt( iteration );
-        const TopologyNode& sample_root = sample_tree->getRoot();
-        
-        // loop through all nodes in inputTree
-        for (size_t node_index = 0; node_index < input_nodes.size(); ++node_index)
-        {
-            TopologyNode *node = input_nodes[node_index];
-            
-            if ( node->isTip() == true )
-            {
-                if ( tipsChecked == false )
-                {
-                    
-                    tipsChecked = true;
-                    size_t sampleCladeIndex = sample_root.getCladeIndex( node );
-                    
-                    const TopologyNode &sample_node = sample_tree->getNode( sampleCladeIndex );
-                    
-                    std::vector<std::string> params;
-                    if ( isNodeParameter == true )
-                    {
-                        params = sample_node.getNodeParameters();
-                    }
-                    else
-                    {
-                        params = sample_node.getBranchParameters();
-                    }
-                    
-                    // check if this parameter exists
-                    if ( params.size() > paramIndex )
-                    {
-                    
-                        std::string tmp = params[paramIndex];
-                        if ( tmp[0] == '&')
-                        {
-                            tmp = tmp.substr(1,tmp.size());
-                        }
-                        std::vector<std::string> pair;
-                        StringUtilities::stringSplit(tmp, "=", pair);
-                    
-                        // check if this parameter has the correct name
-                        interiorOnly = pair[0] != n;
-                    }
-
-                    
-                }
-                
-                if ( interiorOnly == true )
-                {
-                    continue;
-                }
-            }
-            
-            if ( sample_root.containsClade(node, true) )
-            {
-                // if the inputTree node is also in the sample tree
-                // we get the ancestral character state from the ancestral state trace
-                size_t sampleCladeIndex = sample_root.getCladeIndex( node );
-                
-                const TopologyNode &sample_node = sample_tree->getNode( sampleCladeIndex );
-                
-                std::vector<std::string> params;
-                if ( isNodeParameter == true )
-                {
-                    params = sample_node.getNodeParameters();
-                }
-                else
-                {
-                    params = sample_node.getBranchParameters();
-                }
-                
-                // check if this parameter exists
-                if ( params.size() <= paramIndex )
-                {
-                    if ( sample_node.isRoot() == true )
-                    {
-                        continue;
-                    }
-                    else
-                    {
-                        throw RbException("Too few parameter for this tree during the tree annotation.");
-                    }
-                    
-                }
-                
-                std::string tmp = params[paramIndex];
-                if ( tmp[0] == '&')
-                {
-                    tmp = tmp.substr(1,tmp.size());
-                }
-                std::vector<std::string> pair;
-                StringUtilities::stringSplit(tmp, "=", pair);
-                
-                // check if this parameter has the correct name
-                if ( pair[0] != n )
-                {
-                    throw RbException("The parameter for this tree doesn't match during the tree annotation.");
-                }
-                
-                const std::string &state = pair[1];
-                
-                std::map<std::string, Sample<std::string> >::iterator entry = stateAbsencePresence[node_index].find( state );
-                
-                if ( entry == stateAbsencePresence[node_index].end() )
-                {
-                    Sample<std::string> stateSample = Sample<std::string>(state, 0);
-                    if (iteration > burnin)
-                    {
-                        stateSample.setTrace(std::vector<double>(iteration - burnin, 0.0));
-                    }
-                    else
-                    {
-                        stateSample.setTrace(std::vector<double>());
-                    }
-                    stateAbsencePresence[node_index].insert(std::pair<std::string, Sample<std::string> >(state, stateSample));
-                }
-                
-                
-                for (std::map<std::string, Sample<std::string> >::iterator it=stateAbsencePresence[node_index].begin(); it!=stateAbsencePresence[node_index].end(); ++it )
-                {
-
-                    const Sample<std::string> &s = it->second;
-                    if ( s.getValue() == state )
-                    {
-                        it->second.addObservation( true );
-                    }
-                    else
-                    {
-                        it->second.addObservation( false );
-                    }
-                    
-                } // end loop over all samples for this node
-                
-            } // end if the sampled tree contained this clade
-            
-        } // end loop over all nodes in the tree
-        
-    } // end loop over each iteration in the trace
-    
-    
-    std::vector<double> posteriors;
-    for (int i = 0; i < input_nodes.size(); i++)
-    {
-        
-        TopologyNode &node = *input_nodes[i];
-        if ( node.isTip() && interiorOnly == true )
-        {
-            // make parameter string for this node
-            if ( isNodeParameter == true )
-            {
-                node.addNodeParameter(n,"{}");
-            }
-            else
-            {
-                node.addBranchParameter(n,"{}");
-            }
-        }
-        else
-        {
-
-            // collect the samples
-            std::vector<Sample<std::string> > stateSamples;
-            for (std::map<std::string, Sample<std::string> >::iterator it = stateAbsencePresence[i].begin(); it != stateAbsencePresence[i].end(); ++it)
-            {
-                it->second.computeStatistics();
-                stateSamples.push_back(it->second);
-            }
-    
-            // sort the samples by frequency
-            sort(stateSamples.begin(), stateSamples.end());
-            
-            double total_node_pp = 0.0;
-            std::string final_state = "{";
-            for (size_t j = 0; j < num && j < stateSamples.size(); ++j)
-            {
-                if ( total_node_pp > 0.9999 ) continue;
-                
-                if (j > 0)
-                {
-                    final_state += ",";
-                }
-                
-                double pp = stateSamples[j].getFrequency() / double(stateSamples[j].getSampleSize());
-                final_state += stateSamples[j].getValue() + "=" + StringUtilities::toString(pp);
-                total_node_pp += pp;
-
-            }
-            
-            final_state += "}";
-            
-            // make parameter string for this node
-            if ( isNodeParameter == true )
-            {
-                node.addNodeParameter(n,final_state);
-            }
-            else
-            {
-                node.addBranchParameter(n,final_state);
-            }
-        }
-    }
-    
-}
-
-
-/*
- * this method calculates the MAP ancestral character states for the nodes on the input_tree
- */
-template <class treeType>
-void RevBayesCore::TreeSummary<treeType>::annotateContinuous(treeType &tree, const std::string &n, size_t paramIndex, double hpd, int b, bool isNodeParameter )
-{
-    setBurnin(b);
-    
-    // 2-d vectors to keep the data (posteriors and states) of the inputTree nodes: [node][data]
-    const std::vector<TopologyNode*> &input_nodes = tree.getNodes();
-    std::vector<std::vector<double> > samples(input_nodes.size(),std::vector<double>());
-    
-    // flag if only interior nodes are used
-    bool interiorOnly = false;
-    bool tipsChecked = false;
-    bool rootChecked = false;
-    bool useRoot = true;
-    
-    for (size_t t = 0; t < trace.size(); t++)
-    // loop through all trees in tree trace
-    for (size_t i = burnin; i < trace[t].size(); i++)
-    {
-        treeType *sample_tree = trace[t].objectAt( i );
-        const TopologyNode& sample_root = sample_tree->getRoot();
-        
-        // loop through all nodes in inputTree
-        for (size_t j = 0; j < input_nodes.size(); j++)
-        {
-            TopologyNode *node = input_nodes[j];
-            if ( node->isTip() == true )
-            {
-                if ( tipsChecked == false )
-                {
-                    
-                    tipsChecked = true;
-                    size_t sampleCladeIndex = sample_root.getCladeIndex( node );
-                    
-                    const TopologyNode &sample_node = sample_tree->getNode( sampleCladeIndex );
-                    
-                    std::vector<std::string> params;
-                    if ( isNodeParameter == true )
-                    {
-                        params = sample_node.getNodeParameters();
-                    }
-                    else
-                    {
-                        params = sample_node.getBranchParameters();
-                    }
-                    
-                    // check if this parameter exists
-                    if ( params.size() > paramIndex )
-                    {
-                        
-                        std::string tmp = params[paramIndex];
-                        if ( tmp[0] == '&')
-                        {
-                            tmp = tmp.substr(1,tmp.size());
-                        }
-                        std::vector<std::string> pair;
-                        StringUtilities::stringSplit(tmp, "=", pair);
-                        
-                        // check if this parameter has the correct name
-                        interiorOnly = pair[0] != n;
-                    }
-                    else
-                    {
-                        interiorOnly = true;
-                    }
-                    
-                    
-                }
-                
-                if ( interiorOnly == true )
-                {
-                    continue;
-                }
-            }
-            
-            if ( node->isRoot() == true )
-            {
-                if ( rootChecked == false )
-                {
-                    
-                    rootChecked = true;
-                    
-                    size_t sampleCladeIndex = sample_root.getCladeIndex( node );
-                    
-                    const TopologyNode &sample_node = sample_tree->getNode( sampleCladeIndex );
-                    
-                    std::vector<std::string> params;
-                    if ( isNodeParameter == true )
-                    {
-                        params = sample_node.getNodeParameters();
-                    }
-                    else
-                    {
-                        params = sample_node.getBranchParameters();
-                    }
-                    
-                    // check if this parameter exists
-                    if ( params.size() > paramIndex )
-                    {
-                        
-                        std::string tmp = params[paramIndex];
-                        if ( tmp[0] == '&')
-                        {
-                            tmp = tmp.substr(1,tmp.size());
-                        }
-                        std::vector<std::string> pair;
-                        StringUtilities::stringSplit(tmp, "=", pair);
-                        
-                        // check if this parameter has the correct name
-                        useRoot = pair[0] == n;
-                    }
-                    else
-                    {
-                        useRoot = false;
-                    }
-                    
-                    
-                }
-                
-                if ( useRoot == false )
-                {
-                    continue;
-                }
-
-            }
-            
-            if ( sample_root.containsClade(node, true) )
-            {
-                // if the inputTree node is also in the sample tree
-                // we get the ancestral character state from the ancestral state trace
-                size_t sampleCladeIndex = sample_root.getCladeIndex( node );
-                
-                const TopologyNode &sample_node = sample_tree->getNode( sampleCladeIndex );
-                
-                std::vector<std::string> params;
-                if ( isNodeParameter == true )
-                {
-                    params = sample_node.getNodeParameters();
-                }
-                else
-                {
-                    params = sample_node.getBranchParameters();
-                }
-                
-                // check if this parameter exists
-                if ( params.size() <= paramIndex )
-                {
-                    throw RbException("Too few parameter for this tree during the tree annotation.");
-                }
-                
-                std::string tmp = params[paramIndex];
-                if ( tmp[0] == '&')
-                {
-                    tmp = tmp.substr(1,tmp.size());
-                }
-                std::vector<std::string> pair;
-                StringUtilities::stringSplit(tmp, "=", pair);
-                
-                // check if this parameter has the correct name
-                if ( pair[0] != n )
-                {
-                    
-                    throw RbException("The parameter for this tree doesn't match during the tree annotation.");
-                }
-                
-                double state = atof(pair[1].c_str());
-                
-                std::vector<double> &entries = samples[j];
-                entries.push_back( state );
-                
-            } // end if the sampled tree contained this clade
-            
-        } // end loop over all nodes in the tree
-        
-    } // end loop over each iteration in the trace
-    
-    
-    std::vector<double> posteriors;
-    for (int idx = 0; idx < input_nodes.size(); ++idx)
-    {
-        
-        TopologyNode &node = *input_nodes[idx];
-        if ( ( node.isTip() == false || interiorOnly == false ) && ( node.isRoot() == false || useRoot == true ) )
-        {
-            
-            // collect the samples
-            std::vector<double> stateSamples = samples[idx];
-            
-            // sort the samples by frequency
-            sort(stateSamples.begin(), stateSamples.end());
-            
-            
-            size_t interval_start = ((1.0-hpd)/2.0) * stateSamples.size();
-            size_t interval_median = 0.5 * stateSamples.size();
-            size_t interval_end = (1.0-(1.0-hpd)/2.0) * stateSamples.size();
-            interval_end = (interval_end >= stateSamples.size() ? stateSamples.size()-1 : interval_end);
-            double lower = stateSamples[interval_start];
-            double median = stateSamples[interval_median];
-            double upper = stateSamples[interval_end];
-            
-            // make node age annotation
-            std::string param = "{" + StringUtilities::toString(lower)
-                                                + "," + StringUtilities::toString(upper) + "}";
-
-            if ( isNodeParameter == true )
-            {
-                // make parameter string for this node
-                node.addNodeParameter(n+"_range",param);
-            
-                // make parameter string for this node
-                node.addNodeParameter(n,median);
-            }
-            else
-            {
-                
-                // make parameter string for this node
-                node.addBranchParameter(n+"_range",param);
-                
-                // make parameter string for this node
-                node.addBranchParameter(n,median);
-            }
-        }
-    }
-    
-    
-}
-
-
-template <class treeType>
-void RevBayesCore::TreeSummary<treeType>::annotateHPDAges(treeType &tree, double hpd, int b )
-{
-    setBurnin(b);
-    
-    std::stringstream ss;
-	if(trace.size() == 1)
-	{
-		ss << "Compiling " << hpd * 100 << "% HPD node ages from " << trace.size() << " total trees in tree trace, using a burnin of " << burnin << " trees.\n";
-	}
-	else
-	{
-		ss << "Compiling " << hpd * 100 << "% HPD node ages from " << trace.size() << " tree traces, using a burnin of " << burnin << " samples, and with\n";
-		for (size_t t = 0; t < trace.size(); t++)
-		{
-			ss << "\t" << trace[t].size() << " trees in trace " << t + 1 << "\n";
-		}
-	}
-	RBOUT(ss.str());
-    
-    
-    summarizeClades(b);
-    
-    const std::vector<TopologyNode*> &nodes = tree.getNodes();
-    std::vector<std::string*> node_intervals(nodes.size());
-    
-    
-    for (size_t i = 0; i < nodes.size(); i++)
-    {
-        // first get all the node ages for this node and sort them
-        std::vector<std::string> taxa;
-        nodes[i]->getTaxaStringVector(taxa);
-
-        Split s = toSplit(taxa);
-        std::map<Split, std::vector<double> >::iterator entry_clade_age = cladeAges.find( s );
-        
-        // check that there is this clade
-        // we may have ommited tip ages ...
-        if ( entry_clade_age == cladeAges.end() ) continue;
-        
-        std::vector<double> branch_lengths = entry_clade_age->second;
-        std::sort(branch_lengths.begin(), branch_lengths.end());
-        
-        size_t total_branch_lengths = branch_lengths.size();
-        double min_range = std::numeric_limits<double>::max();
-        
-        size_t interval_start = 0;
-        int interval_size = (int)(hpd * (double)total_branch_lengths);
-        
-        // find the smallest interval that contains x% of the samples
-        for (size_t j = 0; j <= (total_branch_lengths - interval_size); j++)
-        {
-            double temp_lower = branch_lengths[j];
-            double temp_upper = branch_lengths[j + interval_size - 1];
-            double temp_range = std::fabs(temp_upper - temp_lower);
-            if (temp_range < min_range)
-            {
-                min_range = temp_range;
-                interval_start = j;
-            }
-        }
-        double lower = branch_lengths[interval_start];
-        double upper = branch_lengths[interval_start + interval_size - 1];
-        
-        // make node age annotation
-        node_intervals[i] = new std::string("{" + StringUtilities::toString(lower)
-                                            + "," + StringUtilities::toString(upper) + "}");
-
-    }	
-    
-    std::string label = "height_" + StringUtilities::toString( (int)(hpd * 100) ) + "%_HPD";
-    tree.addNodeParameter(label, node_intervals, true);
-}
-
-
-template <class treeType>
-RevBayesCore::Clade RevBayesCore::TreeSummary<treeType>::fillConditionalClades(const RevBayesCore::TopologyNode &n, std::vector<RevBayesCore::ConditionalClade> &condClades, std::vector<RevBayesCore::Clade> &clades)
-{
-    
-	std::vector<std::string> taxa;
-	n.getTaxaStringVector(taxa);
-	Clade parent(taxa, n.getAge());
-	clades.push_back(parent);
-
-	for (size_t i = 0; i < n.getNumberOfChildren(); i++)	//SK: extended for multifurcating trees
-	{
-		const TopologyNode &childNode = n.getChild(i);
-		if (!childNode.isTip())
-		{
-			Clade ChildClade = fillConditionalClades(childNode, condClades, clades);
-			ConditionalClade cc = ConditionalClade(parent, ChildClade);
-			condClades.push_back(cc);
-		}
-	}
-    
-	return parent;
-}
-
-
-template <class treeType>
-RevBayesCore::Sample<typename RevBayesCore::TreeSummary<treeType>::Split>& RevBayesCore::TreeSummary<treeType>::findCladeSample(const std::string &n)
-{
-    
-    for (std::vector<Sample<Split> >::iterator it=cladeSamples.begin(); it!= cladeSamples.end(); ++it)
-    {
-    	std::vector<std::string> taxa;
-    	std::vector<std::string> altTaxa;
-    	for(std::map<std::string, size_t>::iterator jt = taxonIndices.begin(); jt != taxonIndices.end(); jt++)
-    	{
-    		if(it->getValue()[jt->second])
-    		{
-    			taxa.push_back(jt->first);
-    		}
-    		else
-    		{
-    			altTaxa.push_back(jt->first);
-    		}
-    	}
-
-    	Clade c(taxa,0.0);
-    	Clade a(altTaxa,0.0);
-
-        if ( c.toString() == n || (!rooted && a.toString() == n))
-        {
-            return *it;
-        }
-        
-    }
-    
-    throw RbException("Couldn't find a clade with name '" + n + "'.");
-}
-
-
-template <class treeType>
-void RevBayesCore::TreeSummary<treeType>::summarizeClades(int b)
-{
-	std::map<Split, Sample<Split> > cladeAbsencePresence;
-    
-    cladeAges.clear();
-
-    setBurnin(b);
-    
-    for (size_t t = 0; t < trace.size(); t++)
-    for (size_t i = burnin; i < trace[t].size(); ++i)
-    {
-        treeType* tree = trace[t].objectAt(i);
-        
-        // get the clades for this tree
-        std::vector<Clade> clades;
-        std::vector<Split> splits;
-        fillClades(tree->getRoot(), clades);
-        
-        // collect clade ages and increment the clade frequency counter
-        for (size_t j = 0; j < clades.size(); ++j)
-        {
-            const Clade & c = clades[j];
-            
-            Split s = toSplit(c.getTaxonNames());
-            splits.push_back(s);
-
-            Sample<Split> thisSample = Sample<Split>(s, 0);
-        
-            const std::map<Split, Sample<Split> >::iterator& entry = cladeAbsencePresence.find(s);
-            if (entry == cladeAbsencePresence.end())
-            {
-                Sample<Split> cladeSample = Sample<Split>(s, 0);
-                if (i > burnin)
-                {
-                    cladeSample.setTrace(std::vector<double>(i - burnin, 0.0));
-                }
-                else
-                {
-                    cladeSample.setTrace(std::vector<double>());
-                }
-                cladeAbsencePresence.insert(std::pair<Split, Sample<Split> >(s, cladeSample));
-                
-                // create a new entry for the age of the clade
-                std::vector<double> tempAgeVec;
-                cladeAges.insert(std::pair<Split, std::vector<double> >(s, tempAgeVec));
-            }
-            
-            // store the age for this clade
-            std::map<Split, std::vector<double> >::iterator entry_age = cladeAges.find(s);
-            entry_age->second.push_back(c.getAge());
-          
-        }
-        
-        for (std::map<Split, Sample<Split> >::iterator it=cladeAbsencePresence.begin(); it!=cladeAbsencePresence.end(); ++it )
-        {
-            bool found = false;
-            for (size_t j = 0; j < splits.size(); ++j)
-            {
-                if ( splitsEqual(it->first, splits[j]) )
-                {
-                    found = true;
-                    break;
-                }
-                
-            }
-            
-            if ( found == true )
-            {
-                it->second.addObservation( true );
-            }
-            else
-            {
-                it->second.addObservation( false );
-            }
-            
-        }
-
-    }
-    
-    // collect the samples
-    cladeSamples.clear();
-    for (std::map<Split, Sample<Split> >::iterator it = cladeAbsencePresence.begin(); it != cladeAbsencePresence.end(); ++it)
-    {
-        it->second.computeStatistics();
-        cladeSamples.push_back(it->second);
-    }
-    
-    // sort the samples by frequency
-    sort(cladeSamples.begin(), cladeSamples.end());
-    
-}
-
-template <class treeType>
-void RevBayesCore::TreeSummary<treeType>::summarizeConditionalClades( int b )
-{
-    std::map<Split, Sample<Split> > cladeAbsencePresence;
-    
-	setBurnin(b);
-    
-	for (size_t t = 0; t < trace.size(); t++)
-    for (size_t i = burnin; i < trace[t].size(); ++i)
-    {
-        treeType* tree = trace[t].objectAt( i );
-        
-		// get the conditional clades for this
-        std::vector<ConditionalClade> condClades;
-        std::vector<Clade> clades;
-        std::vector<Split> splits;
-        fillConditionalClades(tree->getRoot(), condClades, clades);
-        
-        // first increment the clade frequency counter
-        // there need to be two loops because otherwise we count the the parent clade twice
-        for (size_t i = 0; i < clades.size(); ++i)
-        {
-            const Clade & c = clades[i];
-            Split s = toSplit(c.getTaxonNames());
-            splits.push_back(s);
-
-            std::string parentString = c.toString();
-            const std::map<Split, Sample<Split> >::iterator& entry = cladeAbsencePresence.find( s );
-            if ( entry == cladeAbsencePresence.end() )
-            {
-                Sample<Split> cladeSample = Sample<Split>(s,0);
-                if ( i > burnin )
-                {
-                    cladeSample.setTrace( std::vector<double>(i - burnin,0.0) );
-                }
-                else
-                {
-                    cladeSample.setTrace( std::vector<double>() );
-                }
-                cladeAbsencePresence.insert( std::pair<Split, Sample<Split> >(s, cladeSample));
-                
-                conditionalCladeFrequencies.insert( std::pair<std::string, std::map<std::string, std::vector<double> > >(parentString, std::map<std::string, std::vector<double> >()) );
-                
-            }
-            
-        }
-        
-        
-        
-        for (std::map<Split, Sample<Split> >::iterator it=cladeAbsencePresence.begin(); it!=cladeAbsencePresence.end(); ++it )
-        {
-            bool found = false;
-            for (size_t j = 0; j < splits.size(); ++j)
-            {
-                if ( splitsEqual(it->first, splits[j]) )
-                {
-                    found = true;
-                    break;
-                }
-                
-            }
-            
-            if ( found == true )
-            {
-                it->second.addObservation( true );
-            }
-            else
-            {
-                it->second.addObservation( false );
-            }
-            
-        }
-        
-        for (size_t i = 0; i < condClades.size(); ++i)
-        {
-            const ConditionalClade & cc = condClades[i];
-            const Clade &parent = cc.getParent();
-            const Clade &child  = cc.getChild();
-            
-            // now increment the conditional clade frequency counter
-            std::string parentString = parent.toString();
-            std::string childString = child.toString();
-            double childAge = child.getAge();
-            std::map<std::string, std::vector<double> >& parentEntry = conditionalCladeFrequencies.find( parentString )->second;
-            const std::map<std::string, std::vector<double> >::iterator& childEntry = parentEntry.find( childString );
-            if ( childEntry == parentEntry.end() )
-            {
-                parentEntry.insert( std::pair<std::string, std::vector<double> >(childString, std::vector<double>(1,childAge) ));
-            }
-            else
-            {
-                std::vector<double> &samples = childEntry->second;
-                samples.push_back( childAge );
-            }
-            
-        }
-    }
-    
-    // collect the samples
-    cladeSamples.clear();
-    for (std::map<Split, Sample<Split> >::iterator it = cladeAbsencePresence.begin(); it != cladeAbsencePresence.end(); ++it)
-    {
-        it->second.computeStatistics();
-        cladeSamples.push_back( it->second );
-    }
-    
-    // sort the samples by frequency
-    sort(cladeSamples.begin(), cladeSamples.end());
-}
-
-
-template <class treeType>
-void RevBayesCore::TreeSummary<treeType>::summarizeTrees(int b)
-{
-    
-	std::map<std::string, Sample<std::string> > treeAbsencePresence;
-    
-	setBurnin(b);
-	
-    std::string outgroup = "";
-    for (size_t t = 0; t < trace.size(); t++)
-	for (size_t i = burnin; i < trace[t].size(); ++i)
-	{
-		treeType* tree = trace[t].objectAt(i);
-		std::string newick = TreeUtilities::uniqueNewickTopology(*tree);
-		
-		const std::map<std::string, Sample<std::string> >::iterator& entry = treeAbsencePresence.find(newick);
-		if (entry == treeAbsencePresence.end())
-		{
-			Sample<std::string> treeSample = Sample<std::string>(newick, 0);
-			if (i > burnin)
-			{
-				treeSample.setTrace(std::vector<double>(i - burnin, 0.0));
-			}
-			else
-			{
-				treeSample.setTrace(std::vector<double>());
-			}
-			treeAbsencePresence.insert(std::pair<std::string, Sample<std::string> >(newick, treeSample));
-		}
-        
-		for (std::map<std::string, Sample<std::string> >::iterator it = treeAbsencePresence.begin(); it != treeAbsencePresence.end(); ++it)
-		{
-            
-			if (it->first == newick)
-			{
-				it->second.addObservation(true);
-			}
-			else
-			{
-				it->second.addObservation(false);
-			}
-		}
-	}
-    
-	// collect the samples
-	treeSamples.clear();
-	for (std::map<std::string, Sample<std::string> >::iterator it = treeAbsencePresence.begin(); it != treeAbsencePresence.end(); ++it)
-	{
-		it->second.computeStatistics();
-		treeSamples.push_back(it->second);
-	}
-    
-	// sort the samples by frequency
-	sort(treeSamples.begin(), treeSamples.end());
-    
-}
-
-
-template <class treeType>
-void RevBayesCore::TreeSummary<treeType>::printCladeSummary(std::ostream &o, double minCladeProbability)
-{
-    
-    std::stringstream ss;
-    ss << std::fixed;
-    ss << std::setprecision(4);
-    
-    o << std::endl;
-    o << "=========================================" << std::endl;
-    o << "Printing Posterior Distribution of Clades" << std::endl;
-    o << "=========================================" << std::endl;
-    o << std::endl;
-    
-    // now the printing
-    std::string s = "Samples";
-    StringUtilities::fillWithSpaces(s, 16, true);
-    o << "\n" << s;
-    s = "Posterior";
-    StringUtilities::fillWithSpaces(s, 16, true);
-    o << s;
-    s = "ESS";
-    StringUtilities::fillWithSpaces(s, 16, true);
-    o << s;
-    s = "Clade";
-    StringUtilities::fillWithSpaces(s, 16, true);
-    o << s;
-    o << std::endl;
-    o << "--------------------------------------------------------------" << std::endl;
-    
-    for (std::vector<Sample<Split> >::reverse_iterator it = cladeSamples.rbegin(); it != cladeSamples.rend(); ++it)
-    {
-        
-        double freq =it->getFrequency();
-        double p =it->getFrequency()/(totalTraceSize-trace.size()*burnin);
-        
-        
-        if ( p < minCladeProbability )
-        {
-            break;
-        }
-        
-        ss.str(std::string());
-        ss << freq;
-        s = ss.str();
-        StringUtilities::fillWithSpaces(s, 16, true);
-        o << s;
-        
-        ss.str(std::string());
-        ss << p;
-        s = ss.str();
-        StringUtilities::fillWithSpaces(s, 16, true);
-        o << s;
-        
-        ss.str(std::string());
-        if ( it->getFrequency() <  totalTraceSize && it->getFrequency() > 0 )
-        {
-            ss << it->getEss();
-        }
-        else
-        {
-            ss << " - ";
-            
-        }
-        s = ss.str();
-        StringUtilities::fillWithSpaces(s, 16, true);
-        o << s;
-        
-        o << toClade(it->getValue());
-        o << std::endl;
-        
-    }
-    
-    o << std::endl;
-    o << std::endl;
-    
-}
-
-
-template <class treeType>
-void RevBayesCore::TreeSummary<treeType>::printTreeSummary(std::ostream &o, double credibleIntervalSize)
-{
-    
-    std::stringstream ss;
-    ss << std::fixed;
-    ss << std::setprecision(4);
-    
-    o << std::endl;
-    o << "========================================" << std::endl;
-    o << "Printing Posterior Distribution of Trees" << std::endl;
-    o << "========================================" << std::endl;
-    o << std::endl;
-    
-    // now the printing
-    std::string s = "Cum. Prob.";
-    StringUtilities::fillWithSpaces(s, 16, true);
-    o << s;
-    s = "Samples";
-    StringUtilities::fillWithSpaces(s, 16, true);
-    o << s;
-    s = "Posterior";
-    StringUtilities::fillWithSpaces(s, 16, true);
-    o << s;
-    s = "ESS";
-    StringUtilities::fillWithSpaces(s, 16, true);
-    o << s;
-    s = "Tree";
-    StringUtilities::fillWithSpaces(s, 16, true);
-    o << s;
-    o << std::endl;
-    o << "----------------------------------------------------------------" << std::endl;
-    double totalProb = 0.0;
-    for (std::vector<Sample<std::string> >::reverse_iterator it = treeSamples.rbegin(); it != treeSamples.rend(); ++it)
-    {
-        double freq =it->getFrequency();
-        double p =it->getFrequency()/(totalTraceSize-trace.size()*burnin);
-        totalProb += p;
-        
-        ss.str(std::string());
-        ss << totalProb;
-        s = ss.str();
-        StringUtilities::fillWithSpaces(s, 16, true);
-        o << s;
-        
-        ss.str(std::string());
-        ss << freq;
-        s = ss.str();
-        StringUtilities::fillWithSpaces(s, 16, true);
-        o << s;
-        
-        ss.str(std::string());
-        ss << p;
-        s = ss.str();
-        StringUtilities::fillWithSpaces(s, 16, true);
-        o << s;
-        
-        ss.str(std::string());
-        ss << it->getEss();
-        s = ss.str();
-        StringUtilities::fillWithSpaces(s, 16, true);
-        o << s;
-        
-        o << it->getValue();
-        o << std::endl;
-        
-        if ( totalProb >= credibleIntervalSize )
-        {
-            break;
-        }
-        
-    }
-    
-    o << std::endl;
-    o << std::endl;
-    
-}
-
-
-template <class treeType>
-RevBayesCore::TopologyNode* RevBayesCore::TreeSummary<treeType>::assembleConsensusTopology(std::vector<TopologyNode*>& nodes, std::vector<std::string> tipNames, std::vector<double>& pp, double cutoff, double burnin)
-{
-	//first create a bush
-	TopologyNode* root = new TopologyNode(tipNames.size()); //construct root node with index = nb Tips
-	root->setNodeType(false, true, true);
-    
-	for (size_t i = 0; i < tipNames.size(); i++)
-	{
-		TopologyNode* tipNode = new TopologyNode(tipNames.at(i), i); //Topology node constructor adding tip name and index=taxon nb
-		tipNode->setNodeType(true, false, false);
-        
-		// set the parent-child relationship
-		root->addChild(tipNode);
-		tipNode->setParent(root);
-		nodes.push_back(tipNode); //add the tip nodes to the node vector (they need to be first in the vector)
-		pp.push_back(1.0);
-	}
-    
-	nodes.push_back(root); //finally add the root node, is next index after the tips
-	pp.push_back(1.0);
-    
-	size_t nIndex = tipNames.size();
-    
-	for (std::vector<Sample<Split> >::reverse_iterator it = cladeSamples.rbegin(); it != cladeSamples.rend(); ++it)
-	{
-		float cladeFreq = it->getFrequency() / (float)(totalTraceSize - trace.size()*burnin);
-		if (cladeFreq < cutoff)  break;
-        
-		Split split = it->getValue();
-
-		//make sure we have an internal node
-		if (split.count() == 1 || split.count() == tipNames.size())  continue;
-		if (!rooted && split.count() == tipNames.size() - 1)  continue;
-        
-		nIndex++;	//increment node index
-		TopologyNode* intNode = new TopologyNode(nIndex); //Topology node constructor, with proper node index
-		intNode->setNodeType(false, false, true);
-        
-		//find parent node
-		TopologyNode* parentNode = findCompatible(root, split);
-		bool isCompatible = true;
-
-		//go through nodes subtended by parent, get children
-		std::vector<TopologyNode*> children = parentNode->getChildren();
-		std::vector<bool> isChild(children.size(), false);
-		TopologyNode* childNode;
-        
-		for (size_t k = 0; k < children.size(); k++)
-		{
-			std::vector<std::string> childTaxa;
-			children[k]->getTaxaStringVector(childTaxa);
-            
-			Split childSplit = toSplit(childTaxa, false);
-			if(childSplit.is_subset_of(split))
-			{
-				isChild[k] = true;
-			}
-			else if (childSplit.intersects(split))
-			{
-				isCompatible = false;
-				break;
-			}
-		}
-        
-		if (!isCompatible)
-		{
-			delete intNode;
-			nIndex--;
-			continue;
-		}
-        
-		for (size_t kk = 0; kk < children.size(); kk++)
-		{
-			if (isChild[kk])
-			{
-				childNode = children[kk];
-				parentNode->removeChild(childNode);
-				intNode->addChild(childNode, true);
-				childNode->setParent(intNode);
-			}
-		}
-		intNode->setParent(parentNode);
-		parentNode->addChild(intNode);
-		nodes.push_back(intNode); //add internal node to node vector
-		pp.push_back(cladeFreq);
-	}
-    
-	return(root);
-}
-
-template <class treeType>
-RevBayesCore::TopologyNode* RevBayesCore::TreeSummary<treeType>::findCompatible(RevBayesCore::TopologyNode* node, typename RevBayesCore::TreeSummary<treeType>::Split& split)
-{
-	std::vector<std::string> taxa;
-	node->getTaxaStringVector(taxa);
-
-	Split parentSplit = toSplit(taxa, false);
-	if(!split.is_subset_of(parentSplit))
-	{
-		if(!rooted)
-		{
-			split.flip();
-			if(!split.is_subset_of(parentSplit))
-			{
-				split.flip();
-				return NULL;
-			}
-		}
-		else
-		{
-			return NULL;
-		}
-	}
-
-	std::vector<TopologyNode*> children = node->getChildren();
-	for(size_t i = 0; i < children.size(); i++)
-	{
-		TopologyNode* p = findCompatible(children[i], split);
-
-		if(p != NULL)
-		{
-			return p;
-		}
-	}
-
-	return node;
-}
-
-template <class treeType>
-void RevBayesCore::TreeSummary<treeType>::setBurnin(int b)
-{
-	size_t max   = 0;
-	size_t empty = 0;
-
-	for (size_t t = 0; t < trace.size(); t++)
-	{
-		if(trace[t].size() > max)
-			max = trace[t].size();
-
-		if ( b >= static_cast<int>(trace[t].size()) )
-		{
-			empty++;
-		}
-	}
-
-	// make sure burnin is proper
-	if(empty == trace.size())
-	{
-		throw RbException("Burnin size is too large for the trace.");
-	}
-
-	if (b == -1)
-	{
-		burnin = max / 4;
-	}
-	else
-	{
-		burnin = size_t(b);
-	}
-}
-
-template <class treeType>
-typename RevBayesCore::TreeSummary<treeType>::Split RevBayesCore::TreeSummary<treeType>::toSplit(std::vector<std::string> t, bool sort)
-{
-	Split s(taxonIndices.size(), false);
-	for(size_t i = 0; i < t.size(); i++)
-	{
-		s[taxonIndices[t[i]]] = true;
-	}
-
-	// always give the right sorted version by default
-	if(!rooted && sort)
-	{
-		Split f = s;
-		f.flip();
-
-		if(f > s)
-			return f;
-	}
-
-	return s;
-}
-
-template <class treeType>
-RevBayesCore::Clade RevBayesCore::TreeSummary<treeType>::toClade(RevBayesCore::TreeSummary<treeType>::Split s)
-{
-	std::vector<std::string> cladeTaxa;
-
-	for(std::map<std::string, size_t>::iterator it = taxonIndices.begin(); it != taxonIndices.end(); it++)
-	{
-		if(s[it->second])
-		{
-			cladeTaxa.push_back(it->first);
-		}
-	}
-
-	return Clade(cladeTaxa, 0.0);
-}
-
-template <class treeType>
-bool RevBayesCore::TreeSummary<treeType>::splitsEqual(RevBayesCore::TreeSummary<treeType>::Split a, RevBayesCore::TreeSummary<treeType>::Split b)
-{
-	bool eq = (a == b);
-
-	if(!eq && !rooted)
-	{
-		a.flip();
-		eq = (a == b);
-	}
-
-	return eq;
-}
-
-=======
         TreeTrace                                                               trace;
         //        std::map<std::string, unsigned int>                                     treeFrequencies;
         std::vector<Sample<std::string> >                                       treeSamples;
@@ -2416,5 +77,4 @@
 } //end namespace RevBayesCore
 
 
->>>>>>> df36173f
 #endif