#include "ProgressBar.h"
#include "RandomNumberFactory.h"
#include "RandomNumberGenerator.h"
#include "RbConstants.h"
#include "RbException.h"
#include "RbMathLogic.h"
#include "RbVectorUtilities.h"
#include "Sample.h"
#include "StringUtilities.h"
#include "TopologyNode.h"
#include "TreeSummary.h"

#include <boost/lexical_cast.hpp>
#include <iomanip>
#include <vector>
#include <limits>
#include <cmath>


using namespace RevBayesCore;

TreeSummary::TreeSummary( void ) :
    clock( true ),
    rooted( true ),
    summarized( false ),
    trace( false ),
    use_tree_trace( false )
{
    setBurnin( 0 );
}

TreeSummary::TreeSummary( const TraceTree &t ) :
    clock( t.isClock() ),
    rooted( t.objectAt(0).isRooted() ),
    summarized( false ),
    trace( t ),
    use_tree_trace( true ),
    cladeAges( CladeComparator(rooted) ),
    conditionalCladeAges( CladeComparator(rooted) )
{
    setBurnin( t.getBurnin() );
}


/**
 * The clone function is a convenience function to create proper copies of inherited objected.
 * E.g. a.clone() will create a clone of the correct type even if 'a' is of derived type 'b'.
 *
 * \return A new copy of the process.
 */

TreeSummary* TreeSummary::clone(void) const
{

    return new TreeSummary(*this);
}



/*
 * This method calculates ancestral character states for the nodes on the input_summary_tree. It annotates the summary
 * tree with the posterior probabilities of the 3 most probable states. The method requires a vector of traces containing 
 * sampled ancestral states, and optionally will also work with a trace containing sampled trees that correspond to the 
 * ancestral state samples, enabling ancestral states to be estimated over a distribution of trees. In this case the annotated
 * posterior probability for a given character state is the probability of the node existing times the probability of the 
 * node being in the character state (see Pagel et al. 2004).
 */
Tree* TreeSummary::ancestralStateTree(const Tree &input_summary_tree, std::vector<AncestralStateTrace> &ancestralstate_traces, int b, std::string summary_stat, int site, bool verbose )
{
    
    // get the number of ancestral state samples and the number of tree samples
    size_t num_sampled_states = ancestralstate_traces[0].getValues().size();
    size_t num_sampled_trees;
    if (use_tree_trace == false)
    {
        // the ancestral states were sampled over the same tree
        num_sampled_trees = 1;
    }
    else
    {
        // the ancestral states were sampled over different trees each iteration
        num_sampled_trees = trace.size();
    }
    
    setBurnin(b);
    if ( b >= num_sampled_states )
    {
        throw RbException("Burnin size is too large for the ancestral state trace.");
    }
    
    if ( use_tree_trace == true &&  num_sampled_trees != num_sampled_states )
    {
        throw RbException("The tree trace and the ancestral state trace must contain the same number of samples.");
    }
    
    std::stringstream ss;
    ss << "Compiling " << summary_stat << " ancestral states from " << num_sampled_states << " samples in the ancestral state trace, using a burnin of " << burnin << " samples.\n";
    RBOUT(ss.str());
    
    RBOUT("Calculating ancestral state posteriors...\n");
    
    // allocate memory for the new summary tree
    Tree* final_summary_tree = new Tree( input_summary_tree );
    
    // 2-d vectors to keep the data (posteriors and ancestral states) of the input_summary_tree nodes: [node][data]
    const std::vector<TopologyNode*> &summary_nodes = final_summary_tree->getNodes();
    std::vector<std::vector<double> > pp( summary_nodes.size(), std::vector<double>() );
    std::vector<std::vector<std::string> > states( summary_nodes.size(), std::vector<std::string>() );
    
    double weight = 1.0 / ( num_sampled_states - burnin );
    
    bool process_active = true;
    ProgressBar progress = ProgressBar( summary_nodes.size() * num_sampled_states, 0 );
    if ( verbose == true && process_active == true )
    {
        progress.start();
    }
        
    // loop through all nodes in the summary tree
    for (size_t i = 0; i < summary_nodes.size(); ++i)
    {
        size_t sample_clade_index;
        bool trace_found = false;
        AncestralStateTrace ancestralstate_trace;
        
        // loop through all the ancestral state samples
        for (size_t j = burnin; j < num_sampled_states; ++j)
        {
            
            if ( verbose == true && process_active == true )
            {
                progress.update( i * num_sampled_states + num_sampled_states * (j - burnin) / (num_sampled_states - burnin) );
            }
            
            // if necessary, get the sampled tree from the tree trace
            const Tree &sample_tree = (use_tree_trace) ? trace.objectAt( j ) : *final_summary_tree;
            const TopologyNode& sample_root = sample_tree.getRoot();
            
            if ( use_tree_trace == true )
            {
                // check if the clade in the summary tree is also in the sampled tree
                sample_clade_index = sample_root.getCladeIndex( summary_nodes[i] );
                
                // and we must also find the trace for this node index
                trace_found = false;
            }
            else
            {
                sample_clade_index = summary_nodes[i]->getIndex();
            }
            
            if ( RbMath::isFinite( sample_clade_index ) == true )
            {
                
                // if necessary find the AncestralStateTrace for the sampled node
                if ( trace_found == false )
                {
                    for (size_t k = 0; k < ancestralstate_traces.size(); ++k)
                    {
                        // if we have an ancestral state trace from an anagenetic-only process
                        if (ancestralstate_traces[k].getParameterName() == StringUtilities::toString(sample_clade_index + 1))
                        {
                            ancestralstate_trace = ancestralstate_traces[k];
                            trace_found = true;
                            break;
                        }
                        // if we have an ancestral state trace from a cladogenetic process
                        // if you need to annotate start states too, use cladoAncestralStateTree
                        if (ancestralstate_traces[k].getParameterName() == "end_" + StringUtilities::toString(sample_clade_index + 1))
                        {
                            ancestralstate_trace = ancestralstate_traces[k];
                            trace_found = true;
                            break;
                        }
                    }
                }
                
                // get the sampled ancestral state for this iteration
                const std::vector<std::string>& ancestralstate_vector = ancestralstate_trace.getValues();
                std::string ancestralstate = getSiteState( ancestralstate_vector[j], site );
                
                bool state_found = false;
                size_t k = 0;
                for (; k < pp[i].size(); k++)
                {
                    if ( states[i][k] == ancestralstate )
                    {
                        state_found = true;
                        break;
                    }
                }
                // update the pp and states vectors
                if ( state_found == false )
                {
                    pp[i].push_back(weight);
                    states[i].push_back(ancestralstate);
                }
                else
                {
                    pp[i][k] += weight;
                }
            }
        }
    }
    
    if ( verbose == true && process_active == true )
    {
        progress.finish();
    }

    
    if (summary_stat == "MAP")
    {
        // find the 3 most probable ancestral states for each node and add them to the tree as parameters
        std::vector<std::string*> anc_state_1;
        std::vector<std::string*> anc_state_2;
        std::vector<std::string*> anc_state_3;
        std::vector<double> anc_state_1_pp;
        std::vector<double> anc_state_2_pp;
        std::vector<double> anc_state_3_pp;
        std::vector<double> anc_state_other_pp;

        std::vector<double> posteriors;

        for (int i = 0; i < summary_nodes.size(); i++)
        {

            if ( summary_nodes[i]->isTip() )
            {

                posteriors.push_back(1.0);
                
                anc_state_1.push_back(new std::string(states[i][0]));
                anc_state_1_pp.push_back(1.0);
                anc_state_2.push_back(new std::string("NA"));
                anc_state_2_pp.push_back(0.0);
                anc_state_3.push_back(new std::string("NA"));
                anc_state_3_pp.push_back(0.0);
                
            }
            else
            {
                
                double state1_pp = 0.0;
                double state2_pp = 0.0;
                double state3_pp = 0.0;
                double other_pp = 0.0;
                double total_node_pp = 0.0;
                
                std::string state1 = "";
                std::string state2 = "";
                std::string state3 = "";
                
                // loop through all states for this node
                for (int j = 0; j < pp[i].size(); j++)
                {
                    total_node_pp += pp[i][j];
                    if (pp[i][j] > state1_pp)
                    {
                        state3_pp = state2_pp;
                        state2_pp = state1_pp;
                        state1_pp = pp[i][j];
                        state3 = state2;
                        state2 = state1;
                        state1 = states[i][j];
                    }
                    else if (pp[i][j] > state2_pp)
                    {
                        state3_pp = state2_pp;
                        state2_pp = pp[i][j];
                        state3 = state2;
                        state2 = states[i][j];
                    }
                    else if (pp[i][j] > state3_pp)
                    {
                        state3_pp = pp[i][j];
                        state3 = states[i][j];
                    }
                }
                
                posteriors.push_back(total_node_pp);
                
                if (state1_pp > 0.0001)
                {
                    anc_state_1.push_back(new std::string(state1));
                    anc_state_1_pp.push_back(state1_pp);
                }
                else
                {
                    anc_state_1.push_back(new std::string("NA"));
                    anc_state_1_pp.push_back(0.0);
                }
                
                if (state2_pp > 0.0001)
                {
                    anc_state_2.push_back(new std::string(state2));
                    anc_state_2_pp.push_back(state2_pp);
                }
                else
                {
                    anc_state_2.push_back(new std::string("NA"));
                    anc_state_2_pp.push_back(0.0);
                }
                
                if (state3_pp > 0.0001)
                {
                    anc_state_3.push_back(new std::string(state3));
                    anc_state_3_pp.push_back(state3_pp);
                }
                else
                {
                    anc_state_3.push_back(new std::string("NA"));
                    anc_state_3_pp.push_back(0.0);
                }
                
                if (other_pp > 0.0001)
                {
                    anc_state_other_pp.push_back(other_pp);
                }
                else
                {
                    anc_state_other_pp.push_back(0.0);
                }
                
            }
        }
        
        final_summary_tree->clearNodeParameters();
        final_summary_tree->addNodeParameter("posterior", posteriors, false);
        final_summary_tree->addNodeParameter("anc_state_1", anc_state_1, false);
        final_summary_tree->addNodeParameter("anc_state_2", anc_state_2, false);
        final_summary_tree->addNodeParameter("anc_state_3", anc_state_3, false);
        final_summary_tree->addNodeParameter("anc_state_1_pp", anc_state_1_pp, false);
        final_summary_tree->addNodeParameter("anc_state_2_pp", anc_state_2_pp, false);
        final_summary_tree->addNodeParameter("anc_state_3_pp", anc_state_3_pp, false);
        final_summary_tree->addNodeParameter("anc_state_other_pp", anc_state_other_pp, false);
    
    }
    else
    {
        // calculate the mean and 95% CI and add to the tree as annotation
        double hpd = 0.95;
        std::vector<double> means( summary_nodes.size(), 0.0 );
        std::vector<double> uppers( summary_nodes.size(), 0.0 );
        std::vector<double> lowers( summary_nodes.size(), 0.0 );
        std::vector<double> posteriors( summary_nodes.size(), 0.0 );
        
        for (int i = 0; i < summary_nodes.size(); i++)
        {
            
            if ( summary_nodes[i]->isTip() )
            {
                posteriors[i] = 1.0;
                means[i] = boost::lexical_cast<double>( states[i][0] );
            }
            else
            {
                double node_pp = 0.0;
                std::vector<double> state_samples;
                
                // loop through all states for this node and collect samples
                for (int j = 0; j < pp[i].size(); j++)
                {
                    node_pp += pp[i][j];
                    state_samples.push_back( boost::lexical_cast<double>( states[i][j] ) );
                }
                posteriors[i] = node_pp;
                
                // calculate mean value
                double samples_sum = std::accumulate(state_samples.begin(), state_samples.end(), 0.0);
                double mean = samples_sum / state_samples.size();
                means[i] = mean;
                
                // sort the samples by frequency and calculate interval
                std::sort(state_samples.begin(), state_samples.end());
                size_t interval_start = ( (1.0 - hpd) / 2.0 ) * state_samples.size();
                size_t interval_end = ( 1.0 - (1.0 - hpd) / 2.0 ) * state_samples.size();
                interval_end = (interval_end >= state_samples.size() ? state_samples.size()-1 : interval_end);
                
                double lower = state_samples[interval_start];
                double upper = state_samples[interval_end];
                
                lowers[i] = lower;
                uppers[i] = upper;
            }
        }
        
        final_summary_tree->clearNodeParameters();
        final_summary_tree->addNodeParameter("posterior", posteriors, true);
        final_summary_tree->addNodeParameter("mean", means, false);
        final_summary_tree->addNodeParameter("lower_95%_CI", lowers, true);
        final_summary_tree->addNodeParameter("upper_95%_CI", uppers, true);
        
    }
    
    return final_summary_tree;
}


/*
 * This method calculates the MAP ancestral character states for the nodes on the input_tree. This method
 * is identical to the ancestralStateTree function except that is calculates the MAP states resulting from 
 * a cladogenetic event, so for each node the MAP state includes the end state and the starting states for 
 * the two daughter lineages.
 */
Tree* TreeSummary::cladoAncestralStateTree(const Tree &input_summary_tree, std::vector<AncestralStateTrace> &ancestralstate_traces, int b, std::string summary_stat, int site, bool verbose )
{
    
    // get the number of ancestral state samples and the number of tree samples
    size_t num_sampled_states = ancestralstate_traces[0].getValues().size();
    size_t num_sampled_trees;
    if (use_tree_trace == false)
    {
        // the ancestral states were sampled over the same tree
        num_sampled_trees = 1;
    }
    else
    {
        // the ancestral states were sampled over different trees each iteration
        num_sampled_trees = trace.size();
    }
    
    setBurnin(b);
    if ( b >= num_sampled_states )
    {
        throw RbException("Burnin size is too large for the ancestral state trace.");
    }
    
    if ( use_tree_trace == true &&  num_sampled_trees != num_sampled_states )
    {
        throw RbException("The tree trace and the ancestral state trace must contain the same number of samples.");
    }
    
    std::stringstream ss;
    ss << "Compiling " << summary_stat << " ancestral states from " << num_sampled_states << " samples in the ancestral state trace, using a burnin of " << burnin << " samples.\n";
    RBOUT(ss.str());
    
    RBOUT("Calculating ancestral state posteriors...\n");
    
    // allocate memory for the new tree
    Tree* final_summary_tree = new Tree(input_summary_tree);
    
    // 2-d vectors to keep the data (posteriors and states) of the inputTree nodes: [node][data]
    const std::vector<TopologyNode*> &summary_nodes = final_summary_tree->getNodes();
    std::vector<std::vector<double> > pp( summary_nodes.size(), std::vector<double>() );
    std::vector<std::vector<std::string> > end_states( summary_nodes.size(), std::vector<std::string>() );
    std::vector<std::vector<std::string> > start_states( summary_nodes.size(), std::vector<std::string>() );
    
    double weight = 1.0 / ( num_sampled_states - burnin );
    
    bool process_active = true;
    ProgressBar progress = ProgressBar( summary_nodes.size() * num_sampled_states, 0 );
    if ( verbose == true && process_active == true )
    {
        progress.start();
    }
    
    // loop through all nodes in the summary tree
    for (size_t i = 0; i < summary_nodes.size(); ++i)
    {
        size_t sample_clade_index;
        bool found_end_state = false;
        bool found_start_1 = false;
        bool found_start_2 = false;
        AncestralStateTrace ancestralstate_trace_end;
        AncestralStateTrace ancestralstate_trace_start_1;
        AncestralStateTrace ancestralstate_trace_start_2;
        
        // loop through all the ancestral state samples
        for (size_t j = burnin; j < num_sampled_states; ++j)
        {
            
            if ( verbose == true && process_active == true )
            {
                progress.update( i * num_sampled_states + num_sampled_states * (j - burnin) / (num_sampled_states - burnin) );
            }
            
            // if necessary, get the sampled tree from the tree trace
            const Tree &sample_tree = (use_tree_trace) ? trace.objectAt( j ) : *final_summary_tree;
            const TopologyNode& sample_root = sample_tree.getRoot();
            
            if ( use_tree_trace == true )
            {
                // check if the clade in the summary tree is also in the sampled tree
                sample_clade_index = sample_root.getCladeIndex( summary_nodes[i] );
                
                // and we must also find the trace sfor this node index
                found_end_state = false;
                found_start_1 = false;
                found_start_2 = false;
            }
            else
            {
                sample_clade_index = summary_nodes[i]->getIndex();
            }

            if ( RbMath::isFinite( sample_clade_index ) == true )
            {
                
                size_t sample_clade_index_child_1 = 0;
                size_t sample_clade_index_child_2 = 0;
                
                if ( !summary_nodes[i]->isTip() )
                {
                    sample_clade_index_child_1 = sample_root.getCladeIndex( &summary_nodes[i]->getChild(0) );
                    sample_clade_index_child_2 = sample_root.getCladeIndex( &summary_nodes[i]->getChild(1) );
                }
                
                
                // if necessary find the AncestralStateTraces for the sampled node
                if ( found_end_state == false )
                {
                    for (size_t k = 0; k < ancestralstate_traces.size(); k++)
                    {
                        if (ancestralstate_traces[k].getParameterName() == "end_" + StringUtilities::toString(sample_clade_index + 1))
                        {
                            ancestralstate_trace_end = ancestralstate_traces[k];
                            found_end_state = true;
                        }
                        
                        if ( !summary_nodes[i]->isTip() )
                        {
                            if (ancestralstate_traces[k].getParameterName() == "start_" + StringUtilities::toString(sample_clade_index_child_1 + 1))
                            {
                                ancestralstate_trace_start_1 = ancestralstate_traces[k];
                                found_start_1 = true;
                            }
                            
                            if (ancestralstate_traces[k].getParameterName() == "start_" + StringUtilities::toString(sample_clade_index_child_2 + 1))
                            {
                                ancestralstate_trace_start_2 = ancestralstate_traces[k];
                                found_start_2 = true;
                            }
                        }
                        else
                        {
                            found_start_1 = true;
                            found_start_2 = true;
                        }
                        
                        if (found_end_state && found_start_1 && found_start_2)
                        {
                            break;
                        }
                    }
                }
                
                // get the sampled ancestral states for this iteration
                std::vector<std::string> ancestralstate_trace_end_vector = ancestralstate_trace_end.getValues();
                std::string ancestralstate_end = getSiteState( ancestralstate_trace_end_vector[j], site );
                
                if ( !summary_nodes[i]->isTip() )
                {
                    std::vector<std::string> ancestralstate_trace_start_1_vector = ancestralstate_trace_start_1.getValues();
                    std::string ancestralstate_start_1 = getSiteState( ancestralstate_trace_start_1_vector[j], site );
                    
                    std::vector<std::string> ancestralstate_trace_start_2_vector = ancestralstate_trace_start_2.getValues();
                    std::string ancestralstate_start_2 = getSiteState( ancestralstate_trace_start_2_vector[j], site );
                    
                    size_t child1 = summary_nodes[i]->getChild(0).getIndex();
                    size_t child2 = summary_nodes[i]->getChild(1).getIndex();
                    
                    bool state_found = false;
                    int k = 0;
                    for (; k < pp[i].size(); k++)
                    {
                        if (end_states[i][k] == ancestralstate_end && start_states[child1][k] == ancestralstate_start_1 && start_states[child2][k] == ancestralstate_start_2)
                        {
                            state_found = true;
                            break;
                        }
                    }
                    // update the pp and states vectors
                    if ( state_found == false )
                    {
                        pp[i].push_back(weight);
                        end_states[i].push_back( ancestralstate_end );
                        start_states[child1].push_back( ancestralstate_start_1 );
                        start_states[child2].push_back( ancestralstate_start_2 );
                    }
                    else
                    {
                        pp[i][k] += weight;
                    }
                }
                else
                {
                    bool state_found = false;
                    int k = 0;
                    for (; k < pp[i].size(); k++)
                    {
                        if (end_states[i][k] == ancestralstate_end)
                        {
                            state_found = true;
                            break;
                        }
                    }
                    // update the pp and states vectors
                    if ( state_found == false )
                    {
                        pp[i].push_back(weight);
                        end_states[i].push_back( ancestralstate_end );
                    }
                    else
                    {
                        pp[i][k] += weight;
                    }
                }
            }
        }
    }
    
    if ( verbose == true && process_active == true )
    {
        progress.finish();
    }
    
    if (summary_stat == "MAP")
    {
        // find the 3 most probable ancestral states for each node and add them to the tree as annotations
        
        std::vector<std::string*> end_state_1( summary_nodes.size(), new std::string("NA") );
        std::vector<std::string*> end_state_2( summary_nodes.size(), new std::string("NA") );
        std::vector<std::string*> end_state_3( summary_nodes.size(), new std::string("NA") );
        
        std::vector<double> end_state_1_pp( summary_nodes.size(), 0.0 );
        std::vector<double> end_state_2_pp( summary_nodes.size(), 0.0 );
        std::vector<double> end_state_3_pp( summary_nodes.size(), 0.0 );
        std::vector<double> end_state_other_pp( summary_nodes.size(), 0.0 );
        
        std::vector<std::string*> start_state_1( summary_nodes.size(), new std::string("NA") );
        std::vector<std::string*> start_state_2( summary_nodes.size(), new std::string("NA") );
        std::vector<std::string*> start_state_3( summary_nodes.size(), new std::string("NA") );
        
        std::vector<double> start_state_1_pp( summary_nodes.size(), 0.0 );
        std::vector<double> start_state_2_pp( summary_nodes.size(), 0.0 );
        std::vector<double> start_state_3_pp( summary_nodes.size(), 0.0 );
        std::vector<double> start_state_other_pp( summary_nodes.size(), 0.0 );
        
        std::vector<double> posteriors( summary_nodes.size(), 0.0 );
        
        for (int i = 0; i < summary_nodes.size(); i++)
        {
            
            if ( summary_nodes[i]->isTip() )
            {
                end_state_1[i] = new std::string(end_states[i][0]);
                end_state_1_pp[i] = 1.0;
                posteriors[i] = 1.0;
            }
            else
            {
                double total_node_pp = 0.0;
                
                double end_state1_pp = 0.0;
                double end_state2_pp = 0.0;
                double end_state3_pp = 0.0;
                double end_other_pp = 0.0;
                
                std::string end_state1 = "";
                std::string end_state2 = "";
                std::string end_state3 = "";
                
                std::string start_child1_state1 = "";
                std::string start_child1_state2 = "";
                std::string start_child1_state3 = "";
                
                std::string start_child2_state1 = "";
                std::string start_child2_state2 = "";
                std::string start_child2_state3 = "";
                
                size_t child1 = summary_nodes[i]->getChild(0).getIndex();
                size_t child2 = summary_nodes[i]->getChild(1).getIndex();
                
                // loop through all sampled combinations of states for this node and find the
                // 3 with the highest probability
                for (int j = 0; j < pp[i].size(); j++)
                {
                    total_node_pp += pp[i][j];
                    
                    if (pp[i][j] > end_state1_pp)
                    {
                        end_state3_pp = end_state2_pp;
                        end_state2_pp = end_state1_pp;
                        end_state1_pp = pp[i][j];
                        
                        end_state3 = end_state2;
                        end_state2 = end_state1;
                        end_state1 = end_states[i][j];
                        
                        start_child1_state3 = start_child1_state2;
                        start_child1_state2 = start_child1_state1;
                        start_child1_state1 = start_states[child1][j];
                        
                        start_child2_state3 = start_child2_state2;
                        start_child2_state2 = start_child2_state1;
                        start_child2_state1 = start_states[child2][j];
                    }
                    else if (pp[i][j] > end_state2_pp)
                    {
                        end_state3_pp = end_state2_pp;
                        end_state2_pp = pp[i][j];
                        
                        end_state3 = end_state2;
                        end_state2 = end_states[i][j];
                        
                        start_child1_state3 = start_child1_state2;
                        start_child1_state2 = start_states[child1][j];
                        
                        start_child2_state3 = start_child2_state2;
                        start_child2_state2 = start_states[child2][j];
                    }
                    else if (pp[i][j] > end_state3_pp)
                    {
                        end_state3_pp = pp[i][j];
                        end_state3 = end_states[i][j];
                        start_child1_state3 = start_states[child1][j];
                        start_child2_state3 = start_states[child2][j];
                    }
                }
                
                posteriors[i] = total_node_pp;
                
                if (end_state1_pp > 0.0001)
                {
                    end_state_1[i] = new std::string(end_state1);
                    end_state_1_pp[i] = end_state1_pp;
                    
                    start_state_1[child1] = new std::string(start_child1_state1);
                    start_state_1[child2] = new std::string(start_child2_state1);
                    
                    start_state_1_pp[child1] = end_state1_pp;
                    start_state_1_pp[child2] = end_state1_pp;
                    
                } else
                {
                    end_state_1[i] = new std::string("NA");
                    end_state_1_pp[i] = 0.0;
                    
                    start_state_1[child1] = new std::string("NA");
                    start_state_1[child2] = new std::string("NA");
                    
                    start_state_1_pp[child1] = 0.0;
                    start_state_1_pp[child2] = 0.0;
                }
                
                if (end_state2_pp > 0.0001)
                {
                    end_state_2[i] = new std::string(end_state2);
                    end_state_2_pp[i] = end_state2_pp;
                    
                    start_state_2[child1] = new std::string(start_child1_state2);
                    start_state_2[child2] = new std::string(start_child2_state2);
                    
                    start_state_2_pp[child1] = end_state2_pp;
                    start_state_2_pp[child2] = end_state2_pp;
                    
                } else
                {
                    end_state_2[i] = new std::string("NA");
                    end_state_2_pp[i] = 0.0;
                    
                    start_state_2[child1] = new std::string("NA");
                    start_state_2[child2] = new std::string("NA");
                    
                    start_state_2_pp[child1] = 0.0;
                    start_state_2_pp[child2] = 0.0;
                }
                
                if (end_state3_pp > 0.0001)
                {
                    end_state_3[i] = new std::string(end_state3);
                    end_state_3_pp[i] = end_state3_pp;
                    
                    start_state_3[child1] = new std::string(start_child1_state3);
                    start_state_3[child2] = new std::string(start_child2_state3);
                    
                    start_state_3_pp[child1] = end_state3_pp;
                    start_state_3_pp[child2] = end_state3_pp;
                    
                } else
                {
                    end_state_3[i] = new std::string("NA");
                    end_state_3_pp[i] = 0.0;
                    
                    start_state_3[child1] = new std::string("NA");
                    start_state_3[child2] = new std::string("NA");
                    
                    start_state_3_pp[child1] = 0.0;
                    start_state_3_pp[child2] = 0.0;
                }
                
                if (end_other_pp > 0.0001)
                {
                    end_state_other_pp[i] = end_other_pp;
                    start_state_other_pp[child1] = end_other_pp;
                    start_state_other_pp[child2] = end_other_pp;
                } else {
                    end_state_other_pp[i] = 0.0;
                    start_state_other_pp[child1] = 0.0;
                    start_state_other_pp[child2] = 0.0;
                }
                
                if (i == final_summary_tree->getRoot().getIndex())
                {
                    start_state_1[i] = end_state_1[i];
                    start_state_2[i] = end_state_2[i];
                    start_state_3[i] = end_state_3[i];
                    
                    start_state_1_pp[i] = end_state_1_pp[i];
                    start_state_2_pp[i] = end_state_2_pp[i];
                    start_state_3_pp[i] = end_state_3_pp[i];
                    start_state_other_pp[i] = end_state_other_pp[i];
                }
                
            }
        }
        
        final_summary_tree->clearNodeParameters();
        final_summary_tree->addNodeParameter("posterior", posteriors, false);
        
        final_summary_tree->addNodeParameter("end_state_1", end_state_1, false);
        final_summary_tree->addNodeParameter("end_state_2", end_state_2, false);
        final_summary_tree->addNodeParameter("end_state_3", end_state_3, false);
        final_summary_tree->addNodeParameter("end_state_1_pp", end_state_1_pp, false);
        final_summary_tree->addNodeParameter("end_state_2_pp", end_state_2_pp, false);
        final_summary_tree->addNodeParameter("end_state_3_pp", end_state_3_pp, false);
        final_summary_tree->addNodeParameter("end_state_other_pp", end_state_other_pp, false);

        final_summary_tree->addNodeParameter("start_state_1", start_state_1, false);
        final_summary_tree->addNodeParameter("start_state_2", start_state_2, false);
        final_summary_tree->addNodeParameter("start_state_3", start_state_3, false);
        final_summary_tree->addNodeParameter("start_state_1_pp", start_state_1_pp, false);
        final_summary_tree->addNodeParameter("start_state_2_pp", start_state_2_pp, false);
        final_summary_tree->addNodeParameter("start_state_3_pp", start_state_3_pp, false);
        final_summary_tree->addNodeParameter("start_state_other_pp", start_state_other_pp, false);
        
    }
    else
    {
        // calculate the mean and 95% CI and add to the tree as annotation
        double hpd = 0.95;
        std::vector<double> start_means( summary_nodes.size(), 0.0 );
        std::vector<double> start_uppers( summary_nodes.size(), 0.0 );
        std::vector<double> start_lowers( summary_nodes.size(), 0.0 );
        std::vector<double> end_means( summary_nodes.size(), 0.0 );
        std::vector<double> end_uppers( summary_nodes.size(), 0.0 );
        std::vector<double> end_lowers( summary_nodes.size(), 0.0 );
        std::vector<double> posteriors( summary_nodes.size(), 0.0 );
        
        for (int i = 0; i < summary_nodes.size(); i++)
        {
            
            if ( summary_nodes[i]->isTip() )
            {
                posteriors[i] = 1.0;
                end_means[i] = boost::lexical_cast<double>( end_states[i][0] );
            }
            else
            {
                double node_pp = 0.0;
                std::vector<double> state_samples_end;
                std::vector<double> state_samples_start;
                
                // loop through all states for this node and collect samples
                for (int j = 0; j < pp[i].size(); j++)
                {
                    node_pp += pp[i][j];
                    state_samples_end.push_back( boost::lexical_cast<double>( end_states[i][j] ) );
                    state_samples_start.push_back( boost::lexical_cast<double>( start_states[i][j] ) );
                }
                posteriors[i] = node_pp;
                
                // calculate mean value for end states
                double samples_sum = std::accumulate(state_samples_end.begin(), state_samples_end.end(), 0.0);
                double mean = samples_sum / state_samples_end.size();
                end_means[i] = mean;
                
                // calculate mean value for start states
                samples_sum = std::accumulate(state_samples_start.begin(), state_samples_start.end(), 0.0);
                mean = samples_sum / state_samples_start.size();
                start_means[i] = mean;
                
                // sort the samples by frequency and calculate interval for the end states
                std::sort(state_samples_end.begin(), state_samples_end.end());
                size_t interval_start = ( (1.0 - hpd) / 2.0 ) * state_samples_end.size();
                size_t interval_end = ( 1.0 - (1.0 - hpd) / 2.0 ) * state_samples_end.size();
                interval_end = (interval_end >= state_samples_end.size() ? state_samples_end.size()-1 : interval_end);
                
                double lower = state_samples_end[interval_start];
                double upper = state_samples_end[interval_end];
                
                end_lowers[i] = lower;
                end_uppers[i] = upper;
                
                // sort the samples by frequency and calculate interval for the start states
                std::sort(state_samples_start.begin(), state_samples_start.end());
                interval_start = ( (1.0 - hpd) / 2.0 ) * state_samples_start.size();
                interval_end = ( 1.0 - (1.0 - hpd) / 2.0 ) * state_samples_start.size();
                interval_end = (interval_end >= state_samples_start.size() ? state_samples_start.size()-1 : interval_end);
                
                lower = state_samples_start[interval_start];
                upper = state_samples_start[interval_end];
                
                start_lowers[i] = lower;
                start_uppers[i] = upper;
            }
        }
        final_summary_tree->clearNodeParameters();
        final_summary_tree->addNodeParameter("posterior", posteriors, true);
        final_summary_tree->addNodeParameter("end_mean", end_means, false);
        final_summary_tree->addNodeParameter("end_lower_95%_CI", end_lowers, true);
        final_summary_tree->addNodeParameter("end_upper_95%_CI", end_uppers, true);
        final_summary_tree->addNodeParameter("start_mean", start_means, true);
        final_summary_tree->addNodeParameter("start_lower_95%_CI", start_lowers, true);
        final_summary_tree->addNodeParameter("start_upper_95%_CI", start_uppers, true);
    }
    
    return final_summary_tree;
}

// annotate the MAP node/branch parameters
void TreeSummary::mapParameters( Tree &tree ) const
{
    
    const Tree& sample_tree = trace.objectAt( 0 );
    
    // first we annotate the node parameters
    // we need an internal node because the root might not have all parameter (e.g. rates)
    // and the tips might neither have all parameters
    const TopologyNode *n = &sample_tree.getRoot().getChild( 0 );
    if ( n->isTip() == true )
    {
        n = &sample_tree.getRoot().getChild( 1 );
    }
    const std::vector<std::string> &nodeParameters = n->getNodeParameters();
    for (size_t i = 0; i < nodeParameters.size(); ++i)
    {
        
        std::string tmp = nodeParameters[i];
        if ( tmp[0] == '&')
        {
            tmp = tmp.substr(1,tmp.size());
        }
        std::vector<std::string> pair;
        StringUtilities::stringSplit(tmp, "=", pair);
        
        if ( pair[0] == "index" ) continue;
        
        if ( StringUtilities::isNumber( pair[1] ) && !StringUtilities::isIntegerNumber( pair[1] ) )
        {
            mapContinuous(tree, pair[0], i, 0.95, true);
        }
        else
        {
            mapDiscrete(tree, pair[0], i, 3, true);
        }
        
    }
    
    // then we annotate the branch parameters
    const std::vector<std::string> &leftBranchParameters = sample_tree.getRoot().getChild(0).getBranchParameters();
    const std::vector<std::string> &rightBranchParameters = sample_tree.getRoot().getChild(1).getBranchParameters();
    
    std::vector<std::string> branchParameters;
    if ( leftBranchParameters.size() > rightBranchParameters.size() )
    {
        branchParameters = leftBranchParameters;
    }
    else
    {
        branchParameters = rightBranchParameters;
    }
    
    for (size_t i = 0; i < branchParameters.size(); ++i)
    {
        
        std::string tmp = branchParameters[i];
        if ( tmp[0] == '&')
        {
            tmp = tmp.substr(1,tmp.size());
        }
        std::vector<std::string> pair;
        StringUtilities::stringSplit(tmp, "=", pair);
        
        if ( pair[0] == "index" ) continue;
        
        if ( StringUtilities::isNumber( pair[1] ) )
        {
            mapContinuous(tree, pair[0], i, 0.95, false);
        }
        else
        {
            mapDiscrete(tree, pair[0], i, 3, false);
        }
        
    }
    
}



/*
 * this method calculates the MAP ancestral character states for the nodes on the input_tree
 */
void TreeSummary::mapDiscrete(Tree &tree, const std::string &n, size_t paramIndex, size_t num, bool isNodeParameter ) const
{
    
    // 2-d vectors to keep the data (posteriors and states) of the inputTree nodes: [node][data]
    const std::vector<TopologyNode*> &summary_nodes = tree.getNodes();
    std::vector<std::map<std::string, Sample<std::string> > > stateAbsencePresence(summary_nodes.size(), std::map<std::string, Sample<std::string> >());
    
    bool interiorOnly = true;
    bool tipsChecked = false;
    //    bool useRoot = true;
    
    // loop through all trees in tree trace
    for (size_t iteration = burnin; iteration < trace.size(); ++iteration)
    {
        const Tree &sample_tree = trace.objectAt( iteration );
        const TopologyNode& sample_root = sample_tree.getRoot();
        
        // loop through all nodes in inputTree
        for (size_t node_index = 0; node_index < summary_nodes.size(); ++node_index)
        {
            TopologyNode *node = summary_nodes[node_index];
            
            if ( node->isTip() == true )
            {
                if ( tipsChecked == false )
                {
                    
                    tipsChecked = true;
                    size_t sample_clade_index = sample_root.getCladeIndex( node );
                    
                    const TopologyNode &sample_node = sample_tree.getNode( sample_clade_index );
                    
                    std::vector<std::string> params;
                    if ( isNodeParameter == true )
                    {
                        params = sample_node.getNodeParameters();
                    }
                    else
                    {
                        params = sample_node.getBranchParameters();
                    }
                    
                    // check if this parameter exists
                    if ( params.size() > paramIndex )
                    {
                        
                        std::string tmp = params[paramIndex];
                        if ( tmp[0] == '&')
                        {
                            tmp = tmp.substr(1,tmp.size());
                        }
                        std::vector<std::string> pair;
                        StringUtilities::stringSplit(tmp, "=", pair);
                        
                        // check if this parameter has the correct name
                        interiorOnly = pair[0] != n;
                    }
                    
                    
                }
                
                if ( interiorOnly == true )
                {
                    continue;
                }
            }
            
            if ( sample_root.containsClade(node, true) )
            {
                // if the inputTree node is also in the sample tree
                // we get the ancestral character state from the ancestral state trace
                size_t sample_clade_index = sample_root.getCladeIndex( node );
                
                const TopologyNode &sample_node = sample_tree.getNode( sample_clade_index );
                
                std::vector<std::string> params;
                if ( isNodeParameter == true )
                {
                    params = sample_node.getNodeParameters();
                }
                else
                {
                    params = sample_node.getBranchParameters();
                }
                
                // check if this parameter exists
                if ( params.size() <= paramIndex )
                {
                    if ( sample_node.isRoot() == true )
                    {
                        continue;
                    }
                    else
                    {
                        throw RbException("Too few parameter for this tree during the tree annotation.");
                    }
                    
                }
                
                std::string tmp = params[paramIndex];
                if ( tmp[0] == '&')
                {
                    tmp = tmp.substr(1,tmp.size());
                }
                std::vector<std::string> pair;
                StringUtilities::stringSplit(tmp, "=", pair);
                
                // check if this parameter has the correct name
                if ( pair[0] != n )
                {
                    throw RbException("The parameter for this tree doesn't match during the tree annotation.");
                }
                
                const std::string &state = pair[1];
                
                std::map<std::string, Sample<std::string> >::iterator entry = stateAbsencePresence[node_index].find( state );
                
                if ( entry == stateAbsencePresence[node_index].end() )
                {
                    Sample<std::string> stateSample = Sample<std::string>(state, 0);
                    if (iteration > burnin)
                    {
                        stateSample.setTrace(std::vector<double>(iteration - burnin, 0.0));
                    }
                    else
                    {
                        stateSample.setTrace(std::vector<double>());
                    }
                    stateAbsencePresence[node_index].insert(std::pair<std::string, Sample<std::string> >(state, stateSample));
                }
                
                
                for (std::map<std::string, Sample<std::string> >::iterator it=stateAbsencePresence[node_index].begin(); it!=stateAbsencePresence[node_index].end(); ++it )
                {
                    
                    const Sample<std::string> &s = it->second;
                    if ( s.getValue() == state )
                    {
                        it->second.addObservation( true );
                    }
                    else
                    {
                        it->second.addObservation( false );
                    }
                    
                } // end loop over all samples for this node
                
            } // end if the sampled tree contained this clade
            
        } // end loop over all nodes in the tree
        
    } // end loop over each iteration in the trace
    
    
    std::vector<double> posteriors;
    for (int i = 0; i < summary_nodes.size(); i++)
    {
        
        TopologyNode &node = *summary_nodes[i];
        if ( node.isTip() && interiorOnly == true )
        {
            // make parameter string for this node
            if ( isNodeParameter == true )
            {
                node.addNodeParameter(n,"{}");
            }
            else
            {
                node.addBranchParameter(n,"{}");
            }
        }
        else
        {
            
            // collect the samples
            std::vector<Sample<std::string> > stateSamples;
            for (std::map<std::string, Sample<std::string> >::iterator it = stateAbsencePresence[i].begin(); it != stateAbsencePresence[i].end(); ++it)
            {
                it->second.computeStatistics();
                stateSamples.push_back(it->second);
            }
            
            // sort the samples by frequency
            sort(stateSamples.begin(), stateSamples.end());
            
            double total_node_pp = 0.0;
            std::string final_state = "{";
            for (size_t j = 0; j < num && j < stateSamples.size(); ++j)
            {
                if ( total_node_pp > 0.9999 ) continue;
                
                if (j > 0)
                {
                    final_state += ",";
                }
                
                double pp = stateSamples[j].getFrequency() / double(stateSamples[j].getSampleSize());
                final_state += stateSamples[j].getValue() + "=" + StringUtilities::toString(pp);
                total_node_pp += pp;
                
            }
            
            final_state += "}";
            
            // make parameter string for this node
            if ( isNodeParameter == true )
            {
                node.addNodeParameter(n,final_state);
            }
            else
            {
                node.addBranchParameter(n,final_state);
            }
        }
    }
    
}


/*
 * this method calculates the MAP ancestral character states for the nodes on the input_tree
 */
void TreeSummary::mapContinuous(Tree &tree, const std::string &n, size_t paramIndex, double hpd, bool isNodeParameter ) const
{
    
    // 2-d vectors to keep the data (posteriors and states) of the inputTree nodes: [node][data]
    const std::vector<TopologyNode*> &summary_nodes = tree.getNodes();
    std::vector<std::vector<double> > samples(summary_nodes.size(),std::vector<double>());
    
    // flag if only interior nodes are used
    bool interiorOnly = false;
    bool tipsChecked = false;
    bool rootChecked = false;
    bool useRoot = true;
    
    // loop through all trees in tree trace
    for (size_t i = burnin; i < trace.size(); i++)
    {
        const Tree &sample_tree = trace.objectAt( i );
        const TopologyNode& sample_root = sample_tree.getRoot();
        
        // loop through all nodes in inputTree
        for (size_t j = 0; j < summary_nodes.size(); j++)
        {
            TopologyNode *node = summary_nodes[j];
            if ( node->isTip() == true )
            {
                if ( tipsChecked == false )
                {
                    
                    tipsChecked = true;
                    size_t sample_clade_index = sample_root.getCladeIndex( node );
                    
                    const TopologyNode &sample_node = sample_tree.getNode( sample_clade_index );
                    
                    std::vector<std::string> params;
                    if ( isNodeParameter == true )
                    {
                        params = sample_node.getNodeParameters();
                    }
                    else
                    {
                        params = sample_node.getBranchParameters();
                    }
                    
                    // check if this parameter exists
                    if ( params.size() > paramIndex )
                    {
                        
                        std::string tmp = params[paramIndex];
                        if ( tmp[0] == '&')
                        {
                            tmp = tmp.substr(1,tmp.size());
                        }
                        std::vector<std::string> pair;
                        StringUtilities::stringSplit(tmp, "=", pair);
                        
                        // check if this parameter has the correct name
                        interiorOnly = pair[0] != n;
                    }
                    else
                    {
                        interiorOnly = true;
                    }
                    
                    
                }
                
                if ( interiorOnly == true )
                {
                    continue;
                }
            }
            
            if ( node->isRoot() == true )
            {
                if ( rootChecked == false )
                {
                    
                    rootChecked = true;
                    
                    size_t sample_clade_index = sample_root.getCladeIndex( node );
                    
                    const TopologyNode &sample_node = sample_tree.getNode( sample_clade_index );
                    
                    std::vector<std::string> params;
                    if ( isNodeParameter == true )
                    {
                        params = sample_node.getNodeParameters();
                    }
                    else
                    {
                        params = sample_node.getBranchParameters();
                    }
                    
                    // check if this parameter exists
                    if ( params.size() > paramIndex )
                    {
                        
                        std::string tmp = params[paramIndex];
                        if ( tmp[0] == '&')
                        {
                            tmp = tmp.substr(1,tmp.size());
                        }
                        std::vector<std::string> pair;
                        StringUtilities::stringSplit(tmp, "=", pair);
                        
                        // check if this parameter has the correct name
                        useRoot = pair[0] == n;
                    }
                    else
                    {
                        useRoot = false;
                    }
                    
                    
                }
                
                if ( useRoot == false )
                {
                    continue;
                }
                
            }
            
            if ( sample_root.containsClade(node, true) )
            {
                // if the inputTree node is also in the sample tree
                // we get the ancestral character state from the ancestral state trace
                size_t sample_clade_index = sample_root.getCladeIndex( node );
                
                const TopologyNode &sample_node = sample_tree.getNode( sample_clade_index );
                
                std::vector<std::string> params;
                if ( isNodeParameter == true )
                {
                    params = sample_node.getNodeParameters();
                }
                else
                {
                    params = sample_node.getBranchParameters();
                }
                
                // check if this parameter exists
                if ( params.size() <= paramIndex )
                {
                    throw RbException("Too few parameter for this tree during the tree annotation.");
                }
                
                std::string tmp = params[paramIndex];
                if ( tmp[0] == '&')
                {
                    tmp = tmp.substr(1,tmp.size());
                }
                std::vector<std::string> pair;
                StringUtilities::stringSplit(tmp, "=", pair);
                
                // check if this parameter has the correct name
                if ( pair[0] != n )
                {
                    
                    throw RbException("The parameter for this tree doesn't match during the tree annotation.");
                }
                
                double state = atof(pair[1].c_str());
                
                std::vector<double> &entries = samples[j];
                entries.push_back( state );
                
            } // end if the sampled tree contained this clade
            else
            {
                sample_root.containsClade(node, true);
                throw RbException("Clade not found!");
            }
            
        } // end loop over all nodes in the tree
        
    } // end loop over each iteration in the trace
    
    
    std::vector<double> posteriors;
    for (int idx = 0; idx < summary_nodes.size(); ++idx)
    {
        
        TopologyNode &node = *summary_nodes[idx];
        if ( ( node.isTip() == false || interiorOnly == false ) && ( node.isRoot() == false || useRoot == true ) )
        {
            
            // collect the samples
            std::vector<double> stateSamples = samples[idx];
            
            // sort the samples by frequency
            sort(stateSamples.begin(), stateSamples.end());
            
            
            size_t interval_start = ((1.0-hpd)/2.0) * stateSamples.size();
            size_t interval_median = 0.5 * stateSamples.size();
            size_t interval_end = (1.0-(1.0-hpd)/2.0) * stateSamples.size();
            interval_end = (interval_end >= stateSamples.size() ? stateSamples.size()-1 : interval_end);
            double lower = stateSamples[interval_start];
            double median = stateSamples[interval_median];
            double upper = stateSamples[interval_end];
            
            // make node age annotation
            std::string param = "{" + StringUtilities::toString(lower)
            + "," + StringUtilities::toString(upper) + "}";
            
            if ( isNodeParameter == true )
            {
                // make parameter string for this node
                node.addNodeParameter(n+"_range",param);
                
                // make parameter string for this node
                node.addNodeParameter(n,median);
            }
            else
            {
                
                // make parameter string for this node
                node.addBranchParameter(n+"_range",param);
                
                // make parameter string for this node
                node.addBranchParameter(n,median);
            }
            
        }
        
    }
    
}


<<<<<<< HEAD
void TreeSummary::annotateHPDAges(Tree &tree, double hpd, bool verbose )
=======
void TreeSummary::annotateTree( Tree &tree, AnnotationReport report )
>>>>>>> 4a97b682
{
    summarize();

    RBOUT("Annotating tree ...");

    std::string newick;
    
<<<<<<< HEAD
    std::stringstream ss;
    ss << "Compiling " << hpd * 100 << "% HPD node ages from " << trace.size() << " total trees in tree trace, using a burnin of " << burnin << " trees.\n";
    RBOUT(ss.str());
    
    
    summarizeClades( true, verbose );
    
    const std::vector<TopologyNode*> &nodes = tree.getNodes();
    std::vector<std::string*> node_intervals(nodes.size());
    
    
    for (size_t i = 0; i < nodes.size(); i++)
=======
    if( report.input_tree_ages )
>>>>>>> 4a97b682
    {
        Tree* tmp_tree = NULL;
        if ( clock == true )
        {
            tmp_tree = TreeUtilities::convertTree( tree );
        }
        else
        {
            tmp_tree = tree.clone();
        }

        if( tmp_tree->isRooted() == false && rooted == false )
        {
            tmp_tree->reroot( trace.objectAt(0).getTipNames()[0] );
        }
        else if( tmp_tree->isRooted() != rooted )
        {
            throw(RbException("Rooting of input tree differs from the tree sample"));
        }

        newick = TreeUtilities::uniqueNewickTopology( *tmp_tree );

        delete tmp_tree;

        if( treeCladeAges.find(newick) == treeCladeAges.end() )
        {
            throw(RbException("Could not find input tree in tree sample"));
        }
    }

    const std::vector<TopologyNode*> &nodes = tree.getNodes();
    
    double sampleSize = trace.size() - burnin;
    
    for (size_t i = 0; i < nodes.size(); ++i)
    {
        TopologyNode* n = nodes[i];

        Clade c = n->getClade();

        // annotate clade posterior prob
        if ( ( !n->isTip() || ( n->isRoot() && !c.getMrca().empty() ) ) && report.posterior )
        {
            double cladeFreq = findCladeSample( c ).getFrequency();
            double pp = cladeFreq / sampleSize;
            n->addNodeParameter("posterior",pp);
        }

        // are we using sampled ancestors?
        if( sampledAncestorSamples.empty() == false )
        {
            double saFreq = sampledAncestorSamples[n->getTaxon()].getFrequency();

            // annotate sampled ancestor prob
            if( ((n->isTip() && n->isFossil()) || saFreq > 0) && report.sa )
            {
                n->addNodeParameter("sampled_ancestor", saFreq / sampleSize);
            }
        }

        // annotate conditional clade probs and get node ages
        std::vector<double> nodeAges;

        if ( !n->isRoot() )
        {
            Clade parent = n->getParent().getClade();
            std::map<Clade, std::vector<double>, CladeComparator >& condCladeAges = conditionalCladeAges[parent];
            nodeAges = report.conditional_ages ? condCladeAges[c] : cladeAges[c];

            // annotate CCPs
            if( !n->isTip() && report.ccp )
            {
                double parentCladeFreq = findCladeSample( parent ).getFrequency();
                double ccp = condCladeAges[c].size() / parentCladeFreq;
                n->addNodeParameter("ccp",ccp);
            }
        }
        else
        {
            nodeAges = cladeAges[c];
        }

        if ( report.input_tree_ages )
        {
            nodeAges = treeCladeAges[newick][ c ];
        }
            
        // set the node ages/branch lengths
        if( report.ages )
        {
            double age = 0.0;

            if ( report.mean )
            {
                // finally, we compute the mean conditional age
                for (size_t i = 0; i<nodeAges.size(); ++i)
                {
                    age += nodeAges[i];
                }
                age /= nodeAges.size();
            }
            else // use median
            {

                size_t idx = nodeAges.size() / 2;
                std::sort( nodeAges.begin(), nodeAges.end() );
                if (nodeAges.size() % 2 == 1)
                {
                    age = nodeAges[idx];
                }
                else
                {
                    age = (nodeAges[idx-1] + nodeAges[idx]) / 2;
                }

            }

            // finally, we set the age/length
            if ( clock )
            {
                n->setAge( age );
            }
            else
            {
                n->setBranchLength( age );
            }
        }

        // annotate the HPD node age intervals
        if( report.hpd )
        {
            nodeAges = cladeAges[c];

            std::sort(nodeAges.begin(), nodeAges.end());

            size_t total_branch_lengths = nodeAges.size();
            double min_range = std::numeric_limits<double>::max();

            size_t interval_start = 0;
            int interval_size = (int)(report.hpd * (double)total_branch_lengths);

            // find the smallest interval that contains x% of the samples
            for (size_t j = 0; j <= (total_branch_lengths - interval_size); j++)
            {
                double temp_lower = nodeAges[j];
                double temp_upper = nodeAges[j + interval_size - 1];
                double temp_range = std::fabs(temp_upper - temp_lower);
                if (temp_range < min_range)
                {
                    min_range = temp_range;
                    interval_start = j;
                }
            }
            double lower = nodeAges[interval_start];
            double upper = nodeAges[interval_start + interval_size - 1];

            // make node age annotation
            std::string interval = "{" + StringUtilities::toString(lower)
                                 + "," + StringUtilities::toString(upper) + "}";

            if( clock )
            {
                if( !n->isTip() || ( ( n->isFossil() || upper != lower) && !n->isSampledAncestor() ) )
                {
                    std::string label = "age_" + StringUtilities::toString( (int)(report.hpd * 100) ) + "%_HPD";
                    n->addNodeParameter(label, interval);
                }
            }
            else if( !n->isRoot() )
            {
                std::string label = "brlen_" + StringUtilities::toString( (int)(report.hpd * 100) ) + "%_HPD";
                n->addBranchParameter(label, interval);
            }
        }

    }
    
    if( !report.conditional_ages && clock )
    {
        enforceNonnegativeBranchLengths( tree.getRoot() );
    }

    if( report.map_parameters )
    {
        mapParameters( tree );
    }

}


<<<<<<< HEAD
Tree* TreeSummary::conTree(double cutoff, bool verbose)
{
    
    std::stringstream ss;
    ss << "Compiling consensus tree from " << trace.size() << " trees in tree trace, using a burnin of " << burnin << " trees.\n";
    RBOUT(ss.str());
    
    //fill in clades, use all above 50% to resolve the bush with the consensus partitions
    summarizeClades( false, verbose );		//fills std::vector<Sample<std::string> > cladeSamples, sorts them by descending freq
    
    //set up variables for consensus tree assembly
    const Tree &temptree = trace.objectAt(0);
    std::vector<std::string> tipNames = temptree.getTipNames();
    std::vector<double> pp;
    std::vector<TopologyNode*> nodes;
    
    if (cutoff < 0.0 || cutoff > 1.0) cutoff = 0.5;
    
    ss << "Assembling clades into a MR consensus tree, using a " << cutoff << " cutoff...\n";
    RBOUT(ss.str());
    TopologyNode* root = assembleConsensusTopology(&nodes, tipNames, &pp, cutoff);
    
    //now put the tree together
    Tree* consensusTree = new Tree();
    consensusTree->addNodeParameter("posterior", pp, true);
    
    //calculate node ages for consensus tree
    RBOUT("Calculating node ages...\n");
    double maxAge = 2147483647; //just a very high nb, so that age of root will be smaller
    std::vector<double> ages(nodes.size(), 0.0);
    calculateMedianAges(root, maxAge, &ages);
    
    for (size_t x = 0; x < ages.size(); x++)
    {
        consensusTree->getNode(x).setAge(ages[x]);
    }
    
    return consensusTree;
}
=======
double TreeSummary::cladeProbability(const RevBayesCore::Clade &c )
{
    summarize();
>>>>>>> 4a97b682

    return findCladeSample(c).getFrequency();
}


void TreeSummary::enforceNonnegativeBranchLengths(TopologyNode& node) const
{
    std::vector<TopologyNode*> children = node.getChildren();

    for(size_t i = 0; i < children.size(); i++)
    {
        if(children[i]->getAge() > node.getAge())
        {
            children[i]->setAge( node.getAge() );
        }
        enforceNonnegativeBranchLengths( *children[i] );
    }
}


//filling in clades and clade ages - including tip nodes in clade sample - to get age for serially sampled tips in time trees
Clade TreeSummary::fillConditionalClades(const TopologyNode &n, std::map<Clade, std::set<Clade, CladeComparator>, CladeComparator> &condClades)
{
    
    Clade parent = n.getClade();
    parent.setAge( (clock == true ? n.getAge() : n.getBranchLength() ) );
    
    std::set<Clade, CladeComparator> children( (CladeComparator(rooted)) );

    for (size_t i = 0; i < n.getNumberOfChildren(); i++)
    {
        const TopologyNode &childNode = n.getChild(i);

        Clade ChildClade = fillConditionalClades(childNode, condClades);
        children.insert(ChildClade);
    }
    
    condClades[parent] = children;

    return parent;
}


const Sample<Clade>& TreeSummary::findCladeSample(const Clade &n) const
{
    
    std::vector<Sample<Clade> >::const_iterator it = find_if(cladeSamples.begin(), cladeSamples.end(), CladeComparator(rooted, n) );

    if(it != cladeSamples.end())
    {
        return *it;
    }
    
    throw RbException("Couldn't find a clade with name '" + n.toString() + "'.");
}


TopologyNode* TreeSummary::findParentNode(TopologyNode& n, const Clade& tmp, std::vector<TopologyNode*>& children, RbBitSet& child_b ) const
{
    RbBitSet node = n.getClade().getBitRepresentation();

    Clade c = tmp;
    RbBitSet clade  = c.getBitRepresentation();

    RbBitSet mask  = node | clade;

    bool compatible = (mask == node);
    bool child      = (mask == clade);

    // check if the flipped unrooted split is compatible
    if( !rooted && !compatible && !child)
    {
        RbBitSet clade_flip = clade; ~clade_flip;
        mask  = node | clade_flip;

        compatible = (mask == node);

        if( compatible )
        {
            c.setBitRepresentation(clade_flip);
        }
    }

    TopologyNode* parent = NULL;

    if(compatible)
    {
        parent = &n;

        std::vector<TopologyNode*> x = n.getChildren();

        std::vector<TopologyNode*> new_children;

        // keep track of which taxa we found in the children
        RbBitSet child_mask(clade.size());

        for(size_t i = 0; i < x.size(); i++)
        {
            RbBitSet child_b(clade.size());

            TopologyNode* child = findParentNode(*x[i], c, new_children, child_b );

            // add this child to the mask
            child_mask = (child_b | child_mask);

            // check if child is a compatible parent
            if(child != NULL)
            {
                parent = child;
                break;
            }
        }

        children = new_children;

        // check that we found all the children
        if( parent == &n && child_mask != clade)
        {
            parent = NULL;
        }
    }
    else if(child)
    {
        child_b = node;
        children.push_back(&n);
    }

    return parent;
}


int TreeSummary::getNumberSamples( void ) const
{
    
    double total_samples = trace.size();
    
    return total_samples - burnin;
}


/*
 * Split a string of sampled states for multiple sites (e.g. "5,12,3") and return the sample for a single site.
 */
std::string TreeSummary::getSiteState( const std::string &site_sample, size_t site )
{
    std::vector<std::string> states;
    std::istringstream ss( site_sample );
    std::string state;
    
    while(std::getline(ss, state, ','))
    {
        states.push_back(state);
    }
    if (site >= states.size())
    {
        site = 0;
    }
    return states[site];
}


const RevBayesCore::TraceTree & TreeSummary::getTreeTrace(void) const
{
    return trace;
}


int TreeSummary::getTopologyFrequency(const RevBayesCore::Tree &tree)
{
    summarize();
    
    std::string outgroup = trace.objectAt(0).getTipNames()[0];

    Tree t = tree;

    if( t.isRooted() == false && rooted == false )
    {
        t.reroot( outgroup );
    }

    std::string newick = TreeUtilities::uniqueNewickTopology( t );
    
    //double total_samples = trace.size();
    double freq = 0;
    
    for (std::vector<Sample<std::string> >::const_reverse_iterator it = treeSamples.rbegin(); it != treeSamples.rend(); ++it)
    {
        
        if ( newick == it->getValue() )
        {
            freq =it->getFrequency();
//            p = freq/(total_samples-burnin);
            
            // now we found it
            break;
        }
        
    }
    
    return freq;
}


std::vector<Tree> TreeSummary::getUniqueTrees( double credible_interval_size )
{
    summarize();
    
    std::vector<Tree> unique_trees;
    NewickConverter converter;
    double total_prob = 0;
    double total_samples = trace.size();
    for (std::vector<Sample<std::string> >::const_reverse_iterator it = treeSamples.rbegin(); it != treeSamples.rend(); ++it)
    {
        double freq =it->getFrequency();
        double p =freq/(total_samples-burnin);
        total_prob += p;
        
        Tree* current_tree = converter.convertFromNewick( it->getValue() );
        unique_trees.push_back( *current_tree );
        delete current_tree;
        if ( total_prob >= credible_interval_size )
        {
            break;
        }
        
    }
    
    return unique_trees;
}



bool TreeSummary::isTreeContainedInCredibleInterval(const RevBayesCore::Tree &t, double size, bool verbose)
{
<<<<<<< HEAD
    
    bool clock = true;

    // use the default burnin
    int b = -1;
    setBurnin( b );
    
    summarizeClades( clock, verbose );
    summarizeTrees( verbose );
    
//    double meanRootAge = 0.0;
//    std::vector<double> rootAgeSamples;
//    if ( clock == true )
//    {
//        for (size_t i = burnin; i < trace.size(); ++i)
//        {
//            // get the sampled tree
//            const Tree &tree = trace.objectAt( i );
//            
//            // add this root age to our variable
//            meanRootAge += tree.getRoot().getAge();
//            
//            rootAgeSamples.push_back(tree.getRoot().getAge());
//            
//        }
//        
//    }
=======
    summarize();
>>>>>>> 4a97b682
    
    RandomNumberGenerator *rng = GLOBAL_RNG;

    std::string outgroup = trace.objectAt(0).getTipNames()[0];

    Tree tree = t;

    if( tree.isRooted() == false && rooted == false )
    {
        tree.reroot( outgroup );
    }

    std::string newick = TreeUtilities::uniqueNewickTopology(tree);
   
    double totalSamples = trace.size();
    double totalProb = 0.0;
    for (std::vector<Sample<std::string> >::reverse_iterator it = treeSamples.rbegin(); it != treeSamples.rend(); ++it)
    {
        
        double p =it->getFrequency()/(totalSamples-burnin);
        double include_prob = (size-totalProb)/p;
//        double include_prob = p*size;
        
        if ( include_prob > rng->uniform01() )
        {
            const std::string &current_sample = it->getValue();
            if ( newick == current_sample )
            {
                return true;
            }
            
        }
        
        totalProb += p;
        
        
        if ( totalProb >= size )
        {
            break;
        }
        
    }
    
    return false;
}


<<<<<<< HEAD
Tree* TreeSummary::map( bool clock, bool verbose )
=======
Tree* TreeSummary::mapTree()
>>>>>>> 4a97b682
{
    std::stringstream ss;
    ss << "Compiling maximum a posteriori tree from " << trace.size() << " trees in tree trace, using a burnin of " << burnin << " trees.\n";
    RBOUT(ss.str());
    
<<<<<<< HEAD
    summarizeClades( clock, verbose );
    summarizeConditionalClades( clock, verbose );
    summarizeTrees( verbose );
=======
    summarize();
>>>>>>> 4a97b682
    
    // get the tree with the highest posterior probability
    std::string bestNewick = treeSamples.rbegin()->getValue();
    NewickConverter converter;
    Tree* tmp_best_tree = converter.convertFromNewick( bestNewick );
    
    Tree* tmp_tree = NULL;

    if ( clock == true )
    {
        tmp_tree = TreeUtilities::convertTree( *tmp_best_tree );
    }
    else
    {
        tmp_tree = tmp_best_tree->clone();
    }

<<<<<<< HEAD
    // now we summarize the clades for the best tree
    summarizeCladesForTree(*best_tree, clock, verbose);
=======
    delete tmp_best_tree;
>>>>>>> 4a97b682

    TaxonMap tm = TaxonMap( trace.objectAt(0) );
    tmp_tree->setTaxonIndices( tm );

    AnnotationReport report;
    report.input_tree_ages = true;
    report.map_parameters  = true;
    annotateTree(*tmp_tree, report );
    
    return tmp_tree;
}


Tree* TreeSummary::mccTree( void )
{
    std::stringstream ss;
    ss << "Compiling maximum clade credibility tree from " << trace.size() << " trees in tree trace, using a burnin of " << burnin << " trees.\n";
    RBOUT(ss.str());

    summarize();

    Tree* best_tree = NULL;
    double max_cc = 0;

    // find the clade credibility score for each tree
    for(size_t t = 0; t < treeSamples.size(); t++)
    {
        std::string newick = treeSamples[t].getValue();

        // now we summarize the clades for the best tree
        std::map<Clade, std::vector<double>, CladeComparator> cladeAges = treeCladeAges[newick];

        double cc = 0;

        // find the product of the clade frequencies
        for(std::map<Clade, std::vector<double>, CladeComparator>::iterator clade = cladeAges.begin(); clade != cladeAges.end(); clade++)
        {
            cc += log( findCladeSample( clade->first ).getFrequency() );
        }

        if(cc > max_cc)
        {
            max_cc = cc;

            delete best_tree;

            NewickConverter converter;
            Tree* tmp_tree = converter.convertFromNewick( newick );
            if ( clock == true )
            {
                best_tree = TreeUtilities::convertTree( *tmp_tree );
            }
            else
            {
                best_tree = tmp_tree->clone();
            }

            TaxonMap tm = TaxonMap( trace.objectAt(0) );
            best_tree->setTaxonIndices( tm );

            delete tmp_tree;
        }
    }

    AnnotationReport report;
    annotateTree(*best_tree, report );

    return best_tree;
}


Tree* TreeSummary::mrTree(double cutoff)
{
    if (cutoff < 0.0 || cutoff > 1.0) cutoff = 0.5;

    std::stringstream ss;
    ss << "Compiling majority rule consensus tree (cutoff = " << cutoff << ") from " << trace.size() << " trees in tree trace, using a burnin of " << burnin << " trees.\n";
    RBOUT(ss.str());

    //fill in clades, use all above 50% to resolve the bush with the consensus partitions
    summarize();        //fills std::vector<Sample<std::string> > cladeSamples, sorts them by descending freq

    //set up variables for consensus tree assembly
    std::vector<std::string> tipNames = trace.objectAt(0).getTipNames();

    //first create a bush
    TopologyNode* root = new TopologyNode(tipNames.size()); //construct root node with index = nb Tips
    root->setNodeType(false, true, true);

    for (size_t i = 0; i < tipNames.size(); i++)
    {
        TopologyNode* tipNode = new TopologyNode(tipNames.at(i), i); //Topology node constructor adding tip name and index=taxon nb
        tipNode->setNodeType(true, false, false);

        // set the parent-child relationship
        root->addChild(tipNode);
        tipNode->setParent(root);
    }

    //now put the tree together
    Tree* consensusTree = new Tree();
    consensusTree->setRoot(root);

    size_t nIndex = tipNames.size();

    for (size_t j = 0; j < cladeSamples.size(); j++)
    {
        size_t rIndex = cladeSamples.size() - 1 - j;    //reverse pass through because clades are sorted in ascending frequency
        float cladeFreq = cladeSamples[rIndex].getFrequency() / (float)(trace.size() - burnin);
        if (cladeFreq < cutoff)  break;

        Clade clade = cladeSamples[rIndex].getValue();

        //make sure we have an internal node
        if (clade.size() == 1 || clade.size() == tipNames.size())  continue;

        //find parent node
        std::vector<TopologyNode*> children;
        RbBitSet tmp;
        TopologyNode* parentNode = findParentNode(*root, clade, children, tmp );

        if(parentNode != NULL )
        {
            // skip this node if we've already found a clade compatible with it
            if( children.size() == parentNode->getNumberOfChildren() ) continue;

            std::vector<TopologyNode*> mrca;

            // find the mrca child if it exists
            if( !clade.getMrca().empty() )
            {
                for (size_t i = 0; i < children.size(); i++)
                {
                    if( children[i]->isTip() && std::find(clade.getMrca().begin(), clade.getMrca().end(), children[i]->getTaxon() ) != clade.getMrca().end() )
                    {
                        mrca.push_back(children[i]);
                    }
                }

                // if we couldn't find the mrca, then this clade is not compatible
                if( mrca.size() != clade.getMrca().size() )
                {
                    continue;
                }
                else
                {
                    for (size_t i = 0; i < mrca.size(); i++)
                    {
                        mrca[i]->setFossil(true);
                        mrca[i]->setSampledAncestor(true);
                    }
                }
            }

            nIndex++;   //increment node index
            TopologyNode* intNode = new TopologyNode(nIndex); //Topology node constructor, with proper node index
            intNode->setNodeType(false, false, true);


            // move the children to a new internal node
            for (size_t i = 0; i < children.size(); i++)
            {
                parentNode->removeChild(children[i]);
                intNode->addChild(children[i]);
                children[i]->setParent(intNode);
            }

            intNode->setParent(parentNode);
            parentNode->addChild(intNode);

            // add a mrca child if it exists and there is more than one non-mrca taxa
            if( !mrca.empty() && children.size() > 2 )
            {
                TopologyNode* old_parent = parentNode;

                nIndex++;   //increment node index
                parentNode = new TopologyNode(nIndex); //Topology node constructor, with proper node index
                parentNode->setNodeType(false, false, true);

                intNode->removeChild(mrca[0]);
                parentNode->addChild(mrca[0]);
                mrca[0]->setParent(parentNode);

                old_parent->removeChild(intNode);
                old_parent->addChild(parentNode);
                parentNode->setParent(old_parent);

                parentNode->addChild(intNode);
                intNode->setParent(parentNode);
            }
        }

        root->setTree(consensusTree);
    }

    //now put the tree together
    consensusTree->setRoot(root);

    AnnotationReport report;
    report.ccp = false;
    report.mean = false;
    annotateTree(*consensusTree, report );

    return consensusTree;
}


void TreeSummary::printCladeSummary(std::ostream &o, double minCladeProbability)
{
    summarize();
    
    std::stringstream ss;
    ss << std::fixed;
    ss << std::setprecision(4);
    
    o << std::endl;
    o << "=========================================" << std::endl;
    o << "Printing Posterior Distribution of Clades" << std::endl;
    o << "=========================================" << std::endl;
    o << std::endl;
    
    // now the printing
    std::string s = "Samples";
    StringUtilities::fillWithSpaces(s, 16, true);
    o << "\n" << s;
    s = "Posterior";
    StringUtilities::fillWithSpaces(s, 16, true);
    o << s;
    /*s = "ESS";
    StringUtilities::fillWithSpaces(s, 16, true);
    o << s;*/
    s = "Clade";
    StringUtilities::fillWithSpaces(s, 16, true);
    o << s;
    o << std::endl;
    o << "--------------------------------------------------------------" << std::endl;
    
    double totalSamples = trace.size();
    
    for (std::vector<Sample<Clade> >::reverse_iterator it = cladeSamples.rbegin(); it != cladeSamples.rend(); ++it)
    {
        size_t num_taxa = it->getValue().size();

        if( num_taxa == 1 ) continue;

        double freq =it->getFrequency();
        double p =it->getFrequency()/(totalSamples-burnin);
        
        
        if ( p < minCladeProbability )
        {
            break;
        }
        
        ss.str(std::string());
        ss << freq;
        s = ss.str();
        StringUtilities::fillWithSpaces(s, 16, true);
        o << s;
        
        ss.str(std::string());
        ss << p;
        s = ss.str();
        StringUtilities::fillWithSpaces(s, 16, true);
        o << s;
        
        /*ss.str(std::string());
        if ( it->getFrequency() <  totalSamples - burnin && it->getFrequency() > 0 )
        {
            ss << it->getEss();
        }
        else
        {
            ss << " - ";
            
        }
        s = ss.str();
        StringUtilities::fillWithSpaces(s, 16, true);
        o << s;*/
        
        o << it->getValue();
        o << std::endl;
        
    }
    
    o << std::endl;
    o << std::endl;
    
}



void TreeSummary::printTreeSummary(std::ostream &o, double credibleIntervalSize)
{
    summarize();
    
    std::stringstream ss;
    ss << std::fixed;
    ss << std::setprecision(4);
    
    o << std::endl;
    o << "========================================" << std::endl;
    o << "Printing Posterior Distribution of Trees" << std::endl;
    o << "========================================" << std::endl;
    o << std::endl;
    
    // now the printing
    std::string s = "Cum. Prob.";
    StringUtilities::fillWithSpaces(s, 16, true);
    o << s;
    s = "Samples";
    StringUtilities::fillWithSpaces(s, 16, true);
    o << s;
    s = "Posterior";
    StringUtilities::fillWithSpaces(s, 16, true);
    o << s;
    /*s = "ESS";
    StringUtilities::fillWithSpaces(s, 16, true);
    o << s;*/
    s = "Tree";
    StringUtilities::fillWithSpaces(s, 16, true);
    o << s;
    o << std::endl;
    o << "----------------------------------------------------------------" << std::endl;
    double totalSamples = trace.size();
    double totalProb = 0.0;
    for (std::vector<Sample<std::string> >::reverse_iterator it = treeSamples.rbegin(); it != treeSamples.rend(); ++it)
    {
        double freq =it->getFrequency();
        double p =it->getFrequency()/(totalSamples-burnin);
        totalProb += p;
        
        ss.str(std::string());
        ss << totalProb;
        s = ss.str();
        StringUtilities::fillWithSpaces(s, 16, true);
        o << s;
        
        ss.str(std::string());
        ss << freq;
        s = ss.str();
        StringUtilities::fillWithSpaces(s, 16, true);
        o << s;
        
        ss.str(std::string());
        ss << p;
        s = ss.str();
        StringUtilities::fillWithSpaces(s, 16, true);
        o << s;
        
        /*ss.str(std::string());
        ss << it->getEss();
        s = ss.str();
        StringUtilities::fillWithSpaces(s, 16, true);
        o << s;*/
        
        o << it->getValue();
        o << std::endl;
        
        if ( totalProb >= credibleIntervalSize )
        {
            break;
        }
        
    }
    
    o << std::endl;
    o << std::endl;
    
}


void TreeSummary::setBurnin(int b)
{
    size_t old = burnin;

    // make sure burnin is proper
    if ( b >= static_cast<int>(trace.size()) && use_tree_trace)
    {
        throw RbException("Burnin size is too large for the tree trace.");
    }
    else if (b == -1)
    {
        burnin = trace.size() / 4;
    }
    else
    {
        burnin = size_t(b);
    }

    summarized = summarized && old == burnin;
}


<<<<<<< HEAD
void TreeSummary::summarizeClades( bool clock, bool verbose )
=======
void TreeSummary::summarize( void )
>>>>>>> 4a97b682
{
    if( summarized ) return;

    cladeAges.clear();
    conditionalCladeAges.clear();
    sampledAncestorSamples.clear();
    treeCladeAges.clear();
    
<<<<<<< HEAD
    std::map<Clade, Sample<Clade> > cladeAbsencePresence;
    
    bool process_active = true;
=======
    std::map<Clade, Sample<Clade>, CladeComparator > cladeSampleMap( (CladeComparator(rooted)) );
    std::map<std::string, Sample<std::string> >      treeSampleMap;

    bool verbose = true;
>>>>>>> 4a97b682
    ProgressBar progress = ProgressBar(trace.size(), burnin);
    if ( verbose )
    {
        RBOUT("Summarizing clades ...\n");
        progress.start();
    }
    
    std::string outgroup = trace.objectAt(0).getTipNames()[0];

    for (size_t i = burnin; i < trace.size(); ++i)
    {
        
        if ( verbose )
        {
            progress.update(i);
        }
        
        Tree tree = trace.objectAt(i);

        if( rooted == false )
        {
            tree.reroot( outgroup );
        }

        std::string newick = TreeUtilities::uniqueNewickTopology( tree );

        Sample<std::string> treeSample(newick, 0);
        treeSample.setTrace(std::vector<double>(i - burnin, 0.0));
        treeSampleMap.insert(std::pair<std::string, Sample<std::string> >(newick, treeSample));
        treeCladeAges.insert(std::pair<std::string, std::map<Clade, std::vector<double>, CladeComparator > >( newick, std::map<Clade, std::vector<double>, CladeComparator >( (CladeComparator(rooted)) ) ) );

        // add empty observations for all non-matching trees
        for (std::map<std::string, Sample<std::string> >::iterator it = treeSampleMap.begin(); it != treeSampleMap.end(); ++it)
        {
            if (it->first == newick)
            {
                it->second.addObservation(true);
            }
            else
            {
                it->second.addObservation(false);
            }

<<<<<<< HEAD
void TreeSummary::summarizeCladesForTree(const Tree &reference_tree, bool clock, bool verbose)
{
    
    cladeAgesOfBestTree.clear();
    
    bool process_active = true;
    ProgressBar progress = ProgressBar(trace.size(), burnin);
    if ( verbose == true && process_active == true )
    {
        RBOUT("Summarizing clades for tree ...\n");
        progress.start();
    }
    
    
    // get the newick string for the reference tree
    std::string reference_tree_newick = TreeUtilities::uniqueNewickTopology( reference_tree );
    
    std::string outgroup = "";
    for (size_t i = burnin; i < trace.size(); ++i)
    {
        
        if ( verbose == true && process_active == true)
        {
            progress.update(i);
        }
        
        const Tree &tree = trace.objectAt(i);
        
        // get the newick string for the current tree
        std::string current_tree_newick = TreeUtilities::uniqueNewickTopology( tree );

        // if this tree does not equal the reference tree then we skip it
        if ( current_tree_newick != reference_tree_newick )
        {
            continue;
=======
>>>>>>> 4a97b682
        }
        
        // get the clades for this tree
        std::map<Clade, std::set<Clade, CladeComparator>, CladeComparator> condClades;
        fillConditionalClades(tree.getRoot(), condClades);
        
        // collect clade ages and increment the clade frequency counter
        for (std::map<Clade, std::set<Clade, CladeComparator>, CladeComparator >::iterator it=condClades.begin(); it!=condClades.end(); ++it )
        {
            const Clade& c  = it->first;

            // insert a new sample
            Sample<Clade> cladeSample = Sample<Clade>(c, 0);
            cladeSample.setTrace(std::vector<double>(i - burnin, 0.0));
            // insert silently fails if clade has already been seen
            cladeSampleMap.insert(std::pair<Clade, Sample<Clade> >(c, cladeSample));

            // store the age for this clade
            // or create a new entry for the age of the clade
            cladeAges[c].push_back( c.getAge() );
            treeCladeAges[newick][c].push_back( c.getAge() );

            // this is an empty set if c is a tip node
            const std::set<Clade, CladeComparator>& children = it->second;

<<<<<<< HEAD
void TreeSummary::summarizeConditionalClades( bool clock, bool verbose )
{
    std::map<Clade, Sample<Clade> > cladeAbsencePresence;
    
    bool process_active = true;
    ProgressBar progress = ProgressBar(trace.size(), burnin);
    if ( verbose == true && process_active == true )
    {
        RBOUT("Summarizing conditional clades ...\n");
        progress.start();
    }
    
    for (size_t i = burnin; i < trace.size(); ++i)
    {
        
        if ( verbose == true && process_active == true)
        {
            progress.update(i);
        }
        
        const Tree &tree = trace.objectAt( i );
        
        // get the conditional clades for this
        std::vector<ConditionalClade> condClades;
        std::vector<Clade> clades;
        fillConditionalClades(tree.getRoot(), condClades, clades, clock);
        
        // first increment the clade frequency counter
        // there need to be two loops because otherwise we count the the parent clade twice
        for (size_t j = 0; j < clades.size(); ++j)
        {
            const Clade & c = clades[j];
            const std::map<Clade, Sample<Clade> >::iterator& entry = cladeAbsencePresence.find( c );
            if ( entry == cladeAbsencePresence.end() )
=======
            // add conditional clade ages
            for (std::set<Clade, CladeComparator>::const_iterator child=children.begin(); child!=children.end(); ++child )
>>>>>>> 4a97b682
            {
                // inserts new entries if doesn't already exist
                conditionalCladeAges[c][*child].push_back( child->getAge() );
            }
        }

        for (std::map<Clade, Sample<Clade>, CladeComparator >::iterator it=cladeSampleMap.begin(); it!=cladeSampleMap.end(); ++it )
        {
            if ( condClades.find( it->first ) != condClades.end() )
            {
                it->second.addObservation( true );
            }
            else
            {
                it->second.addObservation( false );
            }

        }

        // collect sampled ancestor probs
        for (size_t j = 0; j < tree.getNumberOfTips(); j++)
        {
            const TopologyNode& tip = tree.getTipNode(j);

            Taxon taxon = tip.getTaxon();

            Sample<Taxon> taxonSample(taxon, 0);
            taxonSample.setTrace(std::vector<double>(i - burnin, 0.0));

            sampledAncestorSamples.insert( std::pair<Taxon, Sample<Taxon> >(taxon, taxonSample) );

            sampledAncestorSamples[taxon].addObservation( tip.isSampledAncestor() );
        }
    }
    
    // finish progress bar
    if ( verbose )
    {
        progress.finish();
        RBOUT("Collecting samples ...\n");
    }

    // collect the samples
    cladeSamples.clear();
    for (std::map<Clade, Sample<Clade>, CladeComparator >::iterator it = cladeSampleMap.begin(); it != cladeSampleMap.end(); ++it)
    {
        it->second.computeStatistics();
        cladeSamples.push_back(it->second);
    }
    
    // sort the samples by frequency
    VectorUtilities::sort( cladeSamples );
    

    // collect the samples
    treeSamples.clear();
    for (std::map<std::string, Sample<std::string> >::iterator it = treeSampleMap.begin(); it != treeSampleMap.end(); ++it)
    {
        it->second.computeStatistics();
        treeSamples.push_back(it->second);
    }

<<<<<<< HEAD
void TreeSummary::summarizeTrees( bool verbose )
{
    
    std::map<std::string, Sample<std::string> > treeAbsencePresence;
    
    bool process_active = true;
    ProgressBar progress = ProgressBar(trace.size(), burnin);
    if ( verbose == true && process_active == true )
=======
    // sort the samples by frequency
    VectorUtilities::sort( treeSamples );


    // collect the samples
    bool using_sampled_ancestors = false;

    for (std::map<Taxon, Sample<Taxon> >::iterator it = sampledAncestorSamples.begin(); it != sampledAncestorSamples.end(); ++it)
>>>>>>> 4a97b682
    {
        it->second.computeStatistics();

        using_sampled_ancestors = using_sampled_ancestors || it->second.getFrequency() > 0;
    }

    if( using_sampled_ancestors == false ) sampledAncestorSamples.clear();

    summarized = true;
}

/*
 * Sort rooted clades as normal, or by mrcas
 * Sort unrooted clades (splits) by min(bitset,~bitset)
 */
bool CladeComparator::operator()(const Clade& a, const Clade& b) const
{
    const RbBitSet& ab = a.getBitRepresentation();
    const RbBitSet& bb = b.getBitRepresentation();

    // If clades are rooted or clades are from different sized trees,
    // do taxon-wise comparison, taking mrcas into account.
    if( rooted || ab.size() != bb.size() )
    {
        if( ab.size() != bb.size() || a.getMrca() == b.getMrca() )
        {
            return a < b;
        }
        else
        {
            return a.getMrca() < b.getMrca();
        }
    }

    if( ab.empty() || bb.empty() )
    {
        throw(RbException("Cannot compare unrooted clades (splits) with empty bitsets"));
    }

    // do bitwise comparison

    // if the first bit is 1, negate the bitset
    bool neg_ab = ab[0];
    bool neg_bb = bb[0];

    for(size_t i = 0; i < ab.size(); i++)
    {
        bool vab = ab[i];
        bool vbb = bb[i];

        // get bit from min bitset for each clade
        bool mab = neg_ab ? !vab : vab;
        bool mbb = neg_bb ? !vbb : vbb;

        // return result from first mismatch
        if(mab != mbb)
        {
            return mab < mbb;
        }
    }

    // ignore mrca in unrooted comparison
    return false;
}

/*
 * Rooted clades are equal iff their taxa and mrcas are equal
 * Unrooted splits are equal iff their taxa are equal or the intersection of their bitsets is empty
 */
bool CladeComparator::operator()(const Sample<Clade>& s) const
{
    const Clade& a = s.getValue();

    const RbBitSet& ab = a.getBitRepresentation();
    const RbBitSet& bb = clade.getBitRepresentation();

    // If clades are rooted or clades are from different sized trees,
    // do taxon-wise comparison, taking mrcas into account.
    if( rooted || ab.size() != bb.size() )
    {
        return a == clade && a.getMrca() == clade.getMrca();
    }

    if( ab.empty() || bb.empty() )
    {
        throw(RbException("Cannot compare unrooted clades (splits) with empty bitsets"));
    }

    // do bitwise comparison

    // if the first bit is 1, negate the bitset
    bool neg_ab = ab[0];
    bool neg_bb = bb[0];

    for(size_t i = 0; i < ab.size(); i++)
    {
        bool vab = ab[i];
        bool vbb = bb[i];

        // get bit from min bitset for each clade
        bool mab = neg_ab ? !vab : vab;
        bool mbb = neg_bb ? !vbb : vbb;

        // return result from first mismatch
        if(mab != mbb)
        {
            return false;
        }
    }

    // ignore mrca in unrooted comparison
    return true;
}
<|MERGE_RESOLUTION|>--- conflicted
+++ resolved
@@ -1456,34 +1456,15 @@
 }
 
 
-<<<<<<< HEAD
-void TreeSummary::annotateHPDAges(Tree &tree, double hpd, bool verbose )
-=======
-void TreeSummary::annotateTree( Tree &tree, AnnotationReport report )
->>>>>>> 4a97b682
-{
-    summarize();
+void TreeSummary::annotateTree( Tree &tree, AnnotationReport report, bool verbose )
+{
+    summarize( verbose );
 
     RBOUT("Annotating tree ...");
 
     std::string newick;
     
-<<<<<<< HEAD
-    std::stringstream ss;
-    ss << "Compiling " << hpd * 100 << "% HPD node ages from " << trace.size() << " total trees in tree trace, using a burnin of " << burnin << " trees.\n";
-    RBOUT(ss.str());
-    
-    
-    summarizeClades( true, verbose );
-    
-    const std::vector<TopologyNode*> &nodes = tree.getNodes();
-    std::vector<std::string*> node_intervals(nodes.size());
-    
-    
-    for (size_t i = 0; i < nodes.size(); i++)
-=======
     if( report.input_tree_ages )
->>>>>>> 4a97b682
     {
         Tree* tmp_tree = NULL;
         if ( clock == true )
@@ -1674,51 +1655,10 @@
 }
 
 
-<<<<<<< HEAD
-Tree* TreeSummary::conTree(double cutoff, bool verbose)
-{
-    
-    std::stringstream ss;
-    ss << "Compiling consensus tree from " << trace.size() << " trees in tree trace, using a burnin of " << burnin << " trees.\n";
-    RBOUT(ss.str());
-    
-    //fill in clades, use all above 50% to resolve the bush with the consensus partitions
-    summarizeClades( false, verbose );		//fills std::vector<Sample<std::string> > cladeSamples, sorts them by descending freq
-    
-    //set up variables for consensus tree assembly
-    const Tree &temptree = trace.objectAt(0);
-    std::vector<std::string> tipNames = temptree.getTipNames();
-    std::vector<double> pp;
-    std::vector<TopologyNode*> nodes;
-    
-    if (cutoff < 0.0 || cutoff > 1.0) cutoff = 0.5;
-    
-    ss << "Assembling clades into a MR consensus tree, using a " << cutoff << " cutoff...\n";
-    RBOUT(ss.str());
-    TopologyNode* root = assembleConsensusTopology(&nodes, tipNames, &pp, cutoff);
-    
-    //now put the tree together
-    Tree* consensusTree = new Tree();
-    consensusTree->addNodeParameter("posterior", pp, true);
-    
-    //calculate node ages for consensus tree
-    RBOUT("Calculating node ages...\n");
-    double maxAge = 2147483647; //just a very high nb, so that age of root will be smaller
-    std::vector<double> ages(nodes.size(), 0.0);
-    calculateMedianAges(root, maxAge, &ages);
-    
-    for (size_t x = 0; x < ages.size(); x++)
-    {
-        consensusTree->getNode(x).setAge(ages[x]);
-    }
-    
-    return consensusTree;
-}
-=======
-double TreeSummary::cladeProbability(const RevBayesCore::Clade &c )
-{
-    summarize();
->>>>>>> 4a97b682
+
+double TreeSummary::cladeProbability(const RevBayesCore::Clade &c, bool verbose )
+{
+    summarize(verbose);
 
     return findCladeSample(c).getFrequency();
 }
@@ -1886,9 +1826,9 @@
 }
 
 
-int TreeSummary::getTopologyFrequency(const RevBayesCore::Tree &tree)
-{
-    summarize();
+int TreeSummary::getTopologyFrequency(const RevBayesCore::Tree &tree, bool verbose)
+{
+    summarize( verbose );
     
     std::string outgroup = trace.objectAt(0).getTipNames()[0];
 
@@ -1922,9 +1862,9 @@
 }
 
 
-std::vector<Tree> TreeSummary::getUniqueTrees( double credible_interval_size )
-{
-    summarize();
+std::vector<Tree> TreeSummary::getUniqueTrees( double credible_interval_size, bool verbose )
+{
+    summarize( verbose );
     
     std::vector<Tree> unique_trees;
     NewickConverter converter;
@@ -1953,37 +1893,8 @@
 
 bool TreeSummary::isTreeContainedInCredibleInterval(const RevBayesCore::Tree &t, double size, bool verbose)
 {
-<<<<<<< HEAD
-    
-    bool clock = true;
-
-    // use the default burnin
-    int b = -1;
-    setBurnin( b );
-    
-    summarizeClades( clock, verbose );
-    summarizeTrees( verbose );
-    
-//    double meanRootAge = 0.0;
-//    std::vector<double> rootAgeSamples;
-//    if ( clock == true )
-//    {
-//        for (size_t i = burnin; i < trace.size(); ++i)
-//        {
-//            // get the sampled tree
-//            const Tree &tree = trace.objectAt( i );
-//            
-//            // add this root age to our variable
-//            meanRootAge += tree.getRoot().getAge();
-//            
-//            rootAgeSamples.push_back(tree.getRoot().getAge());
-//            
-//        }
-//        
-//    }
-=======
-    summarize();
->>>>>>> 4a97b682
+
+    summarize( verbose );
     
     RandomNumberGenerator *rng = GLOBAL_RNG;
 
@@ -2031,23 +1942,13 @@
 }
 
 
-<<<<<<< HEAD
-Tree* TreeSummary::map( bool clock, bool verbose )
-=======
-Tree* TreeSummary::mapTree()
->>>>>>> 4a97b682
+Tree* TreeSummary::mapTree( bool verbose )
 {
     std::stringstream ss;
     ss << "Compiling maximum a posteriori tree from " << trace.size() << " trees in tree trace, using a burnin of " << burnin << " trees.\n";
     RBOUT(ss.str());
     
-<<<<<<< HEAD
-    summarizeClades( clock, verbose );
-    summarizeConditionalClades( clock, verbose );
-    summarizeTrees( verbose );
-=======
-    summarize();
->>>>>>> 4a97b682
+    summarize( verbose );
     
     // get the tree with the highest posterior probability
     std::string bestNewick = treeSamples.rbegin()->getValue();
@@ -2065,12 +1966,7 @@
         tmp_tree = tmp_best_tree->clone();
     }
 
-<<<<<<< HEAD
-    // now we summarize the clades for the best tree
-    summarizeCladesForTree(*best_tree, clock, verbose);
-=======
     delete tmp_best_tree;
->>>>>>> 4a97b682
 
     TaxonMap tm = TaxonMap( trace.objectAt(0) );
     tmp_tree->setTaxonIndices( tm );
@@ -2078,19 +1974,19 @@
     AnnotationReport report;
     report.input_tree_ages = true;
     report.map_parameters  = true;
-    annotateTree(*tmp_tree, report );
+    annotateTree(*tmp_tree, report, verbose );
     
     return tmp_tree;
 }
 
 
-Tree* TreeSummary::mccTree( void )
+Tree* TreeSummary::mccTree( bool verbose )
 {
     std::stringstream ss;
     ss << "Compiling maximum clade credibility tree from " << trace.size() << " trees in tree trace, using a burnin of " << burnin << " trees.\n";
     RBOUT(ss.str());
 
-    summarize();
+    summarize( verbose );
 
     Tree* best_tree = NULL;
     double max_cc = 0;
@@ -2136,13 +2032,13 @@
     }
 
     AnnotationReport report;
-    annotateTree(*best_tree, report );
+    annotateTree(*best_tree, report, verbose );
 
     return best_tree;
 }
 
 
-Tree* TreeSummary::mrTree(double cutoff)
+Tree* TreeSummary::mrTree(double cutoff, bool verbose)
 {
     if (cutoff < 0.0 || cutoff > 1.0) cutoff = 0.5;
 
@@ -2151,7 +2047,7 @@
     RBOUT(ss.str());
 
     //fill in clades, use all above 50% to resolve the bush with the consensus partitions
-    summarize();        //fills std::vector<Sample<std::string> > cladeSamples, sorts them by descending freq
+    summarize( verbose );        //fills std::vector<Sample<std::string> > cladeSamples, sorts them by descending freq
 
     //set up variables for consensus tree assembly
     std::vector<std::string> tipNames = trace.objectAt(0).getTipNames();
@@ -2272,15 +2168,15 @@
     AnnotationReport report;
     report.ccp = false;
     report.mean = false;
-    annotateTree(*consensusTree, report );
+    annotateTree(*consensusTree, report, verbose );
 
     return consensusTree;
 }
 
 
-void TreeSummary::printCladeSummary(std::ostream &o, double minCladeProbability)
-{
-    summarize();
+void TreeSummary::printCladeSummary(std::ostream &o, double minCladeProbability, bool verbose)
+{
+    summarize( verbose );
     
     std::stringstream ss;
     ss << std::fixed;
@@ -2363,9 +2259,9 @@
 
 
 
-void TreeSummary::printTreeSummary(std::ostream &o, double credibleIntervalSize)
-{
-    summarize();
+void TreeSummary::printTreeSummary(std::ostream &o, double credibleIntervalSize, bool verbose)
+{
+    summarize( verbose );
     
     std::stringstream ss;
     ss << std::fixed;
@@ -2465,11 +2361,7 @@
 }
 
 
-<<<<<<< HEAD
-void TreeSummary::summarizeClades( bool clock, bool verbose )
-=======
-void TreeSummary::summarize( void )
->>>>>>> 4a97b682
+void TreeSummary::summarize( bool verbose )
 {
     if( summarized ) return;
 
@@ -2478,16 +2370,9 @@
     sampledAncestorSamples.clear();
     treeCladeAges.clear();
     
-<<<<<<< HEAD
-    std::map<Clade, Sample<Clade> > cladeAbsencePresence;
-    
-    bool process_active = true;
-=======
     std::map<Clade, Sample<Clade>, CladeComparator > cladeSampleMap( (CladeComparator(rooted)) );
     std::map<std::string, Sample<std::string> >      treeSampleMap;
 
-    bool verbose = true;
->>>>>>> 4a97b682
     ProgressBar progress = ProgressBar(trace.size(), burnin);
     if ( verbose )
     {
@@ -2531,44 +2416,6 @@
                 it->second.addObservation(false);
             }
 
-<<<<<<< HEAD
-void TreeSummary::summarizeCladesForTree(const Tree &reference_tree, bool clock, bool verbose)
-{
-    
-    cladeAgesOfBestTree.clear();
-    
-    bool process_active = true;
-    ProgressBar progress = ProgressBar(trace.size(), burnin);
-    if ( verbose == true && process_active == true )
-    {
-        RBOUT("Summarizing clades for tree ...\n");
-        progress.start();
-    }
-    
-    
-    // get the newick string for the reference tree
-    std::string reference_tree_newick = TreeUtilities::uniqueNewickTopology( reference_tree );
-    
-    std::string outgroup = "";
-    for (size_t i = burnin; i < trace.size(); ++i)
-    {
-        
-        if ( verbose == true && process_active == true)
-        {
-            progress.update(i);
-        }
-        
-        const Tree &tree = trace.objectAt(i);
-        
-        // get the newick string for the current tree
-        std::string current_tree_newick = TreeUtilities::uniqueNewickTopology( tree );
-
-        // if this tree does not equal the reference tree then we skip it
-        if ( current_tree_newick != reference_tree_newick )
-        {
-            continue;
-=======
->>>>>>> 4a97b682
         }
         
         // get the clades for this tree
@@ -2594,45 +2441,8 @@
             // this is an empty set if c is a tip node
             const std::set<Clade, CladeComparator>& children = it->second;
 
-<<<<<<< HEAD
-void TreeSummary::summarizeConditionalClades( bool clock, bool verbose )
-{
-    std::map<Clade, Sample<Clade> > cladeAbsencePresence;
-    
-    bool process_active = true;
-    ProgressBar progress = ProgressBar(trace.size(), burnin);
-    if ( verbose == true && process_active == true )
-    {
-        RBOUT("Summarizing conditional clades ...\n");
-        progress.start();
-    }
-    
-    for (size_t i = burnin; i < trace.size(); ++i)
-    {
-        
-        if ( verbose == true && process_active == true)
-        {
-            progress.update(i);
-        }
-        
-        const Tree &tree = trace.objectAt( i );
-        
-        // get the conditional clades for this
-        std::vector<ConditionalClade> condClades;
-        std::vector<Clade> clades;
-        fillConditionalClades(tree.getRoot(), condClades, clades, clock);
-        
-        // first increment the clade frequency counter
-        // there need to be two loops because otherwise we count the the parent clade twice
-        for (size_t j = 0; j < clades.size(); ++j)
-        {
-            const Clade & c = clades[j];
-            const std::map<Clade, Sample<Clade> >::iterator& entry = cladeAbsencePresence.find( c );
-            if ( entry == cladeAbsencePresence.end() )
-=======
             // add conditional clade ages
             for (std::set<Clade, CladeComparator>::const_iterator child=children.begin(); child!=children.end(); ++child )
->>>>>>> 4a97b682
             {
                 // inserts new entries if doesn't already exist
                 conditionalCladeAges[c][*child].push_back( child->getAge() );
@@ -2695,16 +2505,6 @@
         treeSamples.push_back(it->second);
     }
 
-<<<<<<< HEAD
-void TreeSummary::summarizeTrees( bool verbose )
-{
-    
-    std::map<std::string, Sample<std::string> > treeAbsencePresence;
-    
-    bool process_active = true;
-    ProgressBar progress = ProgressBar(trace.size(), burnin);
-    if ( verbose == true && process_active == true )
-=======
     // sort the samples by frequency
     VectorUtilities::sort( treeSamples );
 
@@ -2713,7 +2513,6 @@
     bool using_sampled_ancestors = false;
 
     for (std::map<Taxon, Sample<Taxon> >::iterator it = sampledAncestorSamples.begin(); it != sampledAncestorSamples.end(); ++it)
->>>>>>> 4a97b682
     {
         it->second.computeStatistics();
 
