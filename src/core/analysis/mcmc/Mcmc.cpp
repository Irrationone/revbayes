--- conflicted
+++ resolved
@@ -423,11 +423,7 @@
                 std::stringstream ss;
                 ss << "Could not compute lnProb for node " << the_node->getName() << "." << std::endl;
                 std::ostringstream o1;
-<<<<<<< HEAD
-                the_node->printValue( o1 );
-=======
                 the_node->printValue( o1, "," );
->>>>>>> 63b4fb4c
                 ss << StringUtilities::oneLiner( o1.str(), 54 ) << std::endl;
 
                 ss << std::endl;
