--- conflicted
+++ resolved
@@ -429,19 +429,11 @@
     {
         runs[0] = m;
     }
-<<<<<<< HEAD
     
     // disable the screen monitors for the replicates
     disableScreenMonitors( false );
     
     
-=======
-    
-    // disable the screen monitors for the replicates
-    disableScreenMonitors( false );
-    
-    
->>>>>>> 63b4fb4c
     // we only need to tell the MonteCarloSamplers which replicate index they are if there is more than one replicate
     if ( replicates > 1 )
     {
