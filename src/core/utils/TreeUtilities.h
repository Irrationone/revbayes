--- conflicted
+++ resolved
@@ -31,10 +31,7 @@
     namespace TreeUtilities {
     
         // these function are for public use
-<<<<<<< HEAD
-=======
         double          computeRobinsonFouldDistance(const Tree &a, const Tree &b);
->>>>>>> development
         Tree*           convertTree(const Tree &t, bool resetIndex=true);
 //        AdmixtureTree*  convertToAdmixtureTree(const Tree &t, std::vector<std::string> names); // , const std::vector<std::string> names);
         DistanceMatrix* getDistanceMatrix(const Tree& tree);
