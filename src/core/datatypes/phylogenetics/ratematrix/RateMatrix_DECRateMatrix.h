//
//  RateMatrix_DECRateMatrix.h
//  revbayes-proj
//
//  Created by Michael Landis on 3/16/15.
//  Copyright (c) 2015 Michael Landis. All rights reserved.
//

#ifndef __revbayes_proj__RateMatrix_DECRateMatrix__
#define __revbayes_proj__RateMatrix_DECRateMatrix__

#include "GeneralRateMatrix.h"
#include <complex>
#include <vector>
#include <map>


namespace RevBayesCore {
    
    class TransitionProbabilityMatrix;
    
    class RateMatrix_DECRateMatrix : public GeneralRateMatrix {
        
    public:
        RateMatrix_DECRateMatrix(size_t n, bool cs);                                                                                               //!< Construct rate matrix with n states
        RateMatrix_DECRateMatrix(const RateMatrix_DECRateMatrix& m);                                                                                //!< Copy constructor
        virtual                         ~RateMatrix_DECRateMatrix(void);                                                              //!< Destructor
        
        // overloaded operators
        RateMatrix_DECRateMatrix&                   operator=(const RateMatrix_DECRateMatrix& r);
        
        // RateMatrix functions
        double                              averageRate(void) const;
        void                                calculateTransitionProbabilities(double startAge, double endAge, double rate, TransitionProbabilityMatrix& P) const;   //!< Calculate the transition matrix
        RateMatrix_DECRateMatrix*           clone(void) const;
        void                                fillRateMatrix(void);
        const RbVector<RbVector<double> >&  getDispersalRates(void) const;
        const std::vector<double>&          getExtirpationRates(void) const;                                                       //!< Return the extirpation rates
        const std::vector<double>&          getRangeSize(void) const;                                                       //!< Return the range size simplex

        void                                setDispersalRates(const RbVector<RbVector<double> >& dr);                              //!< Directly set dispersal rates
        void                                setExtirpationRates(const std::vector<double>& er);                                     //!< Directly set extirpation rates
        void                                setRangeSize(const std::vector<double>& rs);                                     //!< Directly set range size simplex

        void                                update(void);
        
    private:
        void                                calculateCijk(void);                                                                //!< Do precalculations on eigenvectors and their inverse
        void                                computeExponentialMatrixByRepeatedSquaring(double t, TransitionProbabilityMatrix& P) const;                             //!< Calculate transition probabilities using exponential squaring (Poujol and Lartillot, 2014)
        inline void                         squareMatrix( TransitionProbabilityMatrix& P,  TransitionProbabilityMatrix& P2) const;
        void                                tiProbsEigens(double t, TransitionProbabilityMatrix& P) const;                      //!< Calculate transition probabilities for real case
        void                                tiProbsComplexEigens(double t, TransitionProbabilityMatrix& P) const;               //!< Calculate transition probabilities for complex case
        void                                updateEigenSystem(void);                                                            //!< Update the system of eigenvalues and eigenvectors
        
        
        void                                                makeBits(void);
        void                                                makeTransitions(void);
        
        std::vector<std::vector<unsigned> >                 bits;
        std::map<std::vector<unsigned>, unsigned>           inverseBits;
        std::vector<std::vector<unsigned> >                 transitions;
        std::vector<std::vector<unsigned> >                 lossOrGain;
        std::vector<std::vector<std::vector<unsigned> > >   transitionAreas;
        size_t                                              numCharacters;
        size_t                                              num_states;
<<<<<<< HEAD
=======
        bool                                                useSquaring;
        bool                                                conditionSurvival;
>>>>>>> 63b4fb4c
        
        EigenSystem*                        theEigenSystem;                                                                     //!< Holds the eigen system
        std::vector<double>                 c_ijk;                                                                              //!< Vector of precalculated product of eigenvectors and their inverse
        std::vector<std::complex<double> >  cc_ijk;                                                                             //!< Vector of precalculated product of eigenvectors and thier inverse for complex case
        
        // members
        RbVector<RbVector<double> >            dispersalRates;
        std::vector<double>                    extirpationRates;
        std::vector<double>                    rangeSize;
    };
    
}

#endif /* defined(__revbayes_proj__RateMatrix_DECRateMatrix__) */<|MERGE_RESOLUTION|>--- conflicted
+++ resolved
@@ -63,11 +63,8 @@
         std::vector<std::vector<std::vector<unsigned> > >   transitionAreas;
         size_t                                              numCharacters;
         size_t                                              num_states;
-<<<<<<< HEAD
-=======
         bool                                                useSquaring;
         bool                                                conditionSurvival;
->>>>>>> 63b4fb4c
         
         EigenSystem*                        theEigenSystem;                                                                     //!< Holds the eigen system
         std::vector<double>                 c_ijk;                                                                              //!< Vector of precalculated product of eigenvectors and their inverse
