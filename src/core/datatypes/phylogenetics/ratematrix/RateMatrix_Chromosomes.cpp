--- conflicted
+++ resolved
@@ -22,14 +22,6 @@
 using namespace RevBayesCore;
 
 /** Construct rate matrix with n states */
-<<<<<<< HEAD
-RateMatrix_Chromosomes::RateMatrix_Chromosomes(size_t n) : AbstractRateMatrix( n ),
-    lambda( 0.0 ),
-    delta( 0.0 ),
-    rho( 0.0 ),
-    matrixSize( n )
-{
-=======
 RateMatrix_Chromosomes::RateMatrix_Chromosomes(size_t n) : AbstractRateMatrix( n+1 ), matrixSize( n+1 ){
     setLambda(1.0);
     setRho(1.0);
@@ -40,9 +32,7 @@
 
 /** Copy constructor */
 RateMatrix_Chromosomes::RateMatrix_Chromosomes(const RateMatrix_Chromosomes& m) : AbstractRateMatrix( m ), matrixSize(m.matrixSize), rho(m.rho), delta(m.delta), lambda(m.lambda), precision(m.precision), stationaryFreqs(m.stationaryFreqs) {
->>>>>>> 68b5de2e
 
-    updateMatrix();
 }
 
 
@@ -51,8 +41,45 @@
     
 }
 
+
+RateMatrix_Chromosomes& RateMatrix_Chromosomes::operator=(const RateMatrix_Chromosomes &r) {
+    
+    if (this != &r) {
+        RateMatrix::operator=( r );
+    }
+    
+    return *this;
+}
+
 double RateMatrix_Chromosomes::averageRate(void) const {
     return 1.0;
+}
+
+void RateMatrix_Chromosomes::setLambda( double l ) {
+
+        lambda = l;
+
+        // set flags
+        needsUpdate = true;
+
+}
+
+void RateMatrix_Chromosomes::setRho( double r ) {
+
+        rho = r;
+
+        // set flags
+        needsUpdate = true;
+
+}
+
+void RateMatrix_Chromosomes::setDelta( double d ) {
+
+        delta = d;
+
+        // set flags
+        needsUpdate = true;
+
 }
 
 
@@ -142,50 +169,18 @@
 
 
 
-RateMatrix_Chromosomes* RateMatrix_Chromosomes::clone( void ) const
-{
+RateMatrix_Chromosomes* RateMatrix_Chromosomes::clone( void ) const {
     return new RateMatrix_Chromosomes( *this );
 }
 
 
-const std::vector<double>& RateMatrix_Chromosomes::getStationaryFrequencies( void ) const
-{
+const std::vector<double>& RateMatrix_Chromosomes::getStationaryFrequencies( void ) const {
     
     return stationaryFreqs;
 }
 
-void RateMatrix_Chromosomes::setLambda( double l ) {
-    
-    lambda = l;
-    
-    // set flags
-    needsUpdate = true;
-    
-}
 
-void RateMatrix_Chromosomes::setRho( double r )
-{
-    
-    rho = r;
-    
-    // set flags
-    needsUpdate = true;
-    
-}
-
-void RateMatrix_Chromosomes::setDelta( double d )
-{
-    
-    delta = d;
-    
-    // set flags
-    needsUpdate = true;
-    
-}
-
-
-void RateMatrix_Chromosomes::updateMatrix( void )
-{
+void RateMatrix_Chromosomes::updateMatrix( void ) {
     
     if ( needsUpdate )
     {
