--- conflicted
+++ resolved
@@ -46,67 +46,6 @@
 void GeneralRateMatrix::setTransitionRates(const std::vector<double>& tr)
 {
     
-<<<<<<< HEAD
-	// transpose the rate matrix and put into QT
-    MatrixReal QT(num_states, num_states);
-    for (size_t i=0; i<num_states; i++)
-    {
-        for (size_t j=0; j<num_states; j++)
-        {
-            QT[i][j] = (*the_rate_matrix)[j][i];
-        }
-    }
-    
-	// compute the LU decomposition of the transposed rate matrix
-    MatrixReal L(num_states, num_states);
-    MatrixReal U(num_states, num_states);
-	RbMath::computeLandU(QT, L, U);
-	
-	// back substitute into z = 0 to find un-normalized stationary frequencies, starting with x_n = 1.0
-    std::vector<double> pi(num_states, 0.0);
-	pi[num_states-1] = 1.0;
-    size_t i=num_states-1;
-    while ( i > 0 )
-    {
-        i--;
-		double dotProduct = 0.0;
-		for (size_t j=i+1; j<num_states; j++)
-        {
-            dotProduct += U[i][j] * pi[j];
-        }
-        pi[i] = (0.0 - dotProduct) / U[i][i];
-    }
-    
-	// normalize the solution vector
-	double sum = 0.0;
-	for (size_t i=0; i<num_states; i++)
-    {
-		sum += pi[i];
-    }
-    
-    for (size_t i=0; i<num_states; i++)
-    {
-        pi[i] /= sum;
-    }
-    
-    // return the stationary frequencies
-    return pi;
-=======
-    transition_rates = tr;
-    
-    // set flags
-    needs_update = true;
->>>>>>> 63b4fb4c
-}
-
-
-/** 
- * Set the exchangeability rates directly. 
- * We assume that we know what the exchangeability rates are when this function is called. 
- */
-void GeneralRateMatrix::setTransitionRates(const std::vector<double>& tr)
-{
-    
     transition_rates = tr;
     
     // set flags
@@ -121,12 +60,8 @@
     {
         
         // rescale
-<<<<<<< HEAD
-        if (rescale_to_one) {
-=======
         if (rescale_to_one)
         {
->>>>>>> 63b4fb4c
             rescaleToAverageRate( 1.0 );
         }
         
