//
//  RateMatrix_FreeBinary.cpp
//  rb_mlandis
//
//  Created by Michael Landis on 4/4/14.
//  Copyright (c) 2014 Michael Landis. All rights reserved.
//

#include "RateMatrix_FreeBinary.h"
#include "MatrixReal.h"
#include "RbException.h"
#include "TransitionProbabilityMatrix.h"

#include <cmath>
#include <iomanip>

using namespace RevBayesCore;

/** Construct rate matrix with n states */
<<<<<<< HEAD
RateMatrix_FreeBinary::RateMatrix_FreeBinary(void) : GeneralRateMatrix( 2 )
{
    
=======
RateMatrix_FreeBinary::RateMatrix_FreeBinary(void) : GeneralRateMatrix( 2 ) {

>>>>>>> 5526bdbd
    update();
}


/** Destructor */
<<<<<<< HEAD
RateMatrix_FreeBinary::~RateMatrix_FreeBinary(void)
{
    
=======
RateMatrix_FreeBinary::~RateMatrix_FreeBinary(void) {

>>>>>>> 5526bdbd
}

double RateMatrix_FreeBinary::averageRate(void) const
{
    return 1.0;
}

/** Calculate the transition probabilities */
void RateMatrix_FreeBinary::calculateTransitionProbabilities(double startAge, double endAge, double rate, TransitionProbabilityMatrix& P) const {

//    double expPart = exp( - (transitionRates[0] + transitionRates[1]) * t);
    double t = rate * (startAge - endAge);
    const MatrixReal& m = *theRateMatrix;
    double expPart = exp( -(m[0][1] + m[1][0]) * t);
    double pi0 = m[1][0] / (m[0][1] + m[1][0]);
    double pi1 = 1.0 - pi0;
    P[0][0] = pi0 + pi1 * expPart;
    P[0][1] = pi1 - pi1 * expPart;
    P[1][0] = pi0 - pi0 * expPart;
    P[1][1] = pi1 + pi0 * expPart;

}


RateMatrix_FreeBinary* RateMatrix_FreeBinary::clone( void ) const
{
    return new RateMatrix_FreeBinary( *this );
}



void RateMatrix_FreeBinary::fillRateMatrix( void )
{

    MatrixReal& m = *theRateMatrix;

    // set the off-diagonal portions of the rate matrix
    m[0][0] = -transitionRates[0];
    m[0][1] = transitionRates[0];
    m[1][0] = transitionRates[1];
    m[1][1] = -transitionRates[1];

    // set flags
    needsUpdate = true;
}

std::vector<double> RateMatrix_FreeBinary::getStationaryFrequencies( void ) const
{
    std::vector<double> stationaryFreqs;

    stationaryFreqs.push_back( transitionRates[1]/(transitionRates[0] + transitionRates[1]) );
    stationaryFreqs.push_back( transitionRates[0]/(transitionRates[0] + transitionRates[1]) );

    return stationaryFreqs;
}


void RateMatrix_FreeBinary::update( void ) {

    if ( needsUpdate )
    {
        fillRateMatrix();

        // clean flags
        needsUpdate = false;
    }
}<|MERGE_RESOLUTION|>--- conflicted
+++ resolved
@@ -17,27 +17,15 @@
 using namespace RevBayesCore;
 
 /** Construct rate matrix with n states */
-<<<<<<< HEAD
-RateMatrix_FreeBinary::RateMatrix_FreeBinary(void) : GeneralRateMatrix( 2 )
-{
-    
-=======
 RateMatrix_FreeBinary::RateMatrix_FreeBinary(void) : GeneralRateMatrix( 2 ) {
 
->>>>>>> 5526bdbd
     update();
 }
 
 
 /** Destructor */
-<<<<<<< HEAD
-RateMatrix_FreeBinary::~RateMatrix_FreeBinary(void)
-{
-    
-=======
 RateMatrix_FreeBinary::~RateMatrix_FreeBinary(void) {
 
->>>>>>> 5526bdbd
 }
 
 double RateMatrix_FreeBinary::averageRate(void) const
@@ -62,8 +50,7 @@
 }
 
 
-RateMatrix_FreeBinary* RateMatrix_FreeBinary::clone( void ) const
-{
+RateMatrix_FreeBinary* RateMatrix_FreeBinary::clone( void ) const {
     return new RateMatrix_FreeBinary( *this );
 }
 
