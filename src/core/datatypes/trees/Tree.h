--- conflicted
+++ resolved
@@ -63,10 +63,8 @@
         void                                                clearParameters(void);                                                                              //!< Clear both the current node and branch parameters
         void                                                clearBranchParameters(void);
 		void                                                clearNodeParameters(void);
-<<<<<<< HEAD
-=======
+
         void                                                collapseNegativeBranchLengths(double length);                                                                //!< Don't allow parents to be younger than their children (TimeTrees only)
->>>>>>> development
         void                                                dropTipNodeWithName(const std::string &n);                                                          //!< Get a pointer to tip node i
         void                                                executeMethod(const std::string &n, const std::vector<const DagNode*> &args, double &rv) const;     //!< Map the member methods to internal function calls
         void                                                executeMethod(const std::string &n, const std::vector<const DagNode*> &args, int &rv) const;        //!< Map the member methods to internal function calls
@@ -81,21 +79,16 @@
         size_t                                              getNumberOfNodes(void) const;                                                                       //!< Get the number of nodes in the Tree
         size_t                                              getNumberOfTips(void) const;                                                                        //!< Get the number of tip nodes in the Tree
         const TopologyNode&                                 getInteriorNode(size_t indx) const;                                                                 //!< Get a pointer to interior node i
-<<<<<<< HEAD
         const std::vector<std::vector<double> >             getAdjacencyMatrix(void) const;                                                                     //!< Get a 2d-vector adjacency matrix weighted by branch lengths
-=======
->>>>>>> development
+
         std::string                                         getPlainNewickRepresentation() const;                                                               //!< Get the newick representation of this Tree
         TopologyNode&                                       getRoot(void);                                                                                      //!< Get a pointer to the root node of the Tree
         const TopologyNode&                                 getRoot(void) const;                                                                                //!< Get a pointer to the root node of the Tree
         std::string                                         getSimmapNewickRepresentation() const;                                                              //!< Get the SIMMAP and phytools compatible newick representation of this Tree
         std::vector<std::string>                            getSpeciesNames() const;                                                                            //!< Get all the species represented in the tree
         std::vector<Taxon>                                  getTaxa() const;                                                                                    //!< Get all the taxa in the tree
-<<<<<<< HEAD
-        std::map<std::string, size_t>                       getTaxonBitSetMap();                                                                                //!< Returns a map that holds the BitSet index for each taxon
-=======
+
         const std::map<std::string, size_t>&                getTaxonBitSetMap(void) const;                                                                                //!< Returns a map that holds the BitSet index for each taxon
->>>>>>> development
         size_t                                              getTipIndex(const std::string &name) const;
         std::vector<std::string>                            getTipNames() const;
         TopologyNode&                                       getTipNode(size_t indx);                                                                            //!< Get a pointer to tip node i
@@ -116,17 +109,11 @@
         bool                                                isUltrametric(void) const;                                                                          //!< Is this tree ultrametric?
         void                                                makeInternalNodesBifurcating(bool reindex);                                                                 //!< Make all the internal nodes bifurcating.
         void                                                orderNodesByIndex();
-<<<<<<< HEAD
-        void                                                reroot(const std::string &outgroup, bool reindex);                                                                //!< Re-root the tree with the given outgroup
-        void                                                reroot(TopologyNode &n, bool reindex);
-        void                                                renameNodeParameter(const std::string &old_name, const std::string &new_name);
-=======
         void                                                reroot(const Clade &outgroup, bool reindex);                                                                //!< Re-root the tree with the given outgroup
         void                                                reroot(const std::string &outgroup, bool reindex);                                                                //!< Re-root the tree with the given outgroup
         void                                                reroot(TopologyNode &n, bool reindex);
         void                                                renameNodeParameter(const std::string &old_name, const std::string &new_name);
         void                                                setNegativeConstraint(bool);
->>>>>>> development
         void                                                setRoot(TopologyNode* r, bool reindex);                                                     //!< Set the root and bootstrap the Tree from it
         void                                                setRooted(bool tf);
         void                                                setTaxonIndices(const TaxonMap &tm);                                                                //!< Set the indices of the taxa from the taxon map
@@ -149,16 +136,10 @@
         std::vector<TopologyNode*>                          nodes;                                                                  //!< Vector of pointers to all nodes
         bool                                                binary;                                                                 //!< Is the BranchLengthTree binary?
         bool                                                rooted;
-<<<<<<< HEAD
-        size_t                                              numTips;
-        size_t                                              num_nodes;
-        std::map<std::string, size_t>                       taxon_bitset_map;
-=======
         bool                                                is_negative_constraint;
         size_t                                              num_tips;
         size_t                                              num_nodes;
         mutable std::map<std::string, size_t>               taxon_bitset_map;
->>>>>>> development
 
     };
 
