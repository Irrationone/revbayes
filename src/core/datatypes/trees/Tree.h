/**
 * @file
 * This file contains the declaration of our tree interface, a light-weight class 
 * that holds the pointer to the root node of a tree and provides some convinience functions.
 *
 * The derived classes differ mainly in which type of topology nodes they store.
 *
 * @todo: If the derived classes only differ in the topology nodes, then we could use templates for the derived classes instead!
 *
 * @brief Declaration of the Tree
 *
 * (c) Copyright 2009- under GPL version 3
 * @date Last modified: $Date: 2012-07-05 16:47:08 +0200 (Thu, 05 Jul 2012) $
 * @author The RevBayes Development Core Team
 * @license GPL version 3
 * @version 1.0
 * @since 2011-04-13, version 1.0
 *
 * $Id: Tree.h 1651 2012-07-05 14:47:08Z hoehna $
 */

#ifndef Tree_H
#define Tree_H

#include "Cloneable.h"
#include "MemberObject.h"
#include "Serializable.h"
#include "TreeChangeEventHandler.h"

#include <vector>
#include <string>

namespace RevBayesCore {
    
    class TopologyNode;

    class Tree : public Cloneable, public Serializable, public MemberObject<double>, public MemberObject<int> {
    
    public:
        Tree(void);                                                                                                                                             //!< Default constructor
        Tree(const Tree& t);                                                                                                                                    //!< Copy constructor

        virtual                                            ~Tree(void);                                                                                         //!< Destructor

        Tree&                                               operator=(const Tree& t);
        
        // overloaded operators
        bool                                                operator==(const Tree &t) const;
        bool                                                operator!=(const Tree &t) const;
        bool                                                operator<(const Tree &t) const;
        bool                                                operator<=(const Tree &t) const;
        
        // virtual basic utility functions
<<<<<<< HEAD
        virtual Tree*                                       clone(void) const = 0;                                                                              //!< Clone object
        virtual void                                        initFromString( const std::string &s ) = 0;                                                         //!< Serialize the object from a string

        // virtual Tree functions
        virtual double                                      getAge(size_t idx) const = 0;
        virtual double                                      getBranchLength(size_t idx) const = 0;
        virtual double                                      getTime(size_t idx) const = 0;

=======
        virtual Tree*                                       clone(void) const;                                                                                  //!< Clone object
    
>>>>>>> a2b0a3a2
        // public Tree methods
        void                                                addBranchParameter(const std::string &n, const std::vector<double> &p, bool io);
        void                                                addNodeParameter(const std::string &n, const std::vector<double> &p, bool io);
		void                                                addNodeParameter(const std::string &n, const std::vector<std::string*> &p, bool io);
        void                                                clearParameters(void);                                                                              //!< Clear both the current node and branch parameters
        void                                                clearBranchParameters(void);
		void                                                clearNodeParameters(void);
        void                                                executeMethod(const std::string &n, const std::vector<const DagNode*> &args, double &rv) const;     //!< Map the member methods to internal function calls
        void                                                executeMethod(const std::string &n, const std::vector<const DagNode*> &args, int &rv) const;        //!< Map the member methods to internal function calls
        TopologyNode&                                       getNode(size_t idx);                                                                                //!< Get the node at index
        const TopologyNode&                                 getNode(size_t idx) const;                                                                          //!< Get the node at index
        const std::vector<TopologyNode*>&                   getNodes(void) const;                                                                               //!< Get a pointer to the nodes in the Tree
        size_t                                              getNumberOfInteriorNodes(void) const;                                                               //!< Get the number of nodes in the Tree
        size_t                                              getNumberOfNodes(void) const;                                                                       //!< Get the number of nodes in the Tree
        size_t                                              getNumberOfTips(void) const;                                                                        //!< Get the number of tip nodes in the Tree
        const TopologyNode&                                 getInteriorNode(size_t indx) const;                                                                 //!< Get a pointer to interior node i
        std::string                                         getNewickRepresentation() const;                                                                    //!< Get the newick representation of this Tree
        TopologyNode&                                       getRoot(void);                                                                                      //!< Get a pointer to the root node of the Tree
        const TopologyNode&                                 getRoot(void) const;                                                                                //!< Get a pointer to the root node of the Tree
        std::vector<std::string>                            getSpeciesNames() const;                                                                            //!< Get all the species represented in the tree
        std::vector<Taxon>                                  getTaxa() const;                                                                                    //!< Get all the taxa in the tree
        size_t                                              getTipIndex(const std::string &name) const;
        std::vector<std::string>                            getTipNames() const;
        TopologyNode&                                       getTipNode(size_t indx);                                                                            //!< Get a pointer to tip node i
        const TopologyNode&                                 getTipNode(size_t indx) const;                                                                      //!< Get a pointer to tip node i
        TopologyNode&                                       getTipNodeWithName(const std::string &n);                                                           //!< Get a pointer to tip node i
        const TopologyNode&                                 getTipNodeWithName(const std::string &n) const;                                                     //!< Get a pointer to tip node i
        std::vector<TopologyNode*>                          getTipNodesWithSpeciesName(const std::string &n);                                                   //!< Get a pointer to tip node i
        double                                              getTmrca(const TopologyNode &n);
        TreeChangeEventHandler&                             getTreeChangeEventHandler(void) const;                                                              //!< Get the change-event handler for this tree
        double                                              getTreeLength(void) const;
        bool                                                hasSameTopology( const Tree &t ) const;                                                             //!< Has this tree the same topology?
        bool                                                isBinary(void) const;                                                                               //!< Is the Tree rooted
        bool                                                isBroken(void) const;                                                                               //!< Is this tree ultrametric?
        bool                                                isRooted(void) const;                                                                               //!< Is the Tree rooted
        bool                                                isUltrametric(void) const;                                                                          //!< Is this tree ultrametric?
        void                                                makeInternalNodesBifurcating(void);                                                                 //!< Make all the internal nodes bifurcating.
        void                                                orderNodesByIndex();
        void                                                reroot(const std::string &outgroup);                                                                //!< Re-root the tree with the given outgroup
        void                                                reroot(TopologyNode &n);
        void                                                setRoot(TopologyNode* r, bool resetIndex=true);                                                     //!< Set the root and bootstrap the Tree from it
        void                                                setRooted(bool tf);
        
    protected:
        

        // protected members
        mutable TreeChangeEventHandler                      changeEventHandler;

    private:
        
        void                                                fillNodesByPhylogeneticTraversal(TopologyNode* node);               //!< fill the nodes vector by a preorder traversal recursively starting with this node.
        void                                                reverseParentChild(TopologyNode &n);                                    //!< Reverse the parent child relationship.
        
        
        // private members
        TopologyNode*                                       root;
        std::vector<TopologyNode*>                          nodes;                                                                  //!< Vector of pointers to all nodes
        bool                                                binary;                                                                 //!< Is the BranchLengthTree binary?
        bool                                                rooted;
        size_t                                              numTips;
        size_t                                              numNodes;

    };

    // Global functions using the class
    std::ostream&                       operator<<(std::ostream& o, const Tree& x);                                         //!< Overloaded output operator

}

#endif
<|MERGE_RESOLUTION|>--- conflicted
+++ resolved
@@ -24,7 +24,6 @@
 
 #include "Cloneable.h"
 #include "MemberObject.h"
-#include "Serializable.h"
 #include "TreeChangeEventHandler.h"
 
 #include <vector>
@@ -34,7 +33,7 @@
     
     class TopologyNode;
 
-    class Tree : public Cloneable, public Serializable, public MemberObject<double>, public MemberObject<int> {
+    class Tree : public Cloneable, public MemberObject<double>, public MemberObject<int> {
     
     public:
         Tree(void);                                                                                                                                             //!< Default constructor
@@ -51,19 +50,8 @@
         bool                                                operator<=(const Tree &t) const;
         
         // virtual basic utility functions
-<<<<<<< HEAD
-        virtual Tree*                                       clone(void) const = 0;                                                                              //!< Clone object
-        virtual void                                        initFromString( const std::string &s ) = 0;                                                         //!< Serialize the object from a string
-
-        // virtual Tree functions
-        virtual double                                      getAge(size_t idx) const = 0;
-        virtual double                                      getBranchLength(size_t idx) const = 0;
-        virtual double                                      getTime(size_t idx) const = 0;
-
-=======
         virtual Tree*                                       clone(void) const;                                                                                  //!< Clone object
     
->>>>>>> a2b0a3a2
         // public Tree methods
         void                                                addBranchParameter(const std::string &n, const std::vector<double> &p, bool io);
         void                                                addNodeParameter(const std::string &n, const std::vector<double> &p, bool io);
