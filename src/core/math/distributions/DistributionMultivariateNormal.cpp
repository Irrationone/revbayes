//
//  DistributionMultivariateNormal.cpp
//  revbayes
//
//  Created by Nicolas Lartillot on 2014-03-28.
//  Copyright (c) 2014 revbayes team. All rights reserved.
//


#include "DistributionMultivariateNormal.h"
#include "DistributionNormal.h"
#include "EigenSystem.h"
#include "CholeskyDecomposition.h"
#include "RbConstants.h"
#include "RbException.h"
#include "RbMathFunctions.h"
#include "RbMathLogic.h"
#include "RbStatisticsHelper.h"

#include <cmath>

using namespace RevBayesCore;

/*!
 * This function calculates the probability density
 * for a MultivariateNormal-distributed random variable.
 *
 * \brief MultivariateNormal probability density.
 * \param mu is a reference to a vector of doubles containing the mean
 * \param sigma is a reference to a precision matrix containing the covariance
 * \param z is a reference to a vector of doubles containing the random variables.
 * \return Returns the probability density.
 * \throws Throws an RbException::ERROR.
 */
double RbStatistics::MultivariateNormal::pdfCovariance(const std::vector<double>& mu, const MatrixReal& sigma, const std::vector<double> &x, double scale)
{
	
    return exp(lnPdfCovariance(mu,sigma,x,scale));
}


/*!
 * This function calculates the natural log of the probability density
 * for a MultivariateNormal-distributed random variable.
 *
 * \brief Natural log of MultivariateNormal probability density.
 * \param mu is a reference to a vector of doubles containing the mean
 * \param omega0 is a reference to a precision matrix containing the covariance
 * \param x is a reference to a vector of doubles containing the random variables.
 * \return Returns the natural log of the probability density.
 * \throws Does not throw an error.
 */
double RbStatistics::MultivariateNormal::lnPdfCovariance(const std::vector<double>& mu, const MatrixReal& sigma, const std::vector<double> &x, double scale)
{
    // we compute the precision matrix, which is the inverse of the covariance matrix
    // and then simply call the lnPDF for the precision matrix.
    // This simplifies the coding.
    MatrixReal omega = sigma.computeInverse();

    return lnPdfPrecision(mu, omega, x, scale);
}

/*!
 * This function generates a MultivariateNormal-distributed random variable.
 *
 * \brief MultivariateNormal random variable.
 * \param mu is a reference to a vector of doubles containing the mean
 * \param sigma is a reference to a precision matrix containing the covariance
 * \param rng is a pointer to a random number object.
 * \return Returns a vector containing the MultivariateNormal random variable.
 * \throws Does not throw an error.
 */

std::vector<double> RbStatistics::MultivariateNormal::rvCovariance(const std::vector<double>& mu, const MatrixReal& sigma, RandomNumberGenerator& rng, double scale)
{
    
    sigma.setCholesky(true);
    double sqrtScale = sqrt(scale);
    size_t dim = sigma.getDim();
    
    MatrixReal W(dim, 1, 0.0);
    for(size_t i = 0; i < dim; ++i)
    {
        W[i][0] = RbStatistics::Normal::rv(0, sqrtScale, rng);
    }
    const CholeskyDecomposition& cd = sigma.getCholeskyDecomposition();
    const MatrixReal L = cd.getLowerCholeskyFactor();
    
    MatrixReal V = L * W;
    std::vector<double> v = std::vector<double>(dim, 0.0);
    for(size_t i = 0; i < dim; ++i)
    {
        v[i] = mu[i] + V[i][0];
    }
    
    return v;

//    double sqrtScale = sqrt(scale);
//    size_t dim = sigma.getDim();
//    std::vector<double> v = std::vector<double>(dim, 0.0);
//    std::vector<double> w = std::vector<double>(dim, 0.0);
//
//    // the eigen system of the covariance matrix
//    const EigenSystem& eigensystem = sigma.getEigenSystem();
//    
//    // get the eigenvalues of the *covariance* matrix
//    const std::vector<double>& eigen = eigensystem.getRealEigenvalues();
//    
//    // draw the normal variate in eigen basis
//    for (size_t i=0; i<dim; i++)
//    {
////        w[i] = RbStatistics::Normal::rv(0, sqrtScale, rng);
//        
//        if ( eigen[i] < 0.0 )
//        {
//            throw RbException("Cannot draw random value of multivariate normal distribution because eigenvalues of the covariance matrix are negative.");
//        }
//        
//        w[i] = RbStatistics::Normal::rv(0, sqrtScale * sqrt(eigen[i]), rng);
//    }
//    
//    // get the eigenvector
//    const MatrixReal& eigenvect = eigensystem.getEigenvectors();
//    
//    // change basis
//    for (size_t i = 0; i < dim; ++i)
//    {
//        double tmp = 0;
//        for (size_t j = 0; j < dim; ++j)
//        {
//            tmp += eigenvect[i][j] * w[j];
//        }
//        v[i] = tmp + mu[i];
//        
//    }
//    
//    return v;
    
}

/*!
 * This function calculates the probability density
 * for a MultivariateNormal-distributed random variable.
 *
 * \brief MultivariateNormal probability density.
 * \param mu is a reference to a vector of doubles containing the mean
 * \param omega is a reference to a precision matrix containing the precision
 * \param x is a reference to a vector of doubles containing the random variables.
 * \return Returns the probability density.
 * \throws Throws an RbException::ERROR.
 */
double RbStatistics::MultivariateNormal::pdfPrecision(const std::vector<double>& mu, const MatrixReal& omega, const std::vector<double> &x, double scale)
{
	
    return exp(lnPdfPrecision(mu,omega,x,scale));
}


/*!
 * This function calculates the natural log of the probability density
 * for a MultivariateNormal-distributed random variable.
 *
 * \brief Natural log of MultivariateNormal probability density.
 * \param mu is a reference to a vector of doubles containing the mean
 * \param omega is a reference to a precision matrix containing the precision
 * \param x is a reference to a vector of doubles containing the random variables.
 * \return Returns the natural log of the probability density.
 * \throws Does not throw an error.
 */
double RbStatistics::MultivariateNormal::lnPdfPrecision(const std::vector<double>& mu, const MatrixReal& omega, const std::vector<double> &x, double scale)
{
    
    double logNormalize = -0.5 * log( RbConstants::TwoPI );
    
    double logDet = omega.getLogDet();
    if ( RbMath::isAComputableNumber(logDet) == false )
    {
        return logDet;
    }
    
    if ( omega.getCholeskyDecomposition().checkPositiveSemidefinite() == false )
    {
        return RbConstants::Double::neginf;
    }

    size_t dim = x.size();
    std::vector<double> tmp = std::vector<double>(dim,0.0);
    
    double s2 = 0;
    for (size_t i=0; i<dim; i++)
    {
        double tmp = 0;
        for (size_t j=0; j<dim; j++)
        {
            tmp += omega[i][j] * (x[j] - mu[j]);
        }
        s2 += (x[i] - mu[i]) * tmp;
    }
    
    double lnProb = dim * logNormalize + 0.5 * (logDet - dim * log(scale) - s2 / scale);

    return lnProb;
    
}


/*!
 * This function generates a MultivariateNormal-distributed random variable.
 *
 * \brief MultivariateNormal random variable.
 * \param mu is a reference to a vector of doubles containing the mean
 * \param omega is a reference to a precision matrix containing the precision
 * \param rng is a pointer to a random number object.
 * \return Returns a vector containing the MultivariateNormal random variable.
 * \throws Does not throw an error.
 */
std::vector<double> RbStatistics::MultivariateNormal::rvPrecision(const std::vector<double>& mu, const MatrixReal& omega, RandomNumberGenerator& rng, double scale)
{
 
    omega.setCholesky(true);
    return rvCovariance(mu, omega.computeInverse(), rng, scale);
    
<<<<<<< HEAD
    double sqrtScale = sqrt(scale);
    size_t dim = omega.getDim();
    std::vector<double> v = std::vector<double>(dim, 0.0);
    std::vector<double> w = std::vector<double>(dim, 0.0);

    const EigenSystem &eigensystem = omega.getEigenSystem();
    
    // get the eigenvalues of the *precision* matrix
    const std::vector<double>& eigen = eigensystem.getRealEigenvalues();
    
    // draw the normal variate in eigen basis
    for (size_t i=0; i<dim; i++)
    {
//        w[i] = RbStatistics::Normal::rv(0, sqrtScale, rng);
        if ( eigen[i] < 0.0 )
        {
            throw RbException("Cannot draw random value of multivariate normal distribution because eigenvalues of the covariance matrix are negative.");
        }

        w[i] = RbStatistics::Normal::rv(0, sqrtScale / sqrt(eigen[i]), rng);
    }
    
    // get the eigenvector
    const MatrixReal& eigenvect = eigensystem.getEigenvectors();
    
    // change basis
    for (size_t i=0; i<dim; i++)
    {
        double tmp = 0;
        for (size_t j=0; j<dim; j++)
        {
            tmp += eigenvect[i][j] * w[j];
        }
        v[i] = tmp + mu[i];
    }

    
    return v;
}


/*!
 * This function generates a MultivariateNormal-distributed random variable.
 *
 * \brief MultivariateNormal random variable.
 * \param mu is a reference to a vector of doubles containing the mean
 * \param sigma is a reference to a variance-covariance matrix
 * \param rng is a pointer to a random number object.
 * \return Returns a vector containing the MultivariateNormal random variable.
 * \throws Does not throw an error.
 */
std::vector<double> RbStatistics::MultivariateNormal::rvCovarianceCholesky(const std::vector<double>& mu, const MatrixReal& sigma, RandomNumberGenerator& rng, double scale)
{
    
    double sqrtScale = sqrt(scale);
    size_t dim = sigma.getDim();
    const MatrixReal L = sigma.getCholeskyDecomposition().getMatrix();
    
//    std::vector<double> w(dim, 0.0);
    MatrixReal w(dim, 1);
    // draw the normal variable
    for(size_t i = 0; i < dim; ++i)
    {
        w[i][0] = RbStatistics::Normal::rv(rng);
    }

    // change the normal variables to correlated normals
//    std::vector<double> v = L * w;
    MatrixReal x = L * w;
    
    std::vector<double> v(dim, 0.0);
    // de-standardize the normals
    for(size_t i = 0; i < dim; ++i)
    {
        v[i] = mu[i] + x[i][0] * sqrtScale;
    }
    
    return v;
=======
//    double sqrtScale = sqrt(scale);
//    size_t dim = omega.getDim();
//    std::vector<double> v = std::vector<double>(dim, 0.0);
//    std::vector<double> w = std::vector<double>(dim, 0.0);
//
//    const EigenSystem &eigensystem = omega.getEigenSystem();
//    
//    // get the eigenvalues of the *precision* matrix
//    const std::vector<double>& eigen = eigensystem.getRealEigenvalues();
//    
//    // draw the normal variate in eigen basis
//    for (size_t i=0; i<dim; i++)
//    {
////        w[i] = RbStatistics::Normal::rv(0, sqrtScale, rng);
//        if ( eigen[i] < 0.0 )
//        {
//            throw RbException("Cannot draw random value of multivariate normal distribution because eigenvalues of the covariance matrix are negative.");
//        }
//
//        w[i] = RbStatistics::Normal::rv(0, sqrtScale / sqrt(eigen[i]), rng);
//    }
//    
//    // get the eigenvector
//    const MatrixReal& eigenvect = eigensystem.getEigenvectors();
//    
//    // change basis
//    for (size_t i=0; i<dim; i++)
//    {
//        double tmp = 0;
//        for (size_t j=0; j<dim; j++)
//        {
//            tmp += eigenvect[i][j] * w[j];
//        }
//        v[i] = tmp + mu[i];
//    }
//
//    
//    return v;
>>>>>>> 1a2ab0b9
}<|MERGE_RESOLUTION|>--- conflicted
+++ resolved
@@ -220,86 +220,6 @@
     omega.setCholesky(true);
     return rvCovariance(mu, omega.computeInverse(), rng, scale);
     
-<<<<<<< HEAD
-    double sqrtScale = sqrt(scale);
-    size_t dim = omega.getDim();
-    std::vector<double> v = std::vector<double>(dim, 0.0);
-    std::vector<double> w = std::vector<double>(dim, 0.0);
-
-    const EigenSystem &eigensystem = omega.getEigenSystem();
-    
-    // get the eigenvalues of the *precision* matrix
-    const std::vector<double>& eigen = eigensystem.getRealEigenvalues();
-    
-    // draw the normal variate in eigen basis
-    for (size_t i=0; i<dim; i++)
-    {
-//        w[i] = RbStatistics::Normal::rv(0, sqrtScale, rng);
-        if ( eigen[i] < 0.0 )
-        {
-            throw RbException("Cannot draw random value of multivariate normal distribution because eigenvalues of the covariance matrix are negative.");
-        }
-
-        w[i] = RbStatistics::Normal::rv(0, sqrtScale / sqrt(eigen[i]), rng);
-    }
-    
-    // get the eigenvector
-    const MatrixReal& eigenvect = eigensystem.getEigenvectors();
-    
-    // change basis
-    for (size_t i=0; i<dim; i++)
-    {
-        double tmp = 0;
-        for (size_t j=0; j<dim; j++)
-        {
-            tmp += eigenvect[i][j] * w[j];
-        }
-        v[i] = tmp + mu[i];
-    }
-
-    
-    return v;
-}
-
-
-/*!
- * This function generates a MultivariateNormal-distributed random variable.
- *
- * \brief MultivariateNormal random variable.
- * \param mu is a reference to a vector of doubles containing the mean
- * \param sigma is a reference to a variance-covariance matrix
- * \param rng is a pointer to a random number object.
- * \return Returns a vector containing the MultivariateNormal random variable.
- * \throws Does not throw an error.
- */
-std::vector<double> RbStatistics::MultivariateNormal::rvCovarianceCholesky(const std::vector<double>& mu, const MatrixReal& sigma, RandomNumberGenerator& rng, double scale)
-{
-    
-    double sqrtScale = sqrt(scale);
-    size_t dim = sigma.getDim();
-    const MatrixReal L = sigma.getCholeskyDecomposition().getMatrix();
-    
-//    std::vector<double> w(dim, 0.0);
-    MatrixReal w(dim, 1);
-    // draw the normal variable
-    for(size_t i = 0; i < dim; ++i)
-    {
-        w[i][0] = RbStatistics::Normal::rv(rng);
-    }
-
-    // change the normal variables to correlated normals
-//    std::vector<double> v = L * w;
-    MatrixReal x = L * w;
-    
-    std::vector<double> v(dim, 0.0);
-    // de-standardize the normals
-    for(size_t i = 0; i < dim; ++i)
-    {
-        v[i] = mu[i] + x[i][0] * sqrtScale;
-    }
-    
-    return v;
-=======
 //    double sqrtScale = sqrt(scale);
 //    size_t dim = omega.getDim();
 //    std::vector<double> v = std::vector<double>(dim, 0.0);
@@ -338,5 +258,44 @@
 //
 //    
 //    return v;
->>>>>>> 1a2ab0b9
+}
+
+
+/*!
+ * This function generates a MultivariateNormal-distributed random variable.
+ *
+ * \brief MultivariateNormal random variable.
+ * \param mu is a reference to a vector of doubles containing the mean
+ * \param sigma is a reference to a variance-covariance matrix
+ * \param rng is a pointer to a random number object.
+ * \return Returns a vector containing the MultivariateNormal random variable.
+ * \throws Does not throw an error.
+ */
+std::vector<double> RbStatistics::MultivariateNormal::rvCovarianceCholesky(const std::vector<double>& mu, const MatrixReal& sigma, RandomNumberGenerator& rng, double scale)
+{
+    
+    double sqrtScale = sqrt(scale);
+    size_t dim = sigma.getDim();
+    const MatrixReal L = sigma.getCholeskyDecomposition().getMatrix();
+    
+//    std::vector<double> w(dim, 0.0);
+    MatrixReal w(dim, 1);
+    // draw the normal variable
+    for(size_t i = 0; i < dim; ++i)
+    {
+        w[i][0] = RbStatistics::Normal::rv(rng);
+    }
+
+    // change the normal variables to correlated normals
+//    std::vector<double> v = L * w;
+    MatrixReal x = L * w;
+    
+    std::vector<double> v(dim, 0.0);
+    // de-standardize the normals
+    for(size_t i = 0; i < dim; ++i)
+    {
+        v[i] = mu[i] + x[i][0] * sqrtScale;
+    }
+    
+    return v;
 }