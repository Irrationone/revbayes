#ifndef WORKSPACEUTILS_H
#define	WORKSPACEUTILS_H

#include "Workspace.h"

#include "RevObject.h"
#include "RevPtr.h"

#include "Variable.h"
#include "RlFunction.h"
#include "ArgumentRules.h"
#include "MethodTable.h"

#include <map>
#include <vector>
#include <algorithm>
#include <stdbool.h>
#include <stdio.h>

#include <boost/foreach.hpp>

typedef std::vector<std::string> StringVector;
typedef std::vector<RevLanguage::Function *> FunctionVector;
typedef std::vector<RevLanguage::Argument> ArgumentVector;
typedef std::multimap<std::string, RevLanguage::Function*> FunctionMap;
typedef std::map<std::string, RevLanguage::RevPtr<RevLanguage::Variable> > VariableTable;
typedef std::map<std::string, RevLanguage::RevObject*> TypeTable;

class WorkspaceUtils {
public:

    //////////// functions //////////////////////

    StringVector getFunctions(void) {
        FunctionMap functionsMap = RevLanguage::Workspace::userWorkspace().getFunctionTable().getTableCopy(true);

        StringVector functions;
        for (FunctionMap::iterator it = functionsMap.begin(); it != functionsMap.end(); ++it) {
            functions.push_back(it->first);
        }

        return makeUnique(functions);
    }

    StringVector getFunctionParameters(std::string name) {

        StringVector result;
        if (!RevLanguage::Workspace::globalWorkspace().existsFunction(name)) {
            return result;
        }

        FunctionVector v = RevLanguage::Workspace::globalWorkspace().getFunctionTable().findFunctions(name);

        for (FunctionVector::iterator it = v.begin(); it != v.end(); it++) {
            const RevLanguage::ArgumentRules& argRules = (*it)->getArgumentRules();
            for (size_t i = 0; i < argRules.size(); i++) {
                result.push_back(argRules[i].getArgumentLabel());
            }
        }

        return makeUnique(result);
    }

    StringVector getFunctionSignatures(std::string name) {
        StringVector signatures;

        if (!isFunction(name)) {
            return signatures;
        }

        FunctionVector v = RevLanguage::Workspace::globalWorkspace().getFunctionTable().findFunctions(name);
        for (FunctionVector::iterator it = v.begin(); it != v.end(); it++) {
            signatures.push_back((*it)->getRevDeclaration());
        }

        return signatures;
    }

    bool isFunction(std::string name) {
        return RevLanguage::Workspace::globalWorkspace().existsFunction(name);
    }


    //////////// variables  //////////////////////

    StringVector getVariables(bool all = false) {

        StringVector objects;

        VariableTable v = RevLanguage::Workspace::userWorkspace().getVariableTable();

        for (VariableTable::iterator it = v.begin(); it != v.end(); ++it) {
            objects.push_back(it->first);
        }

        if (all) {

            v = RevLanguage::Workspace::globalWorkspace().getVariableTable();

            for (VariableTable::iterator it = v.begin(); it != v.end(); ++it) {
                objects.push_back(it->first);
            }
        }

        return makeUnique(objects);
    }

    StringVector getVariableMembers(std::string name);
    bool isVariable(std::string name);


    //////////// types //////////////////////

    StringVector getMethodParameters(std::string typeName, std::string methodName) {
        StringVector sv;
        // make sure type exists
        if (!isType(typeName)) {
            return sv;
        }
<<<<<<< HEAD

        RevLanguage::RevObject *type = RevLanguage::Workspace::globalWorkspace().getNewTypeObject(typeName);
=======
     
        RevLanguage::RevObject *type = RevLanguage::Workspace::globalWorkspace().makeNewDefaultObject(typeName);
>>>>>>> ed406bbc
        RevLanguage::MethodTable &methods = const_cast<RevLanguage::MethodTable&> (type->getMethods());

        std::multimap<std::string, RevLanguage::Function*> printTable = methods.getTableCopy(false);
        for (std::multimap<std::string, RevLanguage::Function *>::const_iterator i = printTable.begin(); i != printTable.end(); i++) {
            if (i->first == methodName) {
                const RevLanguage::ArgumentRules& argRules = i->second->getArgumentRules();
                for (size_t i = 0; i < argRules.size(); i++) {
                    sv.push_back(argRules[i].getArgumentLabel());
                }
            }
        }

        return makeUnique(sv);
    }

    StringVector getTypes(bool all = true) {

        StringVector objects;

        TypeTable t = RevLanguage::Workspace::userWorkspace().getTypeTable();

        for (TypeTable::iterator it = t.begin(); it != t.end(); ++it) {
            objects.push_back(it->first);
        }

        if (all) {

            t = RevLanguage::Workspace::globalWorkspace().getTypeTable();

            for (TypeTable::iterator it = t.begin(); it != t.end(); ++it) {
                objects.push_back(it->first);
            }
        }

        return makeUnique(objects);
    }

    StringVector getTypeMembers(std::string name) {
        StringVector sv;

        if (!isType(name)) {
            return sv;
        }

        RevLanguage::RevObject *type = RevLanguage::Workspace::globalWorkspace().makeNewDefaultObject(name);
        RevLanguage::MethodTable &methods = const_cast<RevLanguage::MethodTable&> (type->getMethods());

        std::multimap<std::string, RevLanguage::Function*> printTable = methods.getTableCopy(false);
        for (std::multimap<std::string, RevLanguage::Function *>::const_iterator i = printTable.begin(); i != printTable.end(); i++) {
            sv.push_back(i->first);
        }

        return sv;
    }

    bool isType(std::string name) {
        return RevLanguage::Workspace::globalWorkspace().existsType(name);
    }

    //////////// objects //////////////////////

    // hide the distinction of variables and types

    StringVector getObjects(bool all = true) {
        StringVector t = getTypes(all);
        StringVector v = getVariables(all);
        t.insert(t.end(), v.begin(), v.end());
        return makeUnique(t);
    }
    StringVector getObjectMembers(std::string name);
    bool isObject(std::string name);


private:

    StringVector makeUnique(StringVector v) {
        StringVector result;
        for (StringVector::iterator it = v.begin(); it < std::unique(v.begin(), v.end()); it++) {
            result.push_back(*it);
        }
        return result;
    }
};




#endif	/* WORKSPACEUTILS_H */
<|MERGE_RESOLUTION|>--- conflicted
+++ resolved
@@ -117,13 +117,8 @@
         if (!isType(typeName)) {
             return sv;
         }
-<<<<<<< HEAD
 
         RevLanguage::RevObject *type = RevLanguage::Workspace::globalWorkspace().getNewTypeObject(typeName);
-=======
-     
-        RevLanguage::RevObject *type = RevLanguage::Workspace::globalWorkspace().makeNewDefaultObject(typeName);
->>>>>>> ed406bbc
         RevLanguage::MethodTable &methods = const_cast<RevLanguage::MethodTable&> (type->getMethods());
 
         std::multimap<std::string, RevLanguage::Function*> printTable = methods.getTableCopy(false);
