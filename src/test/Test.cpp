//
//  Test.cpp
//  RevBayesCore
//
//  Created by Sebastian Hoehna on 7/11/12.
//  Copyright 2012 __MyCompanyName__. All rights reserved.
//

#include "BranchLengthTree.h"
#include "ConstantNode.h"
#include "NewickConverter.h"
#include "RbException.h"
#include "RbOptions.h"
#include "Test.h"
#include "TestACLNRelaxedClock.h"
#include "TestAutocorrelatedBranchHeterogeneousGtrModel.h"
#include "TestBayesFactor.h"
#include "TestBirthDeath.h"
#include "TestBirthDeathModelImplementations.h"
#include "TestBrownianMotion.h"
#include "TestCharEvoModelImplementationPerformance.h"
#include "TestCoala.h"
#include "TestConstantPopCoalescent.h"
#include "TestDistributions.h"
#include "TestCharacterHistory.h"
#include "TestDPPRelClock.h"
#include "TestGtrGammaLikelihood.h"
#include "TestGtrGammaModel.h"
#include "TestGtrModel.h"
#include "TestGtrModelFixedTree.h"
#include "TestGtrUnrooted.h"
#include "TestBranchHeterogeneousGtrModel.h"
#include "TestBranchHeterogeneousHkyModel.h"
#include "TestBranchHeterogeneousTamura92Model.h"
#include "TestMixtureBranchHeterogeneousGtrModel.h"
#include "TestMixtureModel.h"
#include "TestMultispeciesCoalescent.h"
#include "TestMultispeciesCoalescentCombinatorics.h"
#include "TestMultispeciesCoalescentWithSequences.h"
#include "TestNumericalIntegration.h"
#include "TestNNI.h"
#include "TestNormalModel.h"
#include "TestRevLanguage.h"
#include "TestScalingMove.h"
#include "TestSimplexMove.h"
#include "TestSequenceSimulation.h"
#include "TestSkyline.h"
#include "TestSlidingMove.h"
#include "TestTransitionProbabilities.h"
#include "TestTreeTraceSummary.h"
#include "TestUCLNRelaxedClock.h"
#include "TestVariableBirthDeath.h"
#include "Tree.h"
#include "TreeTrace.h"

#ifdef USE_LIB_ARMADILLO
#include "TestAdmixtureGraph.h"
#endif

#include <time.h>
#include <vector>

using namespace RevBayesCore;

Test::Test(void) {
    
}


Test::Test(int c, const char* v[]) : argc(c), argv(v)
{
    
}


Test::~Test() {
    
}



bool Test::performTests(void) {
    time_t start,end;
    time (&start);
    
    /* The transition probability test */
    try {
        TestTransitionProbabilities test = TestTransitionProbabilities();
//        test.run();
    } catch (RbException &e) {
        std::cout << e.getMessage() << std::endl;
    }
    
    /* The sequence simulation test */
    try {
        TestSequenceSimulation test = TestSequenceSimulation("trees/primates.tree");
        //test.run();
    } catch (RbException &e) {
        std::cout << e.getMessage() << std::endl;
    }
    
    /* The distribution test */
    try {
        TestDistributions test = TestDistributions();
//        test.run();
    } catch (RbException &e) {
        std::cout << e.getMessage() << std::endl;
    }
    
    /* The scaling move test */
    try {
        TestScalingMove test = TestScalingMove(10000);
//        test.run();
    } catch (RbException &e) {
        std::cout << e.getMessage() << std::endl;
    }
    
    /* The sliding move test */
    try {
        TestSlidingMove test = TestSlidingMove(10000);
//        test.run();
    } catch (RbException &e) {
        std::cout << e.getMessage() << std::endl;
    }
    
    /* The simplex move test */
    try {
        TestSimplexMove test = TestSimplexMove(10000);
//        test.run();
    } catch (RbException &e) {
        std::cout << e.getMessage() << std::endl;
    }
    
    /* The skyline model test */
    try {
        TestSkyline test = TestSkyline(100000);
//        test.run();
    } catch (RbException &e) {
        std::cout << e.getMessage() << std::endl;
    }
    
    /* The Brownian motion test */
    try {
        TestBrownianMotion test = TestBrownianMotion(100000);
//        test.run();
    } catch (RbException &e) {
        std::cout << e.getMessage() << std::endl;
    }
    
    
    /* The normal model test */
    try {
        TestNormalModel testNormal = TestNormalModel(10000);
//        testNormal.run();
    } catch (RbException &e) {
        std::cout << e.getMessage() << std::endl;
    }
    
    /* A Mixture model test */
    try {
        TestMixtureModel testMixture = TestMixtureModel(10000);
//        testMixture.run();
    } catch (RbException &e) {
        std::cout << e.getMessage() << std::endl;
    }
    
    /* A (unrooted) GTR model test */
    try {
        TestGtrUnrooted testGtr = TestGtrUnrooted("data/primates_mtDNA.nex", "trees/primates.tree", 200);
        
//        testGtr.run();
        TestTreeTraceSummary testTrace = TestTreeTraceSummary("TestGtrUnrooted.tree");
//        testTrace.run();
    } catch (RbException &e) {
        std::cout << e.getMessage() << std::endl;
    }
    
    /* A GTR model test */
    try {
        TestGtrModelFixedTree testGtr = TestGtrModelFixedTree("data/primates.nex", "trees/primates.tree", 20);
//        testGtr.run();
        TestTreeTraceSummary testTrace = TestTreeTraceSummary("TestGtrModelFixedTree.tree");
//        testTrace.run();
    } catch (RbException &e) {
        std::cout << e.getMessage() << std::endl;
    }
    
    /* A birth-death model test */
    try {
        TestBirthDeath testBD = TestBirthDeath("trees/primates.tree", 100000);
//        testBD.run();
    } catch (RbException &e) {
        std::cout << e.getMessage() << std::endl;
    }
    
    
    /* A coalescent model test */
    try {
        TestConstantPopCoalescent testCoal = TestConstantPopCoalescent("trees/cetaceans cytb_final1_mrc.tree");
//        testCoal.run();
    } catch (RbException &e) {
        std::cout << e.getMessage() << std::endl;
    }
    
    
    /* A coalescent model test */
    try {
        TestMultispeciesCoalescent testCoal = TestMultispeciesCoalescent("../../examples/data/primates.tree");
//        TestMultispeciesCoalescent testCoal = TestMultispeciesCoalescent("trees/smallTest.tree");
     //  testCoal.run();
    } catch (RbException &e) {
        std::cout << e.getMessage() << std::endl;
    }
    
    /* A coalescent model test complete with simulations and inference from sequences */
    try {
        TestMultispeciesCoalescentWithSequences testCoal = TestMultispeciesCoalescentWithSequences("../../examples/data/primates.tree");
//        TestMultispeciesCoalescent testCoal = TestMultispeciesCoalescent("trees/smallTest.tree");
       //testCoal.run();
    } catch (RbException &e) {
        std::cout << e.getMessage() << std::endl;
    }
    
    
    /* A coalescent model test */
    try {
        TestMultispeciesCoalescentCombinatorics testCoal = TestMultispeciesCoalescentCombinatorics();
//        testCoal.run();
    } catch (RbException &e) {
        std::cout << e.getMessage() << std::endl;
    }
    
    
    /* A NNI test */
    try {
        TestNNI testNNI = TestNNI(100000);
//        testNNI.run();
    } catch (RbException &e) {
        std::cout << e.getMessage() << std::endl;
    }
    
    /* A GTR model test */
    try {
//        TestGtrModel testGtr = TestGtrModel("data/primates.nex", "trees/primates.tree", 10000);
        TestGtrModel testGtr = TestGtrModel("data/primates_mtDNA.nex", "trees/primates.tree", 200);
//        TestGtrModel testGtr = TestGtrModel("data/anolis.nex", "trees/anolis_MAP.dnd", 10000);
  //      TestGtrModel testGtr = TestGtrModel("data/LSU.phy", "trees/LSUrootedClocklike.dnd", 1000);

//        testGtr.run();
        TestTreeTraceSummary testTrace = TestTreeTraceSummary("TestGtrModel.tree");
//        testTrace.run();
    } catch (RbException &e) {
        std::cout << e.getMessage() << std::endl;
    }
    
    /* A GTR+Gamma model test */
    try {
        TestGtrGammaLikelihood testGtrGamma = TestGtrGammaLikelihood("data/primates.nex", "trees/primates.tree");
     //   testGtrGamma.run();
    } catch (RbException &e) {
        std::cout << e.getMessage() << std::endl;
    }
    
    /* A GTR+Gamma model test */
    try {
        TestGtrGammaModel testGtr = TestGtrGammaModel("data/primates.nex", "trees/primates.tree", 10000);
//        testGtr.run();
    } catch (RbException &e) {
        std::cout << e.getMessage() << std::endl;
    }
    
    
    /* A branch-heterogeneous Tamura 1992 model test */
    try {
          TestBranchHeterogeneousTamura92Model testHeteroT92 = TestBranchHeterogeneousTamura92Model("data/primates.nex", "trees/primates.tree", 1000);
        //TestBranchHeterogeneousTamura92Model testHeteroT92 = TestBranchHeterogeneousTamura92Model("data/LSU.phy", "trees/LSUrootedClocklike.dnd", 1000);
        
//        testHeteroT92.run();
        TestTreeTraceSummary testTrace = TestTreeTraceSummary("TestHeteroGtrModel.tree");
//           testTrace.run();
    } catch (RbException &e) {
        std::cout << e.getMessage() << std::endl;
    }

    /* A branch-heterogeneous GTR model test */
    try {
      //  TestBranchHeterogeneousGtrModel testHeteroGtr = TestBranchHeterogeneousGtrModel("data/primates.nex", "trees/primates.tree", 1000);
        TestBranchHeterogeneousGtrModel testHeteroGtr = TestBranchHeterogeneousGtrModel("data/LSU.phy", "trees/LSUrootedClocklike.dnd", 1000);

       // testHeteroGtr.run();
        TestTreeTraceSummary testTrace = TestTreeTraceSummary("TestHeteroGtrModel.tree");
        //    testTrace.run();
    } catch (RbException &e) {
        std::cout << e.getMessage() << std::endl;
    }
	
    /* A branch-heterogeneous HKY model test */
    try {
        TestBranchHeterogeneousHkyModel testHeteroHky = TestBranchHeterogeneousHkyModel("/Users/boussau/Dropbox/HeterogeneousModelsRevBayes/data/SheffieldBeetles.fasta", 10000);
		
		//testHeteroHky.run();
        TestTreeTraceSummary testTrace = TestTreeTraceSummary("TestHeteroHkyModel.tree");
          //  testTrace.run();
    } catch (RbException &e) {
        std::cout << e.getMessage() << std::endl;
    }
    
    /* A autocorrelated branch-heterogeneous GTR model test */
    try {
        TestAutocorrelatedBranchHeterogeneousGtrModel testAutocorrHeteroGtr = TestAutocorrelatedBranchHeterogeneousGtrModel("data/primates.nex", "trees/primates.tree", 1000);
//        TestAutocorrelatedBranchHeterogeneousGtrModel testAutocorrHeteroGtr = TestAutocorrelatedBranchHeterogeneousGtrModel("data/LSU.phy", "trees/LSUrootedClocklike.dnd", 1000);
        
//        testAutocorrHeteroGtr.run();
        TestTreeTraceSummary testTrace = TestTreeTraceSummary("TestHeteroGtrModel.tree");
        //    testTrace.run();
    } catch (RbException &e) {
        std::cout << e.getMessage() << std::endl;
    }
    
    /* A mixture branch-heterogeneous GTR model test */
    try {
//        TestMixtureBranchHeterogeneousGtrModel testHeteroGtr = TestMixtureBranchHeterogeneousGtrModel("data/primates.nex", "trees/primates.tree", 1000);
        TestMixtureBranchHeterogeneousGtrModel testHeteroGtr = TestMixtureBranchHeterogeneousGtrModel("data/LSU.phy", "trees/LSUrootedClocklike.dnd", 1000);
        
        //testHeteroGtr.run();
        TestTreeTraceSummary testTrace = TestTreeTraceSummary("TestHeteroGtrModel.tree");
        //    testTrace.run();
    } catch (RbException &e) {
        std::cout << e.getMessage() << std::endl;
    }

    
    /* A numerical integration test */
    try {
        TestNumericalIntegration testIntegration = TestNumericalIntegration();
//        testIntegration.run();
    } catch (RbException &e) {
        std::cout << e.getMessage() << std::endl;
    }

    /* A UCLN relaxed model test */
    try {
//        TestUCLNRelaxedClock testUCLNRC = TestUCLNRelaxedClock("data/ucln_sim.nex", "data/ucln_sim.tre", 1000);
        TestUCLNRelaxedClock testUCLNRC = TestUCLNRelaxedClock("data/primates.nex", "trees/primates.tree", 1000);
		
		//testUCLNRC.run();
    } catch (RbException &e) {
        std::cout << e.getMessage() << std::endl;
    }
    
    
    
    /* A ACLN relaxed model test */
    try {
        //        TestACLNRelaxedClock testACLNRC = TestACLNRelaxedClock("data/ucln_sim.nex", "data/ucln_sim.tre", 1000);
        TestACLNRelaxedClock testACLNRC = TestACLNRelaxedClock("data/primates.nex", "trees/primates.tree", 1000);
		
		//testACLNRC.run();
    } catch (RbException &e) {
        std::cout << e.getMessage() << std::endl;
    }
    
    
    
    /* A COALA model test */
    try {
        //        TestDPPRelClock testACLNRC = TestDPPRelClock("data/ucln_sim.nex", "data/ucln_sim.tre", 1000);
        TestCoala testCoala = TestCoala("data/simLG_4species_1.phy", 1000);
		
//		testCoala.run();
    } catch (RbException &e) {
        std::cout << e.getMessage() << std::endl;
    }
    
    
    
    /* A DPP relaxed model test */
    try {
//        TestDPPRelClock testDPPRC = TestDPPRelClock("data/Primates.nex", "data/primates.tree", 100);
        TestDPPRelClock testDPPRC = TestDPPRelClock("clock_test/test_data_clock_gtr.nex", "clock_test/true_rel_clk.tre", 100000);
		
		testDPPRC.run();
    } catch (RbException &e) {
        std::cout << e.getMessage() << std::endl;
    }
    
    
    /* A time varying birth-death model test */
    try {
        TestBirthDeathModelImplementations testBD = TestBirthDeathModelImplementations("trees/Sim_2_1.75.tre", 10000);
//        TestBirthDeathModelImplementations testBD = TestBirthDeathModelImplementations("trees/simple.tree", 10000);
//        testBD.run();
    } catch (RbException &e) {
        std::cout << e.getMessage() << std::endl;
    }
    
    
    /* A time varying birth-death model test */
    try {
//        TestVariableBirthDeath testBD = TestVariableBirthDeath("trees/AAtimetreeAUTOhard.tre", 100000);
        TestVariableBirthDeath testBD = TestVariableBirthDeath("trees/MammalianPhylogeny.tre", 100000);
//        TestVariableBirthDeath testBD = TestVariableBirthDeath("trees/MammalianPhylogeny2.tre", 100000);
//        TestVariableBirthDeath testBD = TestVariableBirthDeath("trees/Sim_2_1.75.tre", 2000);
//        TestVariableBirthDeath testBD = TestVariableBirthDeath("trees/Sim_2_1.75_large.tre", 10000);
//        testBD.run();
    } catch (RbException &e) {
        std::cout << e.getMessage() << std::endl;
    }
    
    
    /* The whole RevLanguage test suite */
    try {
        TestTreeTraceSummary testTrace = TestTreeTraceSummary("TestGtrModel.tree");
//        testTrace.run();
    } catch (RbException &e) {
        std::cout << e.getMessage() << std::endl;
    }
    
    
    /* The Bayes factors */
    try {
        TestBayesFactor testBF = TestBayesFactor(10000);
//        testBF.run();
    } catch (RbException &e) {
        std::cout << e.getMessage() << std::endl;
    }

    
    /* A char-evo-model performance test */
    try {
        TestCharEvoModelImplementationPerformance testGtr = TestCharEvoModelImplementationPerformance("data/primates.nex", "trees/primates.tree", 10000);
//		        testGtr.run();
    } catch (RbException &e) {
        std::cout << e.getMessage() << std::endl;
    }
    
#ifdef USE_LIB_ARMADILLO
    // Admixture graph
    try {
        //TestAdmixtureGraph testAG = TestAdmixtureGraph("canmap2_snps_removedMissingData.txt", 10000, "/Users/mlandis/data/admix/input/", "");
        //TestAdmixtureGraph testAG = TestAdmixtureGraph("moo_snps.no_999111.removedMissingData.txt", 10000, "/Users/mlandis/data/admix/input/", "");
        //TestAdmixtureGraph testAG = TestAdmixtureGraph("humans.071713.txt", 10000, "/Users/mlandis/data/admix/input/", "");
        //TestAdmixtureGraph testAG = TestAdmixtureGraph("modern.clovis.130723.txt", 10000, "/Users/mlandis/data/admix/input/", "");
        //TestAdmixtureGraph testAG = TestAdmixtureGraph("modern.saqqaq.130723.txt", 10000, "/Users/mlandis/data/admix/input/", "");
        //TestAdmixtureGraph testAG = TestAdmixtureGraph("modern.malta.130723.txt", 10000, "/Users/mlandis/data/admix/input/", "");
        //TestAdmixtureGraph testAG = TestAdmixtureGraph("modern.939.130723.txt", 10000, "/Users/mlandis/data/admix/input/", "");
        //TestAdmixtureGraph testAG = TestAdmixtureGraph(argc, argv, "small.Modern_Saqqaq_Clovis.genotypes.polymorphic.txt.noMayanAleutsTsimshianAltai.TreeMixInput.txt", 2000, "/Users/mlandis/data/admix/input/", "");
        //TestAdmixtureGraph testAG = TestAdmixtureGraph(argc, argv, "Modern_Saqqaq_Clovis_Malta.fix_haploid.txt", 2000, "/Users/mlandis/data/admix/input/", "");
        TestAdmixtureGraph testAG = TestAdmixtureGraph(argc, argv, "hgdp_humans.txt", 2000, "/Users/mlandis/data/admix/input/", "");
        //testAG.run();
    } catch (RbException &e) {
        std::cout << e.getMessage() << std::endl;
    }
#endif
    
    // discrete dependence model
    try
    {
        TestCharacterHistory testDdm = TestCharacterHistory("", "", "", 10000);
<<<<<<< HEAD
//        testDdm.run_exp();
=======
        testDdm.run_exp();
        //testDdm.run_dollo();
>>>>>>> 7662d092
    }
    catch (RbException &e)
    {
        std::cout << e.getMessage() << std::endl;
    }
    
    /* The whole RevLanguage test suite */
    try {
        TestRevLanguage testRL = TestRevLanguage();
        //testRL.run();
    } catch (RbException &e) {
        std::cout << e.getMessage() << std::endl;
    }
    
    time (&end);
    double dif = difftime(end,start);
    std::cout << "The tests ran in " << dif << " seconds." << std::endl;
    std::cout << "Finished Tests!!!" << std::endl;
    
    return 0;
}<|MERGE_RESOLUTION|>--- conflicted
+++ resolved
@@ -457,12 +457,8 @@
     try
     {
         TestCharacterHistory testDdm = TestCharacterHistory("", "", "", 10000);
-<<<<<<< HEAD
 //        testDdm.run_exp();
-=======
-        testDdm.run_exp();
         //testDdm.run_dollo();
->>>>>>> 7662d092
     }
     catch (RbException &e)
     {
