--- conflicted
+++ resolved
@@ -166,11 +166,7 @@
 //    moves.push_back( new FixedNodeheightPruneRegraft( tau, 2.0 ) );
 //    moves.push_back( new SubtreeScale( tau, 5.0 ) );
 //    moves.push_back( new TreeScale( tau, 1.0, true, 2.0 ) );
-<<<<<<< HEAD
-//		moves.push_back( new RootTimeSlide( tau, 50.0, true, 10.0 ) );
-=======
 	moves.push_back( new RootTimeSlide( tau, 50.0, true, 10.0 ) );
->>>>>>> 3f336343
     moves.push_back( new NodeTimeSlideUniform( tau, 30.0 ) );
     moves.push_back( new SimplexMove( er, 450.0, 6, 0, true, 2.0, 1.0 ) );
     moves.push_back( new SimplexMove( pi, 250.0, 4, 0, true, 2.0, 1.0 ) ); 
@@ -244,7 +240,7 @@
 	delete numCats;
 //	delete deathRate;
 //	delete birthRate;
-	delete phyloCTMC;
+//	delete phyloCTMC;
 //	delete dLambda;
 
 	
