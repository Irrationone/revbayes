#include "BetaDistribution.h"
#include "BinaryDivision.h"
#include "BinaryMultiplication.h"
#include "BinarySubtraction.h"
#include "BirthRateConstBDStatistic.h"
#include "Clade.h"
#include "ConstantNode.h"
#include "ConstantRateBirthDeathProcess.h"
#include "ContinuousStochasticNode.h"
#include "DeathRateConstBDStatistic.h"
#include "DeterministicNode.h"
#include "DirichletDistribution.h"
#include "DirichletProcessPriorDistribution.h"
#include "DPPAllocateAuxGibbsMove.h"
#include "DPPGibbsConcentrationMove.h"
#include "MeanVecContinuousValStatistic.h"
#include "NumUniqueInVector.h"
#include "DPPScaleCatValsMove.h"
#include "ExponentialDistribution.h"
#include "FileMonitor.h"
#include "FixedNodeheightPruneRegraft.h"
#include "GammaDistribution.h"
#include "PhyloCTMCSiteHomogeneousNucleotide.h"
#include "GtrRateMatrixFunction.h"
#include "LnFunction.h"
#include "LognormalDistribution.h"
#include "Mcmc.h"
#include "MetropolisHastingsMove.h"
#include "Model.h"
#include "Monitor.h"
#include "Move.h"
#include "NarrowExchange.h"
#include "NclReader.h"
#include "NearestNeighborInterchange.h"
#include "NodeTimeSlideBeta.h"
#include "NodeTimeSlideUniform.h"
#include "NormalDistribution.h"
#include "OriginTimeSlide.h"
#include "PoissonDistribution.h"
#include "QuantileFunction.h"
#include "RbFileManager.h"
#include "RbStatisticsHelper.h"
#include "RootTimeSlide.h"
#include "ScaleProposal.h"
#include "ScreenMonitor.h"
#include "SimplexMove.h"
#include "SlidingMove.h"
#include "SubtreeScale.h"
#include "TestDPPRelClock.h"
#include "TimeTree.h"
#include "TreeHeightStatistic.h"
#include "TreeScale.h"
#include "UniformDistribution.h"
#include "VectorDoubleProductStatistic.h"
#include "VectorFunction.h"
//#include "RbVector.h"

using namespace RevBayesCore;

TestDPPRelClock::TestDPPRelClock(const std::string &aFn, const std::string &tFn, int gen) : alignmentFilename( aFn ), treeFilename( tFn ), mcmcGenerations( gen ){
    
}

TestDPPRelClock::~TestDPPRelClock() {
    // nothing to do
}

bool TestDPPRelClock::run( void ) {
    
    // fix the rng seed
    std::vector<unsigned int> seed;
    seed.push_back(25);
    seed.push_back(42);
    GLOBAL_RNG->setSeed(seed);
    
    alignmentFilename = "/Users/tracyh/Code/RevBayes_proj/tests/time_trees/tt_CLK_GTRG.nex";
    treeFilename = "/Users/tracyh/Code/RevBayes_proj/tests/time_trees/tt_CLK_true_relx.tre";
	
<<<<<<< HEAD
	std::vector<AbstractCharacterData*> data = NclReader().readMatrices(alignmentFilename);
=======
	std::vector<AbstractCharacterData*> data = NclReader::NclReader().readMatrices(alignmentFilename);
>>>>>>> 3aed42d8
	
	AbstractDiscreteCharacterData *discrD = dynamic_cast<AbstractDiscreteCharacterData* >(data[0]);
    
    std::cout << "Read " << data.size() << " matrices." << std::endl;
    std::cout << data[0] << std::endl;
	
	// First, we read in the data 
<<<<<<< HEAD
    std::vector<TimeTree*> trees = NclReader().readTimeTrees( treeFilename );
=======
    std::vector<TimeTree*> trees = NclReader::NclReader().readTimeTrees( treeFilename );
>>>>>>> 3aed42d8
    std::cout << "Read " << trees.size() << " trees." << std::endl;
    std::cout << trees[0]->getNewickRepresentation() << std::endl;
    
    
	// #######################################
    // ###### birth-death process priors #####
	// #######################################

	//   Constant nodes
	ConstantNode<double> *dLambda = new ConstantNode<double>("div_rate", new double(1.0 / 5.0));		// Exponential rate for prior on div
//	ConstantNode<double> *turnA   = new ConstantNode<double>("turn_alpha", new double(2.0));			// Beta distribution alpha
//	ConstantNode<double> *turnB   = new ConstantNode<double>("turn_beta", new double(2.0));				// Beta distribution beta
	ConstantNode<double> *turnA   = new ConstantNode<double>("turn.uni_min", new double(0.0));			// Uniform distribution min
	ConstantNode<double> *turnB   = new ConstantNode<double>("turn.uni_max", new double(1.0));				// Uniform distribution max
    ConstantNode<double> *rho     = new ConstantNode<double>("rho", new double(1.0));					// assume 100% sampling for now
//	ConstantNode<double> *meanOT  = new ConstantNode<double>("meanOT", new double(trees[0]->getRoot().getAge()*1.5));
//	ConstantNode<double> *stdOT   = new ConstantNode<double>("stdOT", new double(10.0));
    ConstantNode<double> *origin  = new ConstantNode<double>( "origin", new double( trees[0]->getRoot().getAge()*2.0 ) );

	//   Stochastic nodes
//    StochasticNode<double> *origin  = new StochasticNode<double>( "origin", new NormalDistribution(meanOT, stdOT) );
    StochasticNode<double> *div   = new StochasticNode<double>("diversification", new ExponentialDistribution(dLambda));
    StochasticNode<double> *turn  = new StochasticNode<double>("turnover", new UniformDistribution(turnA, turnB));
//    StochasticNode<double> *turn  = new StochasticNode<double>("turnover", new BetaDistribution(turnA, turnB));

	//   Deterministic nodes
	//    birthRate = div / (1 - turn)
	DeterministicNode<double> *birthRate = new DeterministicNode<double>("birth_rate", new BirthRateConstBDStatistic(div, turn));
	//    deathRate = (div * turn) / ( 1 - turn)
	DeterministicNode<double> *deathRate = new DeterministicNode<double>("death_rate", new DeathRateConstBDStatistic(div, turn));
	// For some datasets with large root ages, if div>1.0 (or so), the probability is NaN
//	RandomNumberGenerator* rng = GLOBAL_RNG;
//	div->setValue(rng->uniform01() / 1.5);

	// Birth-death tree
    std::vector<std::string> names = data[0]->getTaxonNames();
    std::vector<RevBayesCore::Taxon> taxa;
    for (size_t i = 0; i < names.size(); ++i)
    {
        taxa.push_back( Taxon( names[i] ) );
    }
    StochasticNode<TimeTree> *tau = new StochasticNode<TimeTree>( "tau", new ConstantRateBirthDeathProcess(origin, NULL, birthRate, deathRate, rho, "uniform", "nTaxa", taxa, std::vector<Clade>()) );
	DeterministicNode<double> *treeHeight = new DeterministicNode<double>("TreeHeight", new TreeHeightStatistic(tau) );
	tau->setValue( trees[0] );

	
	// ####################################
	// #### DPP Model on Branch Rates #####
	// ####################################

	size_t numBranches = 2 * data[0]->getNumberOfTaxa() - 2;

	// The prior mean number of rate categories induces an expected concentration parameter of ~meanCP
	double priorMean = 5.0;
	double meanCP = RbStatistics::Helper::dppConcParamFromNumTables(priorMean, (double)numBranches);
	
	// Setting up the hyper prior on the concentratino parameter
	// This hyperprior is fully conditional on the DPP using a gamma distribution
	//    the parameters of the gamma distribution are set so that the expectation of the hyperprior = meanCP
	//    where meanCP = dpA / dpB
	ConstantNode<double> *dpA  = new ConstantNode<double>("dp_a", new double(2.0) );
	ConstantNode<double> *dpB  = new ConstantNode<double>("dp_b", new double(dpA->getValue() / meanCP) );
	StochasticNode<double> *cp = new StochasticNode<double>("DPP.cp", new GammaDistribution(dpA, dpB) ); 
//	ConstantNode<double> *cp = new ConstantNode<double>("DPP.cp", new double(meanCP) );
	
	// G_0 is an Gamma distribution
    ConstantNode<double> *a      = new ConstantNode<double>("a", new double(2.0) );
    ConstantNode<double> *b      = new ConstantNode<double>("b", new double(4.0) );
	TypedDistribution<double> *g = new GammaDistribution(a, b);
	
	// branchRates ~ DPP(g, cp, numBranches)
	StochasticNode<RbVector<double> > *branchRates = new StochasticNode<RbVector<double> >("branchRates", new DirichletProcessPriorDistribution<double>(g, cp, (int)numBranches) );

	// a deterministic node for calculating the number of rate categories (required for the Gibbs move on cp)
	DeterministicNode<int> *numCats = new DeterministicNode<int>("DPPNumCats", new NumUniqueInVector<double>(branchRates) );
	
//	ConstantNode<double> *crA  = new ConstantNode<double>("CR.gammA", new double(0.1) );
//	ConstantNode<double> *crL  = new ConstantNode<double>("CR.gammL", new double(100.0) );
//	StochasticNode<double> *clockRate  = new StochasticNode<double>("clockRate", new GammaDistribution(crA, crL) );

//	ConstantNode<double> *crInv  = new ConstantNode<double>("invCr", new double(1.0) );
//	DeterministicNode<double> *scaleRate = new DeterministicNode<double>("scaleRate", new BinaryDivision<double, double, double>(crInv, treeHeight));
//
//	DeterministicNode<std::vector<double> > *branchSubRates = new DeterministicNode< std::vector<double> >("branchSRs", new VectorDoubleProductStatistic(branchRates, scaleRate));
    
//    ConstantNode<double> *tPoisL = new ConstantNode<double>("tp", new double(1.0));
//    TypedDistribution<int> *pois = new PoissonDistribution(tPoisL);
//    StochasticNode<std::vector<int> > *poiVals = new StochasticNode<std::vector<int> >("pois", new DirichletProcessPriorDistribution<int>(pois, cp, (int)numBranches) );


	// ####################################


    // ###### GTR model priors ######
	//    Constant nodes
    ConstantNode<RbVector<double> > *bf   = new ConstantNode<RbVector<double> >( "bf", new RbVector<double>(4,1.0) );
    ConstantNode<RbVector<double> > *e    = new ConstantNode<RbVector<double> >( "e", new RbVector<double>(6,1.0) );
    //    Stochastic nodes
	DirichletDistribution *bfDD = new DirichletDistribution(bf);
    StochasticNode<RbVector<double> > *pi = new StochasticNode<RbVector<double> >( "pi", bfDD );
    StochasticNode<RbVector<double> > *er = new StochasticNode<RbVector<double> >( "er", new DirichletDistribution(e) );

    DeterministicNode<RateMatrix> *q = new DeterministicNode<RateMatrix>( "Q", new GtrRateMatrixFunction(er, pi) );
    std::cout << "Q:\t" << q->getValue() << std::endl;
	
//	// ####### Gamma Rate Het. ######
//	
//	ConstantNode<double> *shapePr = new ConstantNode<double>("gammaShPr", new double(0.5));
//	ContinuousStochasticNode *srAlpha = new ContinuousStochasticNode("siteRates.alpha", new ExponentialDistribution(shapePr));
//    ConstantNode<double> *q1 = new ConstantNode<double>("q1", new double(0.125) );
//    DeterministicNode<double> *q1Value = new DeterministicNode<double>("q1_value", new QuantileFunction(q1, new GammaDistribution(srAlpha, srAlpha) ) );
//    ConstantNode<double> *q2 = new ConstantNode<double>("q2", new double(0.375) );
//    DeterministicNode<double> *q2Value = new DeterministicNode<double>("q2_value", new QuantileFunction(q2, new GammaDistribution(srAlpha, srAlpha) ) );
//    ConstantNode<double> *q3 = new ConstantNode<double>("q3", new double(0.625) );
//    DeterministicNode<double> *q3Value = new DeterministicNode<double>("q3_value", new QuantileFunction(q3, new GammaDistribution(srAlpha, srAlpha) ) );
//    ConstantNode<double> *q4 = new ConstantNode<double>("q4", new double(0.875) );
//    DeterministicNode<double> *q4Value = new DeterministicNode<double>("q4_value", new QuantileFunction(q4, new GammaDistribution(srAlpha, srAlpha) ) );
//    std::vector<const TypedDagNode<double>* > gammaRates = std::vector<const TypedDagNode<double>* >();
//    gammaRates.push_back(q1Value);
//    gammaRates.push_back(q2Value);
//    gammaRates.push_back(q3Value);
//    gammaRates.push_back(q4Value);
//    DeterministicNode<RbVector<double> > *siteRates = new DeterministicNode<RbVector<double> >( "site_rates", new VectorFunction<double>(gammaRates) );
//    DeterministicNode<RbVector<double> > *siteRatesNormed = new DeterministicNode<RbVector<double> >( "site_rates_norm", new NormalizeVectorFunction(siteRates) );
//	
    
	
    std::cout << "tau:\t" << tau->getValue() << std::endl;
	std::cout << " ** origin   " << origin->getValue() << std::endl;
	std::cout << " ** root age " << trees[0]->getRoot().getAge() << std::endl;

    PhyloCTMCSiteHomogeneousNucleotide<DnaState, TimeTree> *phyloCTMC = new PhyloCTMCSiteHomogeneousNucleotide<DnaState, TimeTree>(tau, true, data[0]->getNumberOfCharacters());
    phyloCTMC->setClockRate( branchRates );
//	phyloCTMC->setClockRate( branchSubRates );
    phyloCTMC->setRateMatrix( q );
//	phyloCTMC->setSiteRates( siteRatesNormed );
    StochasticNode< AbstractDiscreteCharacterData > *charactermodel = new StochasticNode< AbstractDiscreteCharacterData >("S", phyloCTMC );
	charactermodel->clamp( discrD );
	
	std::cout << " branch rates: " << branchRates->getValue() << std::endl;
	std::cout << " diversification: " << div->getValue() << std::endl;
	std::cout << " turnover: " << turn->getValue() << std::endl;
	std::cout << " birth rate: " << birthRate->getValue() << std::endl;
	std::cout << " death rate: " << deathRate->getValue() << std::endl;

	/* add the moves */
//    std::vector<Move* > moves;
//    moves.push_back( new MetropolisHastingsMove( new ScaleProposal(div, 1.0), 1, true ) );
//    moves.push_back( new MetropolisHastingsMove( new ScaleProposal(turn, 1.0), 2, true ) );
////    moves.push_back( new NearestNeighborInterchange( tau, 5.0 ) );
////    moves.push_back( new NarrowExchange( tau, 10.0 ) );
////    moves.push_back( new FixedNodeheightPruneRegraft( tau, 2.0 ) );
////    moves.push_back( new SubtreeScale( tau, 5.0 ) );
////    moves.push_back( new TreeScale( tau, 1.0, true, 2.0 ) );
////	moves.push_back( new OriginTimeSlide( origin, tau, 20.0, true, 5.0 ) );
////	moves.push_back( new RootTimeSlide( tau, 10.0, true, 10.0 ) );
////    moves.push_back( new MetropolisHastingsMove( new ScaleProposal(srAlpha, log(2.0)), 1, true ) );
//    moves.push_back( new NodeTimeSlideUniform( tau, 3.0 * ((double)numBranches) ) );
//    moves.push_back( new SimplexMove( er, 200.0, 6, 0, true, 2.0, 2.0 ) );
//    moves.push_back( new SimplexMove( pi, 150.0, 4, 0, true, 2.0, 2.0 ) ); 
//    moves.push_back( new SimplexMove( er, 200.0, 1, 0, false, 2.0 ) );
//    moves.push_back( new SimplexMove( pi, 100.0, 1, 0, false, 2.0 ) );
//    moves.push_back( new DPPScaleCatValsMove( branchRates, log(2.0), 2.0 ) );
//    moves.push_back( new DPPAllocateAuxGibbsMove<double>( branchRates, 4, 2.0 ) );
//    moves.push_back( new DPPGibbsConcentrationMove( cp, numCats, dpA, dpB, (int)numBranches, 2.0 ) );
////    moves.push_back( new SlidingMove( srAlpha, 0.25, false, 1.0 ) );
//	
//    // add some tree stats to monitor
//	DeterministicNode<double> *meanBrRate = new DeterministicNode<double>("MeanBranchRate", new MeanVecContinuousValStatistic(branchRates) );
//
//    /* add the monitors */
//    std::vector<Monitor* > monitors;
//    std::vector<DagNode*> monitoredNodes;
//	monitoredNodes.push_back( treeHeight );
//	monitoredNodes.push_back( origin );
//    monitoredNodes.push_back( numCats );
//    monitoredNodes.push_back( meanBrRate );
//    monitoredNodes.push_back( cp );
//    monitoredNodes.push_back( div );
////    monitoredNodes.push_back( srAlpha );
//	monitoredNodes.push_back( pi );
//	ScreenMonitor *sm = new ScreenMonitor( monitoredNodes, 10);
//    monitors.push_back( sm );
// 
//	monitoredNodes.push_back( div );
//	monitoredNodes.push_back( turn );
//	monitoredNodes.push_back( birthRate );
//	monitoredNodes.push_back( deathRate );
//    monitoredNodes.push_back( er );
////    monitoredNodes.push_back( srAlpha );
// 	monitoredNodes.push_back( branchRates );
////    monitoredNodes.push_back( siteRates );
////    monitoredNodes.push_back( siteRatesNormed );
//// 	monitoredNodes.push_back( scaleRate );
//// 	monitoredNodes.push_back( branchSubRates );
//
//	std::string logFN = "dpp_test/rb_tt_CLK_rn_1.log";
//	monitors.push_back( new FileMonitor( monitoredNodes, 10, logFN, "\t" ) );
//
////    std::set<DagNode*> monitoredNodes2;
////    monitoredNodes2.insert( tau );
////
////	std::string treFN = "/Users/tracyh/Code/RevBayes_proj/tests/time_trees/rb_tt_CLK_pr.trees";
////    monitors.push_back( new FileMonitor( monitoredNodes2, 10, treFN, "\t", false, false, false ) );
//    
//    /* instantiate the model */
//    Model myModel = Model(q);
//    
//	mcmcGenerations = 3000;
//
//    /* instiate and run the MCMC */
//    Mcmc myMcmc = Mcmc( myModel, moves, monitors );
//    myMcmc.run(mcmcGenerations);
//    
//    myMcmc.printOperatorSummary();
//	
//   
//	/* clean up */
////	delete div;
////	delete turn;
////	delete rho;
////	delete cp;
////	delete branchRates;
////	delete q;
////	delete tau;
////	delete charactermodel;
////	delete treeHeight;
//	delete meanBrRate;
//	delete numCats;
//	delete g;
////	delete a;
////	delete birthRate;
////	delete phyloCTMC;
////	delete dLambda;
//
//	
//	monitors.clear();
//	moves.clear();
	
    return true;
}<|MERGE_RESOLUTION|>--- conflicted
+++ resolved
@@ -76,11 +76,7 @@
     alignmentFilename = "/Users/tracyh/Code/RevBayes_proj/tests/time_trees/tt_CLK_GTRG.nex";
     treeFilename = "/Users/tracyh/Code/RevBayes_proj/tests/time_trees/tt_CLK_true_relx.tre";
 	
-<<<<<<< HEAD
-	std::vector<AbstractCharacterData*> data = NclReader().readMatrices(alignmentFilename);
-=======
 	std::vector<AbstractCharacterData*> data = NclReader::NclReader().readMatrices(alignmentFilename);
->>>>>>> 3aed42d8
 	
 	AbstractDiscreteCharacterData *discrD = dynamic_cast<AbstractDiscreteCharacterData* >(data[0]);
     
@@ -88,11 +84,7 @@
     std::cout << data[0] << std::endl;
 	
 	// First, we read in the data 
-<<<<<<< HEAD
-    std::vector<TimeTree*> trees = NclReader().readTimeTrees( treeFilename );
-=======
     std::vector<TimeTree*> trees = NclReader::NclReader().readTimeTrees( treeFilename );
->>>>>>> 3aed42d8
     std::cout << "Read " << trees.size() << " trees." << std::endl;
     std::cout << trees[0]->getNewickRepresentation() << std::endl;
     
