--- conflicted
+++ resolved
@@ -18,31 +18,6 @@
 #include "WorkspaceUtils.h"
 #include "CommandLineUtils.h"
 extern "C" {
-<<<<<<< HEAD
-#include "linenoise/linenoise.h" //http://github.com/msteveb/linenoise
-}
-
-typedef std::vector<std::string> StringVector;
-
-WorkspaceUtils workspaceUtils;
-CommandLineUtils commandLineUtils;
-
-StringVector completions;
-StringVector currentFunction;
-
-/* callback for '.' */
-int dotCallback(const char *buf, size_t len, char c) {
-
-    return 0;
-}
-
-/* callback for '(' */
-int openingParCallback(const char *buf, size_t len, char c) {
-    std::string func = commandLineUtils.getFunctionName(buf);
-    StringVector s = workspaceUtils.getFunctionSignatures(func);
-    for (unsigned int i = 0; i < s.size(); i++) {
-        printf("\n\r%s\n\r", s[i].c_str());
-=======
 #include "../libs/linenoise/linenoise.h" //https://github.com/tadmarshall/linenoise
 }
 
@@ -65,7 +40,6 @@
             std::cout << *it << std::endl;
         }
         result.push_back(*it);
->>>>>>> 4404982f
     }
     return 0;
 }
@@ -75,14 +49,9 @@
 // todo: parameter values: make a guess if parameter value is a file... and display that somehow 
 
 void completion(const char *buf, linenoiseCompletions *lc) {
-<<<<<<< HEAD
-    unsigned int separatorPos = commandLineUtils.getLastSeparatorPosition(buf);
-    unsigned int startPos = separatorPos;
-=======
     std::vector<std::string> functions = getFunctionTable(false);
     int startpos = 0;
     size_t matchlen = std::strlen(buf + startpos);
->>>>>>> 4404982f
     
     StringVector functions = workspaceUtils.getFunctions();
     StringVector objects = workspaceUtils.getObjects();
@@ -128,9 +97,6 @@
     RevLanguageMain rl;
     rl.startRevLanguageEnvironment(argc, argv);
 
-<<<<<<< HEAD
-    /* Set callback functions*/
-=======
     /* Declare things we need */
     char *default_prompt = (char *) "RevBayes > ";
     char *incomplete_prompt = (char *) "RevBayes + ";
@@ -143,7 +109,6 @@
     char *line;
 
     /* Set the tab completion callback.*/
->>>>>>> 4404982f
     linenoiseSetCompletionCallback(completion);
     linenoiseSetCharacterCallback(dotCallback, '.');
     linenoiseSetCharacterCallback(openingParCallback, '(');
@@ -156,15 +121,7 @@
      * The typed string is returned as a malloc() allocated string by
      * linenoise, so the user needs to free() it. */
 
-<<<<<<< HEAD
-    char *default_prompt = (char *) "RevBayes > ";
-    char *incomplete_prompt = (char *) "RevBayes + ";
-    char* prompt = default_prompt;
-    int result = 0;
-    char *line;
-    std::string commandLine;
-=======
->>>>>>> 4404982f
+
 
     while ((line = linenoise(prompt)) != NULL) {
 
