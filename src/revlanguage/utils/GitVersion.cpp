#include "GitVersion.h"
<<<<<<< HEAD
const char *build_git_sha = "9fa18b";
const char *build_date = "Wed Mar  8 14:10:35 PST 2017";
const char *build_git_branch = "prediction";
=======
const char *build_git_sha = "3addf79";
const char *build_date = "Wed Mar 29 18:06:19 EDT 2017";
const char *build_git_branch = "development";
>>>>>>> f2c1f594
<|MERGE_RESOLUTION|>--- conflicted
+++ resolved
@@ -1,10 +1,4 @@
 #include "GitVersion.h"
-<<<<<<< HEAD
-const char *build_git_sha = "9fa18b";
-const char *build_date = "Wed Mar  8 14:10:35 PST 2017";
-const char *build_git_branch = "prediction";
-=======
 const char *build_git_sha = "3addf79";
 const char *build_date = "Wed Mar 29 18:06:19 EDT 2017";
-const char *build_git_branch = "development";
->>>>>>> f2c1f594
+const char *build_git_branch = "development";