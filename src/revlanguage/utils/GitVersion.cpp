--- conflicted
+++ resolved
@@ -1,10 +1,4 @@
 #include "GitVersion.h"
-<<<<<<< HEAD
-const char *build_git_sha = "b610f3";
-const char *build_date = "Wed Dec 14 14:21:32 PST 2016";
-const char *build_git_branch = "development";
-=======
 const char *build_git_sha = "fcd891";
 const char *build_date = "Mon Dec  5 16:29:11 PST 2016";
-const char *build_git_branch = "master";
->>>>>>> c4eb8b04
+const char *build_git_branch = "master";