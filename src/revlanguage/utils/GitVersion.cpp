--- conflicted
+++ resolved
@@ -1,9 +1,4 @@
 #include "GitVersion.h"
-<<<<<<< HEAD
-const char *build_git_sha = "5e1875";
-const char *build_date = "Fri Apr  7 15:52:30 CEST 2017";
-=======
-const char *build_git_sha = "3addf79";
-const char *build_date = "Fri Apr 14 09:52:18 PDT 2017";
->>>>>>> e3569087
-const char *build_git_branch = "development";+const char *build_git_sha = "ebca51";
+const char *build_date = "Mon Apr 24 13:50:29 CEST 2017";
+const char *build_git_branch = "memory";