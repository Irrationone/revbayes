//
//  RlWhiteNoiseProcess.h
//  revbayes
//
//  Created by Nicolas Lartillot on 2014-03-22.
//  Copyright (c) 2014 revbayes team. All rights reserved.
//

#ifndef __revbayes__Dist_brownian__
#define __revbayes__Dist_brownian__

#include <iostream>


#include "BrownianPhyloProcess.h"
#include "ModelVector.h"
#include "RlTypedDistribution.h"
#include "RlRealNodeValTree.h"
#include "RlSimplex.h"
#include "Real.h"

namespace RevLanguage {

<<<<<<< HEAD
    class Dist_brownian :  public TypedDistribution< ModelVector<Real>  > {
=======
    class Dist_brownian :  public TypedDistribution< RealNodeValTree  > {
>>>>>>> d781ed94
        
    public:
        Dist_brownian( void ) {};
        virtual ~Dist_brownian() {};
        
        // Basic utility functions
        Dist_brownian*                           clone(void) const;                                                              //!< Clone the object
        static const std::string&                       getClassType(void);                                                             //!< Get Rev type
        static const TypeSpec&                          getClassTypeSpec(void);                                                         //!< Get class type spec
        const TypeSpec&                                 getTypeSpec(void) const;                                                        //!< Get the type spec of the instance
        const MemberRules&                              getMemberRules(void) const;                                                     //!< Get member rules (const)
        void                                            printValue(std::ostream& o) const;                                              //!< Print the general information on the function ('usage')
        
        
        // Distribution functions you have to override
        RevBayesCore::BrownianPhyloProcess*            createDistribution(void) const;
        
    protected:
        
        void                                            setConstMemberVariable(const std::string& name, const RevPtr<const Variable> &var);     //!< Set member variable
        
        
    private:
        
        RevPtr<const Variable>                          tree;
        RevPtr<const Variable>                          sigma;
        RevPtr<const Variable>                          drift;
        
    };
    
}

#endif /* defined(__revbayes__Dist_brownian__) */<|MERGE_RESOLUTION|>--- conflicted
+++ resolved
@@ -21,11 +21,7 @@
 
 namespace RevLanguage {
 
-<<<<<<< HEAD
-    class Dist_brownian :  public TypedDistribution< ModelVector<Real>  > {
-=======
     class Dist_brownian :  public TypedDistribution< RealNodeValTree  > {
->>>>>>> d781ed94
         
     public:
         Dist_brownian( void ) {};
