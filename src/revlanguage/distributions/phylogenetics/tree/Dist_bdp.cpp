--- conflicted
+++ resolved
@@ -90,21 +90,13 @@
  *
  * \return The class' name.
  */
-<<<<<<< HEAD
-const std::string& Dist_bdp::getClassType( void )
-{
-
-    static std::string revType = "Dist_bdp";
-
-	return revType;
-=======
+
 const std::string& Dist_bdp::getClassType( void ) 
 { 
     
     static std::string rev_type = "Dist_bdp";
     
-	return rev_type; 
->>>>>>> 973c9c93
+	return rev_type;
 }
 
 
@@ -113,21 +105,13 @@
  *
  * \return TypeSpec of this class.
  */
-<<<<<<< HEAD
-const TypeSpec& Dist_bdp::getClassTypeSpec( void )
-{
-
-    static TypeSpec revTypeSpec = TypeSpec( getClassType(), new TypeSpec( BirthDeathProcess::getClassTypeSpec() ) );
-
-	return revTypeSpec;
-=======
+
 const TypeSpec& Dist_bdp::getClassTypeSpec( void ) 
 { 
     
     static TypeSpec rev_type_spec = TypeSpec( getClassType(), new TypeSpec( BirthDeathProcess::getClassTypeSpec() ) );
     
 	return rev_type_spec; 
->>>>>>> 973c9c93
 }
 
 
@@ -174,26 +158,6 @@
  */
 const MemberRules& Dist_bdp::getParameterRules(void) const
 {
-<<<<<<< HEAD
-
-    static MemberRules distMemberRules;
-    static bool rulesSet = false;
-
-    if ( !rulesSet )
-    {
-
-        distMemberRules.push_back( new ArgumentRule( "lambda", RealPos::getClassTypeSpec(), "The constant speciation rate.", ArgumentRule::BY_CONSTANT_REFERENCE, ArgumentRule::ANY ) );
-        distMemberRules.push_back( new ArgumentRule( "mu"    , RealPos::getClassTypeSpec(), "The constant extinction rate.", ArgumentRule::BY_CONSTANT_REFERENCE, ArgumentRule::ANY, new RealPos(0.0) ) );
-
-        // add the rules from the base class
-        const MemberRules &parentRules = BirthDeathProcess::getParameterRules();
-        distMemberRules.insert(distMemberRules.end(), parentRules.begin(), parentRules.end());
-
-        rulesSet = true;
-    }
-
-    return distMemberRules;
-=======
     
     static MemberRules dist_member_rules;
     static bool rules_set = false;
@@ -212,7 +176,6 @@
     }
     
     return dist_member_rules;
->>>>>>> 973c9c93
 }
 
 
