--- conflicted
+++ resolved
@@ -29,14 +29,6 @@
         virtual ~Dist_unif();
     
         // Basic utility functions
-<<<<<<< HEAD
-        Dist_unif*                                          clone(void) const;                                                              //!< Clone the object
-        static const std::string&                           getClassType(void);                                                             //!< Get Rev type
-        static const TypeSpec&                              getClassTypeSpec(void);                                                         //!< Get class type spec
-        const TypeSpec&                                     getTypeSpec(void) const;                                                        //!< Get the type spec of the instance
-        const MemberRules&                                  getParameterRules(void) const;                                                  //!< Get member rules (const)
-        void                                                printValue(std::ostream& o) const;                                              //!< Print the general information on the function ('usage')
-=======
         Dist_unif*                                      clone(void) const;                                                                      //!< Clone the object
         static const std::string&                       getClassType(void);                                                                     //!< Get Rev type
         static const TypeSpec&                          getClassTypeSpec(void);                                                                 //!< Get class type spec
@@ -45,37 +37,19 @@
         const TypeSpec&                                 getTypeSpec(void) const;                                                                //!< Get the type spec of the instance
         const MemberRules&                              getParameterRules(void) const;                                                          //!< Get member rules (const)
         void                                            printValue(std::ostream& o) const;                                                      //!< Print the general information on the function ('usage')
->>>>>>> 6cbd4394
     
     
         // Distribution functions you have to override
-        RevBayesCore::UniformDistribution*                  createDistribution(void) const;
+        RevBayesCore::UniformDistribution*              createDistribution(void) const;
     
     protected:
     
-<<<<<<< HEAD
-        virtual std::vector<std::string>                    getConstructorDetails(void) const;
-        virtual std::string                                 getConstructorExample(void) const;
-        virtual std::string                                 getHelpAuthor(void) const;
-        virtual std::vector<std::string>                    getHelpDescription(void) const;
-        virtual std::vector<RevBayesCore::RbHelpReference>  getHelpReferences(void) const;
-        virtual std::vector<std::string>                    getHelpSeeAlso(void) const;
-        virtual std::string                                 getHelpTitle(void) const;
-        
-        void                                                setConstParameter(const std::string& name, const RevPtr<const RevVariable> &var);     //!< Set member variable
-        
-    
-    private:
-        RevPtr<const RevVariable>                           lower;
-        RevPtr<const RevVariable>                           upper;
-=======
         void                                            setConstParameter(const std::string& name, const RevPtr<const RevVariable> &var);       //!< Set member variable
     
     
     private:
         RevPtr<const RevVariable>                       lower;
         RevPtr<const RevVariable>                       upper;
->>>>>>> 6cbd4394
         
     };
     
