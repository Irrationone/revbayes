--- conflicted
+++ resolved
@@ -55,12 +55,8 @@
     if ( !rules_set )
     {
         argumentRules.push_back( new ArgumentRule( "transition_rates", ModelVector<RealPos>::getClassTypeSpec(), "The transition rates between the two states.", ArgumentRule::BY_CONSTANT_REFERENCE, ArgumentRule::ANY ) );
-<<<<<<< HEAD
         argumentRules.push_back( new ArgumentRule( "rescaled",          RlBoolean::getClassTypeSpec(),              "Should the matrix be normalized?", ArgumentRule::BY_VALUE, ArgumentRule::ANY, new RlBoolean(true) ) );
-        rulesSet = true;
-=======
         rules_set = true;
->>>>>>> cb2b0d8c
     }
     
     return argumentRules;
