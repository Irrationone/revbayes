//
//  Func_constructRootedTripletDistribution.cpp
//  RevBayesCore
//
//  Created by Bastien Boussau on 8/7/12.
//  Copyright 2012 __MyCompanyName__. All rights reserved.
//

#include "Func_constructRootedTripletDistribution.h"
#include "ModelVector.h"
#include "RealPos.h"
#include "RlBranchLengthTree.h" 
#include "RlDeterministicNode.h"
#include "RlRootedTripletDistribution.h"
#include "RlString.h"
#include "RlTimeTree.h"
#include "RlTaxon.h"
#include "RootedTripletDistributionFunction.h"
#include "Topology.h"
#include "TypedDagNode.h"

using namespace RevLanguage;

/** default constructor */
Func_constructRootedTripletDistribution::Func_constructRootedTripletDistribution( void ) : Function( ) {
    
}


/** Clone object */
Func_constructRootedTripletDistribution* Func_constructRootedTripletDistribution::clone( void ) const {
    
    return new Func_constructRootedTripletDistribution( *this );
}


RevPtr<Variable> Func_constructRootedTripletDistribution::execute() {
    
<<<<<<< HEAD
    RevBayesCore::TypedDagNode< RevBayesCore::RbVector< std::string > >* sn = static_cast<const ModelVector< RlString > &>( this->args[0].getVariable()->getRevObject() ).getDagNode();
    
    
    RevBayesCore::RootedTripletDistributionFunction* f = new RevBayesCore::RootedTripletDistributionFunction( sn );

=======
    RevBayesCore::RootedTripletDistributionFunction* f ;
    if ( this->args[1].getVariable()->getRevObjectTypeSpec().isDerivedOf( ModelVector< RlString >::getClassTypeSpec() ) )
    {
        RevBayesCore::TypedDagNode<std::vector< std::string > >* sn = static_cast<const ModelVector< RlString > &>( this->args[1].getVariable()->getRevObject() ).getDagNode();
        f = new RevBayesCore::RootedTripletDistributionFunction( sn );
    }
    else if ( this->args[1].getVariable()->getRevObjectTypeSpec().isDerivedOf( ModelVector< Taxon >::getClassTypeSpec() ) )
    {
        RevBayesCore::TypedDagNode<std::vector< RevBayesCore::Taxon > >* t = static_cast<const ModelVector< Taxon > &>( this->args[1].getVariable()->getRevObject() ).getDagNode();
        f = new RevBayesCore::RootedTripletDistributionFunction( t );
    }
>>>>>>> fdb9226e
    
    if ( this->args[0].getVariable()->getRevObjectTypeSpec().isDerivedOf( ModelVector< TimeTree >::getClassTypeSpec() ) )
    {
       RevBayesCore::TypedDagNode< RevBayesCore::RbVector< RevBayesCore::TimeTree > >* gTrees = static_cast<const ModelVector< TimeTree > &>( this->args[0].getVariable()->getRevObject() ).getDagNode();
        f->setTrees(gTrees);
    }
    else if ( this->args[0].getVariable()->getRevObjectTypeSpec().isDerivedOf( ModelVector< BranchLengthTree >::getClassTypeSpec() ) )
    {
<<<<<<< HEAD
//       /* SOMETHING WEIRD HERE:
        RevBayesCore::TypedDagNode< RevBayesCore::RbVector< RevBayesCore::BranchLengthTree > >* gTrees = static_cast<const ModelVector< BranchLengthTree > &>( this->args[0].getVariable()->getRevObject() ).getDagNode();
=======
        RevBayesCore::TypedDagNode<std::vector< RevBayesCore::BranchLengthTree > >* gTrees = static_cast<const ModelVector< BranchLengthTree > &>( this->args[0].getVariable()->getRevObject() ).getDagNode();
>>>>>>> fdb9226e
        f->setTrees(gTrees);
    }

    
    DeterministicNode<RevBayesCore::RootedTripletDistribution> *detNode = new DeterministicNode<RevBayesCore::RootedTripletDistribution>("", f, this->clone());
    
    RootedTripletDistribution* value = new RootedTripletDistribution( detNode->getValue() );
    
    return new Variable( value );
}


/* Get argument rules */
const ArgumentRules& Func_constructRootedTripletDistribution::getArgumentRules( void ) const {
    
    static ArgumentRules argumentRules = ArgumentRules();
    static bool          rulesSet = false;
    
    if ( !rulesSet )
    {
        
        std::vector<TypeSpec> treeTypes;
        treeTypes.push_back( ModelVector< TimeTree >::getClassTypeSpec() );
        treeTypes.push_back( ModelVector< BranchLengthTree >::getClassTypeSpec() );


        argumentRules.push_back( new ArgumentRule( "geneTrees", treeTypes , ArgumentRule::BY_CONSTANT_REFERENCE ) );
        argumentRules.push_back( new ArgumentRule( "speciesNames", ModelVector< RlString >::getClassTypeSpec() , ArgumentRule::BY_CONSTANT_REFERENCE ) );

        rulesSet = true;
    }
    
    return argumentRules;
}


const std::string& Func_constructRootedTripletDistribution::getClassType(void) {
    
    static std::string revType = "Func_constructRootedTripletDistribution";
    
	return revType;
}

/* Get class type spec describing type of object */
const TypeSpec& Func_constructRootedTripletDistribution::getClassTypeSpec(void) {
    
    static TypeSpec revTypeSpec = TypeSpec( getClassType(), new TypeSpec( Function::getClassTypeSpec() ) );
    
	return revTypeSpec;
}


/* Get return type */
const TypeSpec& Func_constructRootedTripletDistribution::getReturnType( void ) const {
    
    static TypeSpec returnTypeSpec = RootedTripletDistribution::getClassTypeSpec();
    
    return returnTypeSpec;
}


const TypeSpec& Func_constructRootedTripletDistribution::getTypeSpec( void ) const {
    
    static TypeSpec typeSpec = getClassTypeSpec();
    
    return typeSpec;
}<|MERGE_RESOLUTION|>--- conflicted
+++ resolved
@@ -36,13 +36,6 @@
 
 RevPtr<Variable> Func_constructRootedTripletDistribution::execute() {
     
-<<<<<<< HEAD
-    RevBayesCore::TypedDagNode< RevBayesCore::RbVector< std::string > >* sn = static_cast<const ModelVector< RlString > &>( this->args[0].getVariable()->getRevObject() ).getDagNode();
-    
-    
-    RevBayesCore::RootedTripletDistributionFunction* f = new RevBayesCore::RootedTripletDistributionFunction( sn );
-
-=======
     RevBayesCore::RootedTripletDistributionFunction* f ;
     if ( this->args[1].getVariable()->getRevObjectTypeSpec().isDerivedOf( ModelVector< RlString >::getClassTypeSpec() ) )
     {
@@ -54,21 +47,15 @@
         RevBayesCore::TypedDagNode<std::vector< RevBayesCore::Taxon > >* t = static_cast<const ModelVector< Taxon > &>( this->args[1].getVariable()->getRevObject() ).getDagNode();
         f = new RevBayesCore::RootedTripletDistributionFunction( t );
     }
->>>>>>> fdb9226e
     
     if ( this->args[0].getVariable()->getRevObjectTypeSpec().isDerivedOf( ModelVector< TimeTree >::getClassTypeSpec() ) )
     {
-       RevBayesCore::TypedDagNode< RevBayesCore::RbVector< RevBayesCore::TimeTree > >* gTrees = static_cast<const ModelVector< TimeTree > &>( this->args[0].getVariable()->getRevObject() ).getDagNode();
+       RevBayesCore::TypedDagNode<std::vector< RevBayesCore::TimeTree > >* gTrees = static_cast<const ModelVector< TimeTree > &>( this->args[0].getVariable()->getRevObject() ).getDagNode();
         f->setTrees(gTrees);
     }
     else if ( this->args[0].getVariable()->getRevObjectTypeSpec().isDerivedOf( ModelVector< BranchLengthTree >::getClassTypeSpec() ) )
     {
-<<<<<<< HEAD
-//       /* SOMETHING WEIRD HERE:
-        RevBayesCore::TypedDagNode< RevBayesCore::RbVector< RevBayesCore::BranchLengthTree > >* gTrees = static_cast<const ModelVector< BranchLengthTree > &>( this->args[0].getVariable()->getRevObject() ).getDagNode();
-=======
         RevBayesCore::TypedDagNode<std::vector< RevBayesCore::BranchLengthTree > >* gTrees = static_cast<const ModelVector< BranchLengthTree > &>( this->args[0].getVariable()->getRevObject() ).getDagNode();
->>>>>>> fdb9226e
         f->setTrees(gTrees);
     }
 
