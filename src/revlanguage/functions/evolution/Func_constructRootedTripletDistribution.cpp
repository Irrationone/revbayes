//
//  Func_constructRootedTripletDistribution.cpp
//  RevBayesCore
//
//  Created by Bastien Boussau on 8/7/12.
//  Copyright 2012 __MyCompanyName__. All rights reserved.
//

#include "Func_constructRootedTripletDistribution.h"
#include "ModelVector.h"
#include "RealPos.h"
#include "RlBranchLengthTree.h" 
#include "RlDeterministicNode.h"
#include "RlRootedTripletDistribution.h"
#include "RlString.h"
#include "RlTimeTree.h"
#include "RlTaxon.h"
#include "RootedTripletDistributionFunction.h"
#include "Topology.h"
#include "TypedDagNode.h"

using namespace RevLanguage;

/** default constructor */
Func_constructRootedTripletDistribution::Func_constructRootedTripletDistribution( void ) : Function( ) {
    
}


/** Clone object */
Func_constructRootedTripletDistribution* Func_constructRootedTripletDistribution::clone( void ) const {
    
    return new Func_constructRootedTripletDistribution( *this );
}


RevPtr<Variable> Func_constructRootedTripletDistribution::execute() {
    
    RevBayesCore::RootedTripletDistributionFunction* f ;
    
    
    if ( this->args[1].getVariable()->getRevObjectTypeSpec().isDerivedOf( ModelVector< RlString >::getClassTypeSpec() ) )
    {
        RevBayesCore::TypedDagNode< RevBayesCore::RbVector< std::string > >* sn = static_cast<const ModelVector< RlString > &>( this->args[1].getVariable()->getRevObject() ).getDagNode();
        f = new RevBayesCore::RootedTripletDistributionFunction( sn );
    }
    else if ( this->args[1].getVariable()->getRevObjectTypeSpec().isDerivedOf( ModelVector< Taxon >::getClassTypeSpec() ) )
    {
        RevBayesCore::TypedDagNode< RevBayesCore::RbVector< RevBayesCore::Taxon > >* t = static_cast<const ModelVector< Taxon > &>( this->args[1].getVariable()->getRevObject() ).getDagNode();
        f = new RevBayesCore::RootedTripletDistributionFunction( t );
    }

    if ( this->args[0].getVariable()->getRevObjectTypeSpec().isDerivedOf( ModelVector< TimeTree >::getClassTypeSpec() ) )
    {
<<<<<<< HEAD
       RevBayesCore::TypedDagNode< RevBayesCore::RbVector< RevBayesCore::TimeTree > >* gTrees = static_cast<const ModelVector< TimeTree > &>( this->args[0].getVariable()->getRevObject() ).getDagNode();
=======
        RevBayesCore::TypedDagNode<std::vector< RevBayesCore::TimeTree > >* gTrees = static_cast<const ModelVector< TimeTree > &>( this->args[0].getVariable()->getRevObject() ).getDagNode();
>>>>>>> e7a27785
        f->setTrees(gTrees);
    }
    else if ( this->args[0].getVariable()->getRevObjectTypeSpec().isDerivedOf( ModelVector< BranchLengthTree >::getClassTypeSpec() ) )
    {
        RevBayesCore::TypedDagNode< RevBayesCore::RbVector< RevBayesCore::BranchLengthTree > >* gTrees = static_cast<const ModelVector< BranchLengthTree > &>( this->args[0].getVariable()->getRevObject() ).getDagNode();
        f->setTrees(gTrees);
    }

    if ( this->args[2].getVariable()->getRevObjectTypeSpec().isDerivedOf( RlBoolean::getClassTypeSpec() ) )
    {
        RevBayesCore::TypedDagNode< bool >* t = static_cast<const RlBoolean &>( this->args[2].getVariable()->getRevObject() ).getDagNode();
        f ->setRecordBranchLengths( t );
    }

    
    DeterministicNode<RevBayesCore::RootedTripletDistribution> *detNode = new DeterministicNode<RevBayesCore::RootedTripletDistribution>("", f, this->clone());
    
    RootedTripletDistribution* value = new RootedTripletDistribution( detNode->getValue() );
    
    return new Variable( value );
}


/* Get argument rules */
const ArgumentRules& Func_constructRootedTripletDistribution::getArgumentRules( void ) const {
    
    static ArgumentRules argumentRules = ArgumentRules();
    static bool          rulesSet = false;
    
    if ( !rulesSet )
    {
        
        std::vector<TypeSpec> treeTypes;
        treeTypes.push_back( ModelVector< TimeTree >::getClassTypeSpec() );
        treeTypes.push_back( ModelVector< BranchLengthTree >::getClassTypeSpec() );


        argumentRules.push_back( new ArgumentRule( "geneTrees", treeTypes , ArgumentRule::BY_CONSTANT_REFERENCE ) );
        argumentRules.push_back( new ArgumentRule( "speciesNames", ModelVector< RlString >::getClassTypeSpec() , ArgumentRule::BY_CONSTANT_REFERENCE ) );
        argumentRules.push_back( new ArgumentRule( "keepBranchLengths", RlBoolean::getClassTypeSpec() , ArgumentRule::BY_CONSTANT_REFERENCE ) );

        rulesSet = true;
    }
    
    return argumentRules;
}


const std::string& Func_constructRootedTripletDistribution::getClassType(void) {
    
    static std::string revType = "Func_constructRootedTripletDistribution";
    
	return revType;
}

/* Get class type spec describing type of object */
const TypeSpec& Func_constructRootedTripletDistribution::getClassTypeSpec(void) {
    
    static TypeSpec revTypeSpec = TypeSpec( getClassType(), new TypeSpec( Function::getClassTypeSpec() ) );
    
	return revTypeSpec;
}


/* Get return type */
const TypeSpec& Func_constructRootedTripletDistribution::getReturnType( void ) const {
    
    static TypeSpec returnTypeSpec = RootedTripletDistribution::getClassTypeSpec();
    
    return returnTypeSpec;
}


const TypeSpec& Func_constructRootedTripletDistribution::getTypeSpec( void ) const {
    
    static TypeSpec typeSpec = getClassTypeSpec();
    
    return typeSpec;
}<|MERGE_RESOLUTION|>--- conflicted
+++ resolved
@@ -41,27 +41,23 @@
     
     if ( this->args[1].getVariable()->getRevObjectTypeSpec().isDerivedOf( ModelVector< RlString >::getClassTypeSpec() ) )
     {
-        RevBayesCore::TypedDagNode< RevBayesCore::RbVector< std::string > >* sn = static_cast<const ModelVector< RlString > &>( this->args[1].getVariable()->getRevObject() ).getDagNode();
+        RevBayesCore::TypedDagNode<std::vector< std::string > >* sn = static_cast<const ModelVector< RlString > &>( this->args[1].getVariable()->getRevObject() ).getDagNode();
         f = new RevBayesCore::RootedTripletDistributionFunction( sn );
     }
     else if ( this->args[1].getVariable()->getRevObjectTypeSpec().isDerivedOf( ModelVector< Taxon >::getClassTypeSpec() ) )
     {
-        RevBayesCore::TypedDagNode< RevBayesCore::RbVector< RevBayesCore::Taxon > >* t = static_cast<const ModelVector< Taxon > &>( this->args[1].getVariable()->getRevObject() ).getDagNode();
+        RevBayesCore::TypedDagNode<std::vector< RevBayesCore::Taxon > >* t = static_cast<const ModelVector< Taxon > &>( this->args[1].getVariable()->getRevObject() ).getDagNode();
         f = new RevBayesCore::RootedTripletDistributionFunction( t );
     }
 
     if ( this->args[0].getVariable()->getRevObjectTypeSpec().isDerivedOf( ModelVector< TimeTree >::getClassTypeSpec() ) )
     {
-<<<<<<< HEAD
-       RevBayesCore::TypedDagNode< RevBayesCore::RbVector< RevBayesCore::TimeTree > >* gTrees = static_cast<const ModelVector< TimeTree > &>( this->args[0].getVariable()->getRevObject() ).getDagNode();
-=======
         RevBayesCore::TypedDagNode<std::vector< RevBayesCore::TimeTree > >* gTrees = static_cast<const ModelVector< TimeTree > &>( this->args[0].getVariable()->getRevObject() ).getDagNode();
->>>>>>> e7a27785
         f->setTrees(gTrees);
     }
     else if ( this->args[0].getVariable()->getRevObjectTypeSpec().isDerivedOf( ModelVector< BranchLengthTree >::getClassTypeSpec() ) )
     {
-        RevBayesCore::TypedDagNode< RevBayesCore::RbVector< RevBayesCore::BranchLengthTree > >* gTrees = static_cast<const ModelVector< BranchLengthTree > &>( this->args[0].getVariable()->getRevObject() ).getDagNode();
+        RevBayesCore::TypedDagNode<std::vector< RevBayesCore::BranchLengthTree > >* gTrees = static_cast<const ModelVector< BranchLengthTree > &>( this->args[0].getVariable()->getRevObject() ).getDagNode();
         f->setTrees(gTrees);
     }
 
