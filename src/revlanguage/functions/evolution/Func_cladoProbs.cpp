//
//  Func_cladoProbs.cpp
//  revbayes-proj
//
//  Created by Michael Landis on 1/19/15.
//  Copyright (c) 2015 Michael Landis. All rights reserved.
//

#include "Func_cladoProbs.h"
#include "ConstantNode.h"
#include "CladogenicStateFunction.h"
#include "Real.h"
#include "RealPos.h"
#include "RlDeterministicNode.h"
#include "MatrixReal.h"
#include "RlSimplex.h"
#include "TypedDagNode.h"

using namespace RevLanguage;

/** default constructor */
Func_cladoProbs::Func_cladoProbs( void ) : TypedFunction<MatrixReal>( ) {
    
}


/** Clone object */
Func_cladoProbs* Func_cladoProbs::clone( void ) const {
    
    return new Func_cladoProbs( *this );
}


RevBayesCore::TypedFunction< RevBayesCore::MatrixReal >* Func_cladoProbs::createFunction( void ) const
{
    
    RevBayesCore::TypedDagNode<RevBayesCore::RbVector<double> >* ep = static_cast<const Simplex &>( this->args[0].getVariable()->getRevObject() ).getDagNode();
//    RevBayesCore::TypedDagNode<RevBayesCore::RbVector<double> >* er = static_cast<const Simplex &>( this->args[1].getVariable()->getRevObject() ).getDagNode();
    unsigned nc = static_cast<const Natural &>( this->args[1].getVariable()->getRevObject() ).getValue();
    unsigned ns = static_cast<const Natural &>( this->args[2].getVariable()->getRevObject() ).getValue();
    
//    if ( er->getValue().size() != (bf->getValue().size() * (bf->getValue().size()-1) / 2.0) )
//    {
//        throw RbException("The dimension betwee the base frequencies and the substitution rates does not match.");
//    }
    RevBayesCore::ConstantNode<RevBayesCore::RbVector<double> >* er = new RevBayesCore::ConstantNode<RevBayesCore::RbVector<double> >("er", new RevBayesCore::RbVector<double>(2,.5) );
    RevBayesCore::CladogenicStateFunction* f = new RevBayesCore::CladogenicStateFunction( ep, er, nc, ns );
    
    return f;
}


/* Get argument rules */
const ArgumentRules& Func_cladoProbs::getArgumentRules( void ) const {
    
    static ArgumentRules argumentRules = ArgumentRules();
    static bool          rulesSet = false;
    
    if ( !rulesSet )
    {
        
        argumentRules.push_back( new ArgumentRule( "eventProbs", Simplex::getClassTypeSpec(), ArgumentRule::BY_CONSTANT_REFERENCE ) );
<<<<<<< HEAD
        argumentRules.push_back( new ArgumentRule( "eventRates", Simplex::getClassTypeSpec(), ArgumentRule::BY_CONSTANT_REFERENCE ) );
        argumentRules.push_back( new ArgumentRule( "numCharacters", Natural::getClassTypeSpec(), ArgumentRule::BY_VALUE ) );
        argumentRules.push_back( new ArgumentRule( "numStates", Natural::getClassTypeSpec(), ArgumentRule::BY_VALUE ) );
=======
//        argumentRules.push_back( new ArgumentRule( "eventRates", Simplex::getClassTypeSpec(), ArgumentRule::BY_CONSTANT_REFERENCE ) );
        argumentRules.push_back( new ArgumentRule( "numCharacters", Natural::getClassTypeSpec(), ArgumentRule::BY_CONSTANT_REFERENCE ) );
        argumentRules.push_back( new ArgumentRule( "numStates", Natural::getClassTypeSpec(), ArgumentRule::BY_CONSTANT_REFERENCE ) );
>>>>>>> 7c0facb5
        
        rulesSet = true;
    }
    
    return argumentRules;
}


const std::string& Func_cladoProbs::getClassType(void) {
    
    static std::string revType = "Func_cladoProbs";
    
	return revType;
}

/* Get class type spec describing type of object */
const TypeSpec& Func_cladoProbs::getClassTypeSpec(void) {
    
    static TypeSpec revTypeSpec = TypeSpec( getClassType(), new TypeSpec( Function::getClassTypeSpec() ) );
    
	return revTypeSpec;
}


const TypeSpec& Func_cladoProbs::getTypeSpec( void ) const {
    
    static TypeSpec typeSpec = getClassTypeSpec();
    
    return typeSpec;
}<|MERGE_RESOLUTION|>--- conflicted
+++ resolved
@@ -60,15 +60,9 @@
     {
         
         argumentRules.push_back( new ArgumentRule( "eventProbs", Simplex::getClassTypeSpec(), ArgumentRule::BY_CONSTANT_REFERENCE ) );
-<<<<<<< HEAD
-        argumentRules.push_back( new ArgumentRule( "eventRates", Simplex::getClassTypeSpec(), ArgumentRule::BY_CONSTANT_REFERENCE ) );
+//        argumentRules.push_back( new ArgumentRule( "eventRates", Simplex::getClassTypeSpec(), ArgumentRule::BY_CONSTANT_REFERENCE ) );
         argumentRules.push_back( new ArgumentRule( "numCharacters", Natural::getClassTypeSpec(), ArgumentRule::BY_VALUE ) );
         argumentRules.push_back( new ArgumentRule( "numStates", Natural::getClassTypeSpec(), ArgumentRule::BY_VALUE ) );
-=======
-//        argumentRules.push_back( new ArgumentRule( "eventRates", Simplex::getClassTypeSpec(), ArgumentRule::BY_CONSTANT_REFERENCE ) );
-        argumentRules.push_back( new ArgumentRule( "numCharacters", Natural::getClassTypeSpec(), ArgumentRule::BY_CONSTANT_REFERENCE ) );
-        argumentRules.push_back( new ArgumentRule( "numStates", Natural::getClassTypeSpec(), ArgumentRule::BY_CONSTANT_REFERENCE ) );
->>>>>>> 7c0facb5
         
         rulesSet = true;
     }
