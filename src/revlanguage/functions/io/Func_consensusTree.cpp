--- conflicted
+++ resolved
@@ -40,24 +40,16 @@
 RevPtr<RevVariable> Func_consensusTree::execute(void)
 {
     
-<<<<<<< HEAD
-    const TraceTree& tt = static_cast<const TraceTree&>( args[0].getVariable()->getRevObject() );
-    const std::string& filename = static_cast<const RlString&>( args[1].getVariable()->getRevObject() ).getValue();
-    double cutoff = static_cast<const RealPos &>(args[2].getVariable()->getRevObject()).getValue();
-    int burnin = static_cast<const Integer &>(args[3].getVariable()->getRevObject()).getValue();
-    RevBayesCore::TreeSummary summary = RevBayesCore::TreeSummary( tt.getValue() );
-    summary.setBurnin( burnin );
-    RevBayesCore::Tree* tree = summary.conTree(cutoff, true);
-=======
+
     TraceTree& tt = static_cast<TraceTree&>( args[0].getVariable()->getRevObject() );
     double cutoff = static_cast<const Probability &>(args[1].getVariable()->getRevObject()).getValue();
     const std::string& filename = static_cast<const RlString&>( args[2].getVariable()->getRevObject() ).getValue();
 
     //int burnin = static_cast<const Integer &>(args[3].getVariable()->getRevObject()).getValue();
     //tt.getTreeSummary().setBurnin( burnin );
-
-    RevBayesCore::Tree* tree = tt.getValue().mrTree(cutoff);
->>>>>>> 4a97b682
+    
+    bool verbose = true;
+    RevBayesCore::Tree* tree = tt.getValue().mrTree(cutoff, verbose);
     
     if ( filename != "" )
     {
