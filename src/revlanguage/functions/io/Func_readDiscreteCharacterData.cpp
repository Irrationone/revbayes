--- conflicted
+++ resolved
@@ -127,46 +127,7 @@
             std::vector<RevBayesCore::AbstractCharacterData*> m_i = reader.readMatrices( *p, myFileType );
             for (std::vector<RevBayesCore::AbstractCharacterData*>::iterator it = m_i.begin(); it != m_i.end(); it++)
             {
-<<<<<<< HEAD
                 dType = (*it)->getDataType();
-
-                // Assume success; correct below if failure
-                numMatricesReadForThisFile++;
-                
-                if ( dType == "DNA" )
-                {
-                    RevBayesCore::HomologousDiscreteCharacterData<RevBayesCore::DnaState> *coreM = static_cast<RevBayesCore::HomologousDiscreteCharacterData<RevBayesCore::DnaState> *>( *it );
-//                    HomologousDiscreteCharacterData<DnaState> mDNA = HomologousDiscreteCharacterData<DnaState>( coreM );
-                    AbstractHomologousDiscreteCharacterData mDNA = AbstractHomologousDiscreteCharacterData( coreM );
-                    m->push_back( mDNA );
-                }
-                else if ( dType == "RNA" )
-                {
-                    RevBayesCore::HomologousDiscreteCharacterData<RevBayesCore::RnaState> *coreM = static_cast<RevBayesCore::HomologousDiscreteCharacterData<RevBayesCore::RnaState> *>( *it );
-//                    HomologousDiscreteCharacterData<RnaState> mRNA = HomologousDiscreteCharacterData<RnaState>( coreM );
-                    AbstractHomologousDiscreteCharacterData mRNA = AbstractHomologousDiscreteCharacterData( coreM );
-                    m->push_back( mRNA );
-                }
-                else if ( dType == "Protein" )
-                {
-                    RevBayesCore::HomologousDiscreteCharacterData<RevBayesCore::AminoAcidState> *coreM = static_cast<RevBayesCore::HomologousDiscreteCharacterData<RevBayesCore::AminoAcidState> *>( *it );
-//                    HomologousDiscreteCharacterData<AminoAcidState> mAA = HomologousDiscreteCharacterData<AminoAcidState>( coreM );
-                    AbstractHomologousDiscreteCharacterData mAA = AbstractHomologousDiscreteCharacterData( coreM );
-                    m->push_back( mAA );
-                }
-                else if ( dType == "Standard" )
-                {
-                    RevBayesCore::HomologousDiscreteCharacterData<RevBayesCore::StandardState> *coreM = static_cast<RevBayesCore::HomologousDiscreteCharacterData<RevBayesCore::StandardState> *>( *it );
-//                    HomologousDiscreteCharacterData<StandardState> mSS = HomologousDiscreteCharacterData<StandardState>( coreM );
-                    AbstractHomologousDiscreteCharacterData mSS = AbstractHomologousDiscreteCharacterData( coreM );
-                    m->push_back( mSS );
-                }
-                else
-                {
-                    numMatricesReadForThisFile--;
-                    throw RbException("Unknown data type \"" + dType + "\".");
-=======
-                dType = (*it)->getDatatype();
 
                 // Assume success; correct below if failure
                 numMatricesReadForThisFile++;
@@ -231,77 +192,73 @@
                         throw RbException("Unknown data type \"" + dType + "\".");
                     }
                     
->>>>>>> 8678626e
                 }
                     
             }
-<<<<<<< HEAD
-=======
                 
->>>>>>> 8678626e
         }
         else
-        {
+            {
             reader.addWarning("Unknown file type");
-        }
+            }
         
         if (numMatricesReadForThisFile > 0)
-        {
+            {
             numFilesRead++;
-        }
-    }
+            }
+        }
     
     // print summary of results of file reading to the user
     if (myFileManager.isDirectory() == true)
-    {
+        {
         std::stringstream o2;
         if ( numFilesRead == 0 )
-        {
+            {
             o2 << "Failed to read any files from directory '" << fn << "'";
-        }
+            }
         else if ( numFilesRead == 1 )
-        {
+            {
             if ( m->size() == 1 )
-            {
+                {
                 o2 << "Successfully read one file with one character matrix from directory '" << fn << "'";
-            }
-            else
-            {
+                }
+            else
+                {
                 o2 << "Successfully read one file with " << m->size() << " character matrices from directory '" << fn << "'";
-            }
-        }
+                }
+            }
         else
-        {
+            {
             o2 << "Successfully read " << numFilesRead << " files with " << m->size() << " character matrices from directory '" << fn << "'";
-        }
+            }
         RBOUT(o2.str());
         std::set<std::string> myWarnings = reader.getWarnings();
         if ( vectorOfFileNames.size() - numFilesRead > 0 && myWarnings.size() > 0 )
-        {
+            {
             std::stringstream o3;
             if (vectorOfFileNames.size() - numFilesRead == 1)
-            {
+                {
                 o3 << "Did not read a file for the following ";
-            }
-            else
-            {
+                }
+            else
+                {
                 o3 << "Did not read " << vectorOfFileNames.size() - numFilesRead << " files for the following ";
-            }
+                }
             
             if (myWarnings.size() == 1)
-            {
+                {
                 o3 << "reason:";
-            }
-            else
-            {
+                }
+            else
+                {
                 o3 << "reasons:";
-            }
+                }
             RBOUT(o3.str());
             for (std::set<std::string>::iterator it = myWarnings.begin(); it != myWarnings.end(); it++)
-            {
+                {
                 RBOUT("* "+(*it));
-            }
-        }
+                }
+            }
 
         // set the return value
         retVal = m;
@@ -315,11 +272,7 @@
             // set the return value
             if ( returnAsVector == false )
             {
-<<<<<<< HEAD
-                retVal = new AbstractHomologousDiscreteCharacterData( (*m)[0] );
-=======
                 retVal = (*m)[0].clone();
->>>>>>> 8678626e
                 delete m;
             }
             else
@@ -348,18 +301,10 @@
                 {
                     RBOUT("Error:   " + (*it));
                 }
-<<<<<<< HEAD
-                
-            }
-            
-        }
-        
-=======
-        
-            }
-        
-        }
->>>>>>> 8678626e
+        
+            }
+        
+        }
     }
     
     return new RevVariable( retVal );
