--- conflicted
+++ resolved
@@ -1,840 +1,800 @@
-/**
- * @file
- * This file contains the implementation of some functions in
- * Function, the interface fnd abstract base class for RevBayes
- * functions.
- *
- * @brief Partial implementation of Function
- *
- * (c) Copyright 2009- under GPL version 3
- * @date Last modified: $Date$
- * @author The RevBayes core team
- * @license GPL version 3
- * @version 1.0
- * @since 2009-09-17, version 1.0
- *
- * $Id$
- */
-
-#include "ArgumentRule.h"
-#include "Ellipsis.h"
-#include "ModelVector.h"
-#include "RbException.h"
-#include "Function.h"
-#include "RevObject.h"
-#include "RbUtil.h"
-
-#include <sstream>
-
-using namespace RevLanguage;
-
-/** Basic constructor. */
-Function::Function(void) : RevObject(), args( ) {
-
-    argsProcessed = false;
-}
-
-/** Copy constructor. */
-Function::Function(const Function &x) : RevObject( x ), 
-    argsProcessed( x.argsProcessed ),
-    args( x.args ),
-    env( x.env ),
-    name( x.name )
-{
-    
-}
-
-
-/** Destructor. We need to free the arguments here. */
-Function::~Function(void) {
-    
-#if defined ( DEBUG_MEMORY )
-    std::cerr << " Deleting function '" << name << "' <" << this << ">" << std::endl;
-#endif
-
-    // we don't own the enclosing environment -> we don't delete it.
-}
-
-
-/** Debug info about object */
-std::string Function::callSignature(void) const {
-    
-    std::ostringstream o;
-    o << getType() << ": " << std::endl;
-    
-    if (argsProcessed)
-    {
-        o << "Arguments processed; there are " << args.size() << " values." << std::endl;
-        for ( size_t i = 0;  i < args.size(); i++ ) {
-            o << " args[" << i << "] = ";
-            args[i].getVariable()->getRevObject().printValue(o);
-            o << std::endl;
-        }
-    }
-    else
-    {
-        o << "Arguments not processed; there are " << args.size() << " slots in the frame." << std::endl;
-        
-        for ( size_t i = 0;  i < getArgumentRules().size(); i++ ) {
-            o << " args[" << i << "] = ";
-            getArgumentRules()[i].printValue( o );
-            o << std::endl;
-        }
-    }
-    
-    return o.str();
-}
-
-
-/**
- * @brief Check arguments
- *
- * This function processes arguments based on argument rules. First it deletes
- * any previously stored arguments. If the matching of the new arguments
- * succeeds, the processedArguments will be set to the new vector of processed
- * arguments and the function returns true. Any subsequent calls to execute()
- * will then use the processed arguments. You can also call the function with
- * the arguments directly, in which case processArguments will be called first
- * before the operation is actually performed.
- *
- * In matching arguments to argument rules, we use the same rules as in R with
- * the addition that types are also used in the matching process, after arguments
- * have been reordered as in R. The FunctionTable ensure that all argument rules
- * are distinct. However, several functions can nevertheless match the same
- * arguments because of the inheritance hierarchy. In these cases, the closest
- * match is chosen based on the first argument, then on the second, etc.
- *
- * The function returns a match score based on how closely the arguments match the
- * rules, with 0 being perfect match, 1 being a match to an immediate base class type,
- * 2 a match to a grandparent class, etc. A large number is used for arguments that
- * need type conversion.
- *
- * The evaluateOnce parameter MemberObject whether the function is to be evaluated once,
- * immediately after the call to processArguments, or whether the processed arguments
- * will be used in repeated function calls in a function node. Argument matching is
- * based on current values in the first case, but on the wrapper type in the second.
- *
- * @todo Labels need to be stored for ellipsis arguments.
- *
- * These are the argument matching rules:
- *
- *  1. If the last argument rule is an ellipsis, and it is the kth argument passed
- *     in, then all arguments passed in, from position k to the end, are wrapped
- *     in a single ContainerNode object. These arguments are not matched to any
- *     rules.
- *  2. The remaining arguments are matched to labels using exact matching. If the
- *     type does not match the type of the rule, it is an error.
- *  3. The remaining arguments are matched to any remaining slots using partial
- *     matching. If there is ambiguity or the types do not match, it is an error.
- *  4. The remaining arguments are used for the empty slots in the order they were
- *     passed in. If the types do not match, it is an error.
- *  5. Any remaining empty slots are filled with default values stored in the argument
- *     rules (we use copies of the values, of course).
- *  6. If there are still empty slots, the arguments do not match the rules.
- *
- * @TODO The code and the logic has been changed without changing the comments, so these
- *       are out of date. Also note that the argument matching is problematic for unlabeled
- *       arguments (order can be changed based on argument types, which may cause unintended
- *       consequences). Furthermore, there is redundant code left from the old implementation.
- *       Finally, the ellipsis arguments no longer have to be last among the rules, but they
- *       are still the last arguments after processing.
- */
-<<<<<<< HEAD
-bool Function::checkArguments( const std::vector<Argument>& passedArgs, std::vector<unsigned int>* matchScore, bool once) {
-=======
-bool Function::checkArguments( const std::vector<Argument>& passedArgs, std::vector<double>* matchScore)
-{
->>>>>>> 65ec182a
-    
-    /*********************  0. Initialization  **********************/
-    
-    double MAX_ARGS = 1000.0;
-    
-    /* Get the argument rules */
-    const ArgumentRules& theRules = getArgumentRules();
-    
-    /* Get the number of argument rules */
-    size_t nRules = theRules.size();
-    
-    /* Keep track of which arguments we have used, and which argument slots we have filled, and with what passed arguments */
-    std::vector<bool>   taken           = std::vector<bool>( passedArgs.size(), false );
-    std::vector<bool>   filled          = std::vector<bool>( theRules.size(), false );
-    
-    
-    /*********************  1. Do exact matching  **********************/
-    
-    /* Do exact matching of labels */
-    for(size_t i=0; i<passedArgs.size(); i++) 
-    {
-        
-        /* Test if swallowed by ellipsis; if so, we can quit because the remaining passedArgs will also be swallowed */
-        if ( taken[i] )
-        {
-            break;
-        }
-        
-        /* Skip if no label */
-        if ( passedArgs[i].getLabel().size() == 0 )
-        {
-            continue;
-        }
-        
-        /* Check for matches in all regular rules (we assume that all labels are unique; this is checked by FunctionTable) */
-        for (size_t j=0; j<nRules; j++) 
-        {
-            
-            if ( passedArgs[i].getLabel() == theRules[j].getArgumentLabel() ) 
-            {
-                
-                if ( theRules[j].isArgumentValid(passedArgs[i].getVariable(), once ) && !filled[j] )
-                {
-                    taken[i]          = true;
-                    filled[j]         = true;
-                    
-                    if ( matchScore != NULL) 
-                    {
-                        double score = computeMatchScore(passedArgs[i].getVariable(), theRules[j]);
-                        score += abs(int(i)-int(j)) / MAX_ARGS;
-                        matchScore->push_back(score);
-                    }
-                }
-                else
-                {
-                    return false;
-                }
-                
-                // We got an exact match -> we can skip the other labels for checking
-                break;
-            }
-        }
-    }
-    
-    
-    /*********************  2. Do partial matching  **********************/
-    
-    /* Do partial matching of labels */
-    for(size_t i=0; i<passedArgs.size(); i++) 
-    {
-        
-        /* Skip if already matched */
-        if ( taken[i] )
-        {
-            continue;
-        }
-        
-        /* Skip if no label */
-        if ( passedArgs[i].getLabel().size() == 0 )
-        {
-            continue;
-        }
-        
-        /* Initialize match index and number of matches */
-        int nMatches = 0;
-        int matchRule = -1;
-        
-        /* Try all rules */
-        for (size_t j=0; j<nRules; j++) 
-        {
-            
-            if ( !filled[j] && theRules[j].getArgumentLabel().compare(0, passedArgs[i].getLabel().size(), passedArgs[i].getLabel()) == 0 ) 
-            {
-                ++nMatches;
-                matchRule = static_cast<int>( j );
-            }
-        }
-        
-        if (nMatches != 1)
-        {
-            return false;
-        }
-        
-        if ( theRules[matchRule].isArgumentValid(passedArgs[i].getVariable(), once ) )
-        {
-            taken[i]                  = true;
-            filled[matchRule]         = true;
-            
-            if ( matchScore != NULL) 
-            {
-                double score = computeMatchScore(passedArgs[i].getVariable(), theRules[matchRule]);
-                score += abs(int(i)-int(matchRule)) / MAX_ARGS;
-                matchScore->push_back(score);
-            }
-        }
-        else
-        {
-            return false;
-        }
-    }
-    
-    
-    /*********************  3. Fill with unused passedArgs  **********************/
-    
-    /* Fill in empty slots using the remaining args in order */
-    for(size_t i=0; i<passedArgs.size(); i++) 
-    {
-        
-        /* Skip if already matched */
-        if ( taken[i] )
-            continue;
-        
-        /* Find first empty slot and try to fit argument there */
-        for (size_t j=0; j<nRules; j++) 
-        {
-            
-            if ( filled[j] == false ) 
-            {
-                const RevPtr<const Variable>& argVar = passedArgs[i].getVariable();
-                if ( theRules[j].isArgumentValid( argVar, once ) )
-                {
-                    taken[i]          = true;
-                    if ( !theRules[j].isEllipsis() ) 
-                    {
-                        filled[j]     = true;
-                    }
-                    
-                    if ( matchScore != NULL) 
-                    {
-                        double score = computeMatchScore(argVar, theRules[j]);
-                        score += abs(int(i)-int(j)) / MAX_ARGS;
-                        matchScore->push_back(score);
-                    }
-                    
-                    break;
-                }
-            }
-        }
-        
-        /* Final test if we found a match */
-        if ( !taken[i] )
-        {
-            return false;
-        }
-        
-    }
-    
-    
-    
-    /*********************  4. Fill with default values  **********************/
-    
-    /* Fill in empty slots using default values */
-    for(size_t i=0; i<nRules; i++) 
-    {
-        
-        if ( filled[i] == true || theRules[i].isEllipsis() )
-        {
-            continue;
-        }
-        
-        if ( !theRules[i].hasDefault() )
-        {
-            return false;
-        }
-        
-    }
-    
-    return true;
-}
-
-
-/* Delete processed args */
-void Function::clear(void)
-{
-
-    args.clear();
-    
-    argsProcessed = false;
-    
-    clearArguments();
-}
-
-
-/* Delete processed args */
-void Function::clearArguments(void)
-{
-    
-    // We have already done everything, but derived classes might want to overwrite this function.
-    
-}
-
-
-/** Compute the match score between the argument and the argument rule. */
-double Function::computeMatchScore(const Variable *var, const ArgumentRule &rule)
-{
-   
-    double     score = 10000;   // Needs to be larger than the max depth of the class hierarchy
-
-    const TypeSpec& argClass = var->getRevObject().getTypeSpec();
-    const std::vector<TypeSpec> &ruleArgTypes = rule.getArgumentTypeSpec();
-    for ( std::vector<TypeSpec>::const_iterator it = ruleArgTypes.begin(); it != ruleArgTypes.end(); ++it) 
-    {
-        int j = 0;
-        const TypeSpec* parent = &argClass;
-        do
-        {
-            if (*parent == *it )
-            {
-                score = j;
-                break;
-            }
-            parent = parent->getParentTypeSpec();
-            j++;
-            if ( j >= score ) 
-            {
-                break;
-            }
-        } while (parent != NULL);
-    }
-    
-    return score;    // We needed type conversion for this argument
-}
-
-
-const std::vector<Argument>& Function::getArguments(void) const
-{
-    return args;
-}
-
-
-std::vector<Argument>& Function::getArguments(void)
-{
-    return args;
-}
-
-
-/** Get Rev type of object */
-const std::string& Function::getClassType(void)
-{
-    
-    static std::string revType = "Function";
-    
-	return revType; 
-}
-
-/** Get class type spec describing type of object */
-const TypeSpec& Function::getClassTypeSpec(void)
-{
-    
-    static TypeSpec revTypeSpec = TypeSpec( getClassType(), new TypeSpec( RevObject::getClassTypeSpec() ) );
-    
-	return revTypeSpec; 
-}
-
-
-/** Get execution environment of function */
-Environment* Function::getEnvironment(void) const
-{
-    
-    return env;
-}
-
-
-/** Get name of function */
-const std::string& Function::getName(void) const
-{
-    
-    return name;
-}
-
-
-/** Get Rev declaration of the function, formatted for output to the user */
-std::string Function::getRevDeclaration(void) const
-{
-    
-    std::ostringstream o;
-    
-    /* It is unclear whether the 'function' specifier is needed. We leave it out for now. */
-    // o << "function ";
- 
-    o << getReturnType().getType();
-    if ( name == "" )
-    {
-        o << " <unnamed> (";
-    }
-    else
-    {
-        o << " " << name << " (";
-    }
-    
-    const ArgumentRules& argRules = getArgumentRules();
-    for (size_t i=0; i<argRules.size(); i++)
-    {
-        if (i != 0)
-        {
-            o << ", ";
-        }
-        argRules[i].printValue(o);
-    }
-    o << ")";
-    
-    return o.str();
-}
-
-
-/** Print structure of object for user */
-void Function::printStructure(std::ostream& o, bool verbose) const
-{
-    
-    o << "_objectType   = Function" << std::endl;
-    o << "_type         = " << getType() << std::endl;
-    o << "_name         = " << getName() << std::endl;
-    o << "_declaration  = " << getRevDeclaration() << std::endl;
-}
-
-
-/** Print value for user */
-void Function::printValue(std::ostream& o) const {
-
-    const ArgumentRules& argRules = getArgumentRules();
-
-    o << getReturnType().getType() << " function (";
-    for (size_t i=0; i<argRules.size(); i++)
-    {
-        if (i != 0)
-        {
-            o << ", ";
-        }
-        argRules[i].printValue(o);
-    }
-    o << ")";
-}
-
-
-/**
- * @brief Process arguments
- *
- * This function processes arguments based on argument rules. First it deletes
- * any previously stored arguments. If the matching of the new arguments
- * succeeds, the processedArguments will be set to the new vector of processed
- * arguments and the function returns true. Any subsequent calls to execute()
- * will then use the processed arguments. You can also call the function with
- * the arguments directly, in which case processArguments will be called first
- * before the operation is actually performed.
- *
- * In matching arguments to argument rules, we use the same rules as in R with
- * the addition that types are also used in the matching process, after arguments
- * have been reordered as in R. The FunctionTable ensure that all argument rules
- * are distinct. However, several functions can nevertheless match the same
- * arguments because of the inheritance hierarchy. In these clases, the closest
- * match is chosen based on the first argument, then on the second, etc.
- *
- * The function returns a match score based on how closely the arguments match the
- * rules, with 0 being perfect match, 1 being a match to an immediate base class type,
- * 2 a match to a grandparent class, etc. A large number is used for arguments that
- * need type conversion.
- *
- * The evaluateOnce parameter MemberObject whether the function is to be evaluated once,
- * immediately after the call to processArguments, or whether the processed arguments
- * will be used in repeated function calls in a function node. Argument matching is
- * based on current values in the first case, but on the wrapper type in the second.
- *
- * @todo Labels need to be stored for ellipsis arguments.
- *
- * These are the argument matching rules:
- *
- *  1. If the last argument rule is an ellipsis, and it is the kth argument passed
- *     in, then all arguments passed in, from position k to the end, are wrapped
- *     in a single ContainerNode object. These arguments are not matched to any
- *     rules.
- *  2. The remaining arguments are matched to labels using exact matching. If the
- *     type does not match the type of the rule, it is an error.
- *  3. The remaining arguments are matched to any remaining slots using partial
- *     matching. If there is ambiguity or the types do not match, it is an error.
- *  4. The remaining arguments are used for the empty slots in the order they were
- *     passed in. If the types do not match, it is an error.
- *  5. Any remaining empty slots are filled with default values stored in the argument
- *     rules (we use copies of the values, of course).
- *  6. If there are still empty slots, the arguments do not match the rules.
- *
- * @TODO The code and the logic has been changed without changing the comments, so these
- *       are out of date. Also note that the argument matching is problematic for unlabeled
- *       arguments (order can be changed based on argument types, which may cause unintended
- *       consequences). Furthermore, there is redundant code left from the old implementation.
- *       Finally, the ellipsis arguments no longer have to be last among the rules, but they
- *       are still the last arguments after processing.
- *
- * @TODO Static and dynamic type conversion added, but partly hack-ish, so the implementation
- *       needs to be revised
- */
-<<<<<<< HEAD
-void Function::processArguments( const std::vector<Argument>& passedArgs, bool once ) {
-=======
-void Function::processArguments( const std::vector<Argument>& passedArgs )
-{
->>>>>>> 65ec182a
-
-    /*********************  0. Initialization  **********************/
-    /* Get my own copy of the argument vector */
-    std::vector<Argument> pArgs = passedArgs;
-    
-    /* Get the argument rules */
-    const ArgumentRules& theRules = getArgumentRules();
-
-    /* Get the number of argument rules */
-    size_t nRules = theRules.size();
-
-    /* Clear previously processed arguments */
-    args.clear();
-    
-    /* Keep track of which arguments we have used, and which argument slots we have filled, and with what passed arguments */
-    std::vector<bool>   taken           = std::vector<bool>( passedArgs.size(), false );
-    std::vector<bool>   filled          = std::vector<bool>( nRules, false );
-    std::vector<size_t> passedArgIndex  = std::vector<size_t>( nRules, 1000 );
-    std::vector<Argument> ellipsisArgs;
-
-    /*********************  1. Do exact matching  **********************/
-
-    /* Do exact matching of labels */
-    for(size_t i=0; i<passedArgs.size(); i++)
-    {
-
-        /* Test if swallowed by ellipsis; if so, we can quit because the remaining passedArgs will also be swallowed */
-        if ( taken[i] )
-        {
-            break;
-        }
-        
-        /* Skip if no label */
-        if ( passedArgs[i].getLabel().size() == 0 )
-        {
-            continue;
-        }
-        
-        /* Check for matches in all regular rules (we assume that all labels are unique; this is checked by FunctionTable) */
-        for (size_t j=0; j<nRules; j++) {
-
-            if ( passedArgs[i].getLabel() == theRules[j].getArgumentLabel() ) {
-
-<<<<<<< HEAD
-                if ( filled[j] )
-                    throw RbException( "Duplicate argument labels '" + passedArgs[i].getLabel() );
-                
-                pArgs[i]            = fitArgument( pArgs[i], theRules[j], once );
-                taken[i]            = true;
-                filled[j]           = true;
-                passedArgIndex[j]   = static_cast<int>( i );
-=======
-                if ( theRules[j].isArgumentValid(passedArgs[i].getVariable(), true) && !filled[j] ) 
-                {
-                    taken[i]          = true;
-                    filled[j]         = true;
-                    passedArgIndex[j] = static_cast<int>( i );
-                }
-                else
-                {
-                    throw RbException("Arguments do not match.");
-                }
->>>>>>> 65ec182a
-                
-                // We got an exact match -> we can skip the other labels for checking
-                break;
-            }
-        }
-    }
-
- 
-    /*********************  2. Do partial matching  **********************/
-
-    /* Do partial matching of labels */
-    for(size_t i=0; i<passedArgs.size(); i++) 
-    {
-
-        /* Skip if already matched */
-        if ( taken[i] )
-        {
-            continue;
-        }
-        
-        /* Skip if no label */
-        if ( passedArgs[i].getLabel().size() == 0 )
-        {
-            continue;
-        }
-        
-        /* Initialize match index and number of matches */
-        int nMatches = 0;
-        int matchRule = -1;
-
-        /* Try all rules */
-        for (size_t j=0; j<nRules; j++) 
-        {
-
-            if ( !filled[j] && theRules[j].getArgumentLabel().compare(0, passedArgs[i].getLabel().size(), passedArgs[i].getLabel()) == 0 ) 
-            {
-                ++nMatches;
-                matchRule = static_cast<int>( j );
-            }
-        }
-
-<<<<<<< HEAD
-        if (nMatches > 1)
-            throw RbException( "Argument label '" + passedArgs[i].getLabel() + "' matches mutliple parameter labels." );
-        else if (nMatches < 1)
-            throw RbException( "Argument label '" + passedArgs[i].getLabel() + "' matches no untaken parameter labels." );
- 
-        pArgs[i]                    = fitArgument( pArgs[i], theRules[matchRule], once );
-        taken[i]                    = true;
-        filled[matchRule]           = true;
-        passedArgIndex[matchRule]   = static_cast<int>( i );
-=======
-        if (nMatches != 1)
-        {
-            throw RbException("Argument matches mutliple parameters.");
-        }
- 
-        if ( theRules[matchRule].isArgumentValid(passedArgs[i].getVariable(), true ) ) 
-        {
-            taken[i]                  = true;
-            filled[matchRule]         = true;
-            passedArgIndex[matchRule] = static_cast<int>( i );
-        }
-        else
-        {
-            throw RbException("Argument " + passedArgs[i].getLabel() + "is not valid.");
-        }
-        
->>>>>>> 65ec182a
-    }
-
-
-    /*********************  3. Fill with unused passedArgs  **********************/
-
-    /* Fill in empty slots using the remaining args in order */
-    for(size_t i=0; i<passedArgs.size(); i++) 
-    {
-
-        /* Skip if already matched */
-        if ( taken[i] )
-            continue;
-
-        /* Find first empty slot and try to fit argument there */
-        for (size_t j=0; j<nRules; j++) 
-        {
-
-            if ( filled[j] == false ) 
-            {
-                if ( theRules[j].isArgumentValid( passedArgs[i].getVariable(), once ) )
-                {
-                    pArgs[i]          = fitArgument( pArgs[i], theRules[j], once );
-                    taken[i]          = true;
-                    if ( !theRules[j].isEllipsis() ) 
-                    {
-                        filled[j]     = true;
-                        passedArgIndex[j] = static_cast<int>( i );
-                    }
-                    else 
-                    {
-                        ellipsisArgs.push_back( pArgs[i] );
-                    }
-                    
-                    break;
-                }
-            }
-        }
-        
-        /* Final test if we found a match */
-        if ( !taken[i] )
-        {
-            throw RbException("Argument of type '" + passedArgs[i].getVariable()->getRevObject().getType() + "' is not valid for function '" + getType() + "'.");
-        }
-    }
-
-    /*********************  4. Fill with default values  **********************/
-
-    /* Fill in empty slots using default values */
-    for(size_t i=0; i<nRules; i++) 
-    {
-
-        if ( filled[i] == true || theRules[i].isEllipsis())
-        {
-            continue;
-        }
-        
-        // we just leave the optional arguments empty
-        if ( !theRules[i].hasDefault() )
-        {
-            throw RbException("No argument found for parameter '" + theRules[i].getArgumentLabel() + "'.");
-        }
-        
-        const ArgumentRule& theRule = theRules[i];
-        RevPtr<Variable> theVar = theRule.getDefaultVariable().clone();
-        theVar->setRevObjectTypeSpec( theRule.getDefaultVariable().getRevObjectTypeSpec() );
-        size_t idx = pArgs.size();
-        passedArgIndex[i] = idx;
-        pArgs.push_back( Argument( theVar, theRule.getArgumentLabel(), theRule.isConstant() ) );
-    }
-
-    argsProcessed = true;
-    
-    /*********************  5. Insert arguments into argument list  **********************/
-    for (size_t j=0; j<nRules; j++) 
-    {
-        if ( passedArgIndex[j] < 1000 ) 
-            args.push_back( pArgs[ passedArgIndex[j] ] );
-    }
-    
-    /*********************  6. Insert ellipsis arguments  **********************/
-    for (std::vector<Argument>::iterator i = ellipsisArgs.begin(); i != ellipsisArgs.end(); i++) 
-    {
-        args.push_back( *i );
-    }
-
-}
-
-
-/** Set an argument. We also do type conversion here if necessary. */
-Argument Function::fitArgument( Argument arg, const ArgumentRule& rule, bool once ) const
-{
-    RevPtr<Variable> theVar = arg.getVariable();
-    const std::vector<TypeSpec>& argTypeSpecs = rule.getArgumentTypeSpec();
-
-    for ( std::vector<TypeSpec>::const_iterator it = argTypeSpecs.begin(); it != argTypeSpecs.end(); ++it )
-    {
-        if ( theVar->getRevObject().isTypeSpec( *it ) )
-        {
-            if ( !rule.isEllipsis() )
-                return Argument( theVar, rule.getArgumentLabel(), rule.isConstant() );
-            else
-                return Argument( theVar, arg.getLabel(), true );
-        }
-        else if ( theVar->getRevObject().isConvertibleTo( *it, once ) )
-        {
-            if ( once || !theVar->getRevObject().hasDagNode() )
-            {
-                RevObject* convertedObject = theVar->getRevObject().convertTo( *it );
-                if ( !rule.isEllipsis() )
-                    return Argument( new Variable( convertedObject ), rule.getArgumentLabel(), rule.isConstant() );
-                else
-                    return Argument( new Variable( convertedObject ), arg.getLabel(), true );
-            }
-            else
-            {
-                /** @TODO This is static type conversion. Make dynamic according to code sketch below. */
-                RevObject* conversionObject = theVar->getRevObject().convertTo( *it );
-                // conversionObject->makeConversionValue( theVar );
-                if ( !rule.isEllipsis() )
-                    return Argument( new Variable( conversionObject ), rule.getArgumentLabel(), rule.isConstant() );
-                else
-                    return Argument( new Variable( conversionObject ), arg.getLabel(), true );
-            }
-        }
-    }
-
-    throw RbException( "Argument type mismatch" );
-}
-
-
-void Function::setExecutionEnviroment(Environment *e) {
-    
-    env = e;
-
-}
-
-/** Set name of function */
-void Function::setName(const std::string& nm) {
-    
-    name = nm;
-}
-
-
-
-
+/**
+ * @file
+ * This file contains the implementation of some functions in
+ * Function, the interface fnd abstract base class for RevBayes
+ * functions.
+ *
+ * @brief Partial implementation of Function
+ *
+ * (c) Copyright 2009- under GPL version 3
+ * @date Last modified: $Date$
+ * @author The RevBayes core team
+ * @license GPL version 3
+ * @version 1.0
+ * @since 2009-09-17, version 1.0
+ *
+ * $Id$
+ */
+
+#include "ArgumentRule.h"
+#include "Ellipsis.h"
+#include "ModelVector.h"
+#include "RbException.h"
+#include "Function.h"
+#include "RevObject.h"
+#include "RbUtil.h"
+
+#include <sstream>
+
+using namespace RevLanguage;
+
+/** Basic constructor. */
+Function::Function(void) : RevObject(), args( ) {
+
+    argsProcessed = false;
+}
+
+/** Copy constructor. */
+Function::Function(const Function &x) : RevObject( x ), 
+    argsProcessed( x.argsProcessed ),
+    args( x.args ),
+    env( x.env ),
+    name( x.name )
+{
+    
+}
+
+
+/** Destructor. We need to free the arguments here. */
+Function::~Function(void) {
+    
+#if defined ( DEBUG_MEMORY )
+    std::cerr << " Deleting function '" << name << "' <" << this << ">" << std::endl;
+#endif
+
+    // we don't own the enclosing environment -> we don't delete it.
+}
+
+
+/** Debug info about object */
+std::string Function::callSignature(void) const {
+    
+    std::ostringstream o;
+    o << getType() << ": " << std::endl;
+    
+    if (argsProcessed)
+    {
+        o << "Arguments processed; there are " << args.size() << " values." << std::endl;
+        for ( size_t i = 0;  i < args.size(); i++ ) {
+            o << " args[" << i << "] = ";
+            args[i].getVariable()->getRevObject().printValue(o);
+            o << std::endl;
+        }
+    }
+    else
+    {
+        o << "Arguments not processed; there are " << args.size() << " slots in the frame." << std::endl;
+        
+        for ( size_t i = 0;  i < getArgumentRules().size(); i++ ) {
+            o << " args[" << i << "] = ";
+            getArgumentRules()[i].printValue( o );
+            o << std::endl;
+        }
+    }
+    
+    return o.str();
+}
+
+
+/**
+ * @brief Check arguments
+ *
+ * This function processes arguments based on argument rules. First it deletes
+ * any previously stored arguments. If the matching of the new arguments
+ * succeeds, the processedArguments will be set to the new vector of processed
+ * arguments and the function returns true. Any subsequent calls to execute()
+ * will then use the processed arguments. You can also call the function with
+ * the arguments directly, in which case processArguments will be called first
+ * before the operation is actually performed.
+ *
+ * In matching arguments to argument rules, we use the same rules as in R with
+ * the addition that types are also used in the matching process, after arguments
+ * have been reordered as in R. The FunctionTable ensure that all argument rules
+ * are distinct. However, several functions can nevertheless match the same
+ * arguments because of the inheritance hierarchy. In these cases, the closest
+ * match is chosen based on the first argument, then on the second, etc.
+ *
+ * The function returns a match score based on how closely the arguments match the
+ * rules, with 0 being perfect match, 1 being a match to an immediate base class type,
+ * 2 a match to a grandparent class, etc. A large number is used for arguments that
+ * need type conversion.
+ *
+ * The evaluateOnce parameter MemberObject whether the function is to be evaluated once,
+ * immediately after the call to processArguments, or whether the processed arguments
+ * will be used in repeated function calls in a function node. Argument matching is
+ * based on current values in the first case, but on the wrapper type in the second.
+ *
+ * @todo Labels need to be stored for ellipsis arguments.
+ *
+ * These are the argument matching rules:
+ *
+ *  1. If the last argument rule is an ellipsis, and it is the kth argument passed
+ *     in, then all arguments passed in, from position k to the end, are wrapped
+ *     in a single ContainerNode object. These arguments are not matched to any
+ *     rules.
+ *  2. The remaining arguments are matched to labels using exact matching. If the
+ *     type does not match the type of the rule, it is an error.
+ *  3. The remaining arguments are matched to any remaining slots using partial
+ *     matching. If there is ambiguity or the types do not match, it is an error.
+ *  4. The remaining arguments are used for the empty slots in the order they were
+ *     passed in. If the types do not match, it is an error.
+ *  5. Any remaining empty slots are filled with default values stored in the argument
+ *     rules (we use copies of the values, of course).
+ *  6. If there are still empty slots, the arguments do not match the rules.
+ *
+ * @TODO The code and the logic has been changed without changing the comments, so these
+ *       are out of date. Also note that the argument matching is problematic for unlabeled
+ *       arguments (order can be changed based on argument types, which may cause unintended
+ *       consequences). Furthermore, there is redundant code left from the old implementation.
+ *       Finally, the ellipsis arguments no longer have to be last among the rules, but they
+ *       are still the last arguments after processing.
+ */
+bool Function::checkArguments( const std::vector<Argument>& passedArgs, std::vector<unsigned int>* matchScore, bool once)
+{
+    
+    /*********************  0. Initialization  **********************/
+    
+    double MAX_ARGS = 1000.0;
+    
+    /* Get the argument rules */
+    const ArgumentRules& theRules = getArgumentRules();
+    
+    /* Get the number of argument rules */
+    size_t nRules = theRules.size();
+    
+    /* Keep track of which arguments we have used, and which argument slots we have filled, and with what passed arguments */
+    std::vector<bool>   taken           = std::vector<bool>( passedArgs.size(), false );
+    std::vector<bool>   filled          = std::vector<bool>( theRules.size(), false );
+    
+    
+    /*********************  1. Do exact matching  **********************/
+    
+    /* Do exact matching of labels */
+    for(size_t i=0; i<passedArgs.size(); i++) 
+    {
+        
+        /* Test if swallowed by ellipsis; if so, we can quit because the remaining passedArgs will also be swallowed */
+        if ( taken[i] )
+        {
+            break;
+        }
+        
+        /* Skip if no label */
+        if ( passedArgs[i].getLabel().size() == 0 )
+        {
+            continue;
+        }
+        
+        /* Check for matches in all regular rules (we assume that all labels are unique; this is checked by FunctionTable) */
+        for (size_t j=0; j<nRules; j++) 
+        {
+            
+            if ( passedArgs[i].getLabel() == theRules[j].getArgumentLabel() ) 
+            {
+                
+                if ( theRules[j].isArgumentValid(passedArgs[i].getVariable(), once ) && !filled[j] )
+                {
+                    taken[i]          = true;
+                    filled[j]         = true;
+                    
+                    if ( matchScore != NULL) 
+                    {
+                        double score = computeMatchScore(passedArgs[i].getVariable(), theRules[j]);
+                        score += abs(int(i)-int(j)) / MAX_ARGS;
+                        matchScore->push_back(score);
+                    }
+                }
+                else
+                {
+                    return false;
+                }
+                
+                // We got an exact match -> we can skip the other labels for checking
+                break;
+            }
+        }
+    }
+    
+    
+    /*********************  2. Do partial matching  **********************/
+    
+    /* Do partial matching of labels */
+    for(size_t i=0; i<passedArgs.size(); i++) 
+    {
+        
+        /* Skip if already matched */
+        if ( taken[i] )
+        {
+            continue;
+        }
+        
+        /* Skip if no label */
+        if ( passedArgs[i].getLabel().size() == 0 )
+        {
+            continue;
+        }
+        
+        /* Initialize match index and number of matches */
+        int nMatches = 0;
+        int matchRule = -1;
+        
+        /* Try all rules */
+        for (size_t j=0; j<nRules; j++) 
+        {
+            
+            if ( !filled[j] && theRules[j].getArgumentLabel().compare(0, passedArgs[i].getLabel().size(), passedArgs[i].getLabel()) == 0 ) 
+            {
+                ++nMatches;
+                matchRule = static_cast<int>( j );
+            }
+        }
+        
+        if (nMatches != 1)
+        {
+            return false;
+        }
+        
+        if ( theRules[matchRule].isArgumentValid(passedArgs[i].getVariable(), once ) )
+        {
+            taken[i]                  = true;
+            filled[matchRule]         = true;
+            
+            if ( matchScore != NULL) 
+            {
+                double score = computeMatchScore(passedArgs[i].getVariable(), theRules[matchRule]);
+                score += abs(int(i)-int(matchRule)) / MAX_ARGS;
+                matchScore->push_back(score);
+            }
+        }
+        else
+        {
+            return false;
+        }
+    }
+    
+    
+    /*********************  3. Fill with unused passedArgs  **********************/
+    
+    /* Fill in empty slots using the remaining args in order */
+    for(size_t i=0; i<passedArgs.size(); i++) 
+    {
+        
+        /* Skip if already matched */
+        if ( taken[i] )
+            continue;
+        
+        /* Find first empty slot and try to fit argument there */
+        for (size_t j=0; j<nRules; j++) 
+        {
+            
+            if ( filled[j] == false ) 
+            {
+                const RevPtr<const Variable>& argVar = passedArgs[i].getVariable();
+                if ( theRules[j].isArgumentValid( argVar, once ) )
+                {
+                    taken[i]          = true;
+                    if ( !theRules[j].isEllipsis() ) 
+                    {
+                        filled[j]     = true;
+                    }
+                    
+                    if ( matchScore != NULL) 
+                    {
+                        double score = computeMatchScore(argVar, theRules[j]);
+                        score += abs(int(i)-int(j)) / MAX_ARGS;
+                        matchScore->push_back(score);
+                    }
+                    
+                    break;
+                }
+            }
+        }
+        
+        /* Final test if we found a match */
+        if ( !taken[i] )
+        {
+            return false;
+        }
+        
+    }
+    
+    
+    
+    /*********************  4. Fill with default values  **********************/
+    
+    /* Fill in empty slots using default values */
+    for(size_t i=0; i<nRules; i++) 
+    {
+        
+        if ( filled[i] == true || theRules[i].isEllipsis() )
+        {
+            continue;
+        }
+        
+        if ( !theRules[i].hasDefault() )
+        {
+            return false;
+        }
+        
+    }
+    
+    return true;
+}
+
+
+/* Delete processed args */
+void Function::clear(void)
+{
+
+    args.clear();
+    
+    argsProcessed = false;
+    
+    clearArguments();
+}
+
+
+/* Delete processed args */
+void Function::clearArguments(void)
+{
+    
+    // We have already done everything, but derived classes might want to overwrite this function.
+    
+}
+
+
+/** Compute the match score between the argument and the argument rule. */
+double Function::computeMatchScore(const Variable *var, const ArgumentRule &rule)
+{
+   
+    double     score = 10000;   // Needs to be larger than the max depth of the class hierarchy
+
+    const TypeSpec& argClass = var->getRevObject().getTypeSpec();
+    const std::vector<TypeSpec> &ruleArgTypes = rule.getArgumentTypeSpec();
+    for ( std::vector<TypeSpec>::const_iterator it = ruleArgTypes.begin(); it != ruleArgTypes.end(); ++it) 
+    {
+        int j = 0;
+        const TypeSpec* parent = &argClass;
+        do
+        {
+            if (*parent == *it )
+            {
+                score = j;
+                break;
+            }
+            parent = parent->getParentTypeSpec();
+            j++;
+            if ( j >= score ) 
+            {
+                break;
+            }
+        } while (parent != NULL);
+    }
+    
+    return score;    // We needed type conversion for this argument
+}
+
+
+const std::vector<Argument>& Function::getArguments(void) const
+{
+    return args;
+}
+
+
+std::vector<Argument>& Function::getArguments(void)
+{
+    return args;
+}
+
+
+/** Get Rev type of object */
+const std::string& Function::getClassType(void)
+{
+    
+    static std::string revType = "Function";
+    
+	return revType; 
+}
+
+/** Get class type spec describing type of object */
+const TypeSpec& Function::getClassTypeSpec(void)
+{
+    
+    static TypeSpec revTypeSpec = TypeSpec( getClassType(), new TypeSpec( RevObject::getClassTypeSpec() ) );
+    
+	return revTypeSpec; 
+}
+
+
+/** Get execution environment of function */
+Environment* Function::getEnvironment(void) const
+{
+    
+    return env;
+}
+
+
+/** Get name of function */
+const std::string& Function::getName(void) const
+{
+    
+    return name;
+}
+
+
+/** Get Rev declaration of the function, formatted for output to the user */
+std::string Function::getRevDeclaration(void) const
+{
+    
+    std::ostringstream o;
+    
+    /* It is unclear whether the 'function' specifier is needed. We leave it out for now. */
+    // o << "function ";
+ 
+    o << getReturnType().getType();
+    if ( name == "" )
+    {
+        o << " <unnamed> (";
+    }
+    else
+    {
+        o << " " << name << " (";
+    }
+    
+    const ArgumentRules& argRules = getArgumentRules();
+    for (size_t i=0; i<argRules.size(); i++)
+    {
+        if (i != 0)
+        {
+            o << ", ";
+        }
+        argRules[i].printValue(o);
+    }
+    o << ")";
+    
+    return o.str();
+}
+
+
+/** Print structure of object for user */
+void Function::printStructure(std::ostream& o, bool verbose) const
+{
+    
+    o << "_objectType   = Function" << std::endl;
+    o << "_type         = " << getType() << std::endl;
+    o << "_name         = " << getName() << std::endl;
+    o << "_declaration  = " << getRevDeclaration() << std::endl;
+}
+
+
+/** Print value for user */
+void Function::printValue(std::ostream& o) const {
+
+    const ArgumentRules& argRules = getArgumentRules();
+
+    o << getReturnType().getType() << " function (";
+    for (size_t i=0; i<argRules.size(); i++)
+    {
+        if (i != 0)
+        {
+            o << ", ";
+        }
+        argRules[i].printValue(o);
+    }
+    o << ")";
+}
+
+
+/**
+ * @brief Process arguments
+ *
+ * This function processes arguments based on argument rules. First it deletes
+ * any previously stored arguments. If the matching of the new arguments
+ * succeeds, the processedArguments will be set to the new vector of processed
+ * arguments and the function returns true. Any subsequent calls to execute()
+ * will then use the processed arguments. You can also call the function with
+ * the arguments directly, in which case processArguments will be called first
+ * before the operation is actually performed.
+ *
+ * In matching arguments to argument rules, we use the same rules as in R with
+ * the addition that types are also used in the matching process, after arguments
+ * have been reordered as in R. The FunctionTable ensure that all argument rules
+ * are distinct. However, several functions can nevertheless match the same
+ * arguments because of the inheritance hierarchy. In these clases, the closest
+ * match is chosen based on the first argument, then on the second, etc.
+ *
+ * The function returns a match score based on how closely the arguments match the
+ * rules, with 0 being perfect match, 1 being a match to an immediate base class type,
+ * 2 a match to a grandparent class, etc. A large number is used for arguments that
+ * need type conversion.
+ *
+ * The evaluateOnce parameter MemberObject whether the function is to be evaluated once,
+ * immediately after the call to processArguments, or whether the processed arguments
+ * will be used in repeated function calls in a function node. Argument matching is
+ * based on current values in the first case, but on the wrapper type in the second.
+ *
+ * @todo Labels need to be stored for ellipsis arguments.
+ *
+ * These are the argument matching rules:
+ *
+ *  1. If the last argument rule is an ellipsis, and it is the kth argument passed
+ *     in, then all arguments passed in, from position k to the end, are wrapped
+ *     in a single ContainerNode object. These arguments are not matched to any
+ *     rules.
+ *  2. The remaining arguments are matched to labels using exact matching. If the
+ *     type does not match the type of the rule, it is an error.
+ *  3. The remaining arguments are matched to any remaining slots using partial
+ *     matching. If there is ambiguity or the types do not match, it is an error.
+ *  4. The remaining arguments are used for the empty slots in the order they were
+ *     passed in. If the types do not match, it is an error.
+ *  5. Any remaining empty slots are filled with default values stored in the argument
+ *     rules (we use copies of the values, of course).
+ *  6. If there are still empty slots, the arguments do not match the rules.
+ *
+ * @TODO The code and the logic has been changed without changing the comments, so these
+ *       are out of date. Also note that the argument matching is problematic for unlabeled
+ *       arguments (order can be changed based on argument types, which may cause unintended
+ *       consequences). Furthermore, there is redundant code left from the old implementation.
+ *       Finally, the ellipsis arguments no longer have to be last among the rules, but they
+ *       are still the last arguments after processing.
+ *
+ * @TODO Static and dynamic type conversion added, but partly hack-ish, so the implementation
+ *       needs to be revised
+ */
+void Function::processArguments( const std::vector<Argument>& passedArgs, bool once )
+{
+
+    /*********************  0. Initialization  **********************/
+    /* Get my own copy of the argument vector */
+    std::vector<Argument> pArgs = passedArgs;
+    
+    /* Get the argument rules */
+    const ArgumentRules& theRules = getArgumentRules();
+
+    /* Get the number of argument rules */
+    size_t nRules = theRules.size();
+
+    /* Clear previously processed arguments */
+    args.clear();
+    
+    /* Keep track of which arguments we have used, and which argument slots we have filled, and with what passed arguments */
+    std::vector<bool>   taken           = std::vector<bool>( passedArgs.size(), false );
+    std::vector<bool>   filled          = std::vector<bool>( nRules, false );
+    std::vector<size_t> passedArgIndex  = std::vector<size_t>( nRules, 1000 );
+    std::vector<Argument> ellipsisArgs;
+
+    /*********************  1. Do exact matching  **********************/
+
+    /* Do exact matching of labels */
+    for(size_t i=0; i<passedArgs.size(); i++)
+    {
+
+        /* Test if swallowed by ellipsis; if so, we can quit because the remaining passedArgs will also be swallowed */
+        if ( taken[i] )
+        {
+            break;
+        }
+        
+        /* Skip if no label */
+        if ( passedArgs[i].getLabel().size() == 0 )
+        {
+            continue;
+        }
+        
+        /* Check for matches in all regular rules (we assume that all labels are unique; this is checked by FunctionTable) */
+        for (size_t j=0; j<nRules; j++) {
+
+            if ( passedArgs[i].getLabel() == theRules[j].getArgumentLabel() ) {
+
+                if ( filled[j] )
+                    throw RbException( "Duplicate argument labels '" + passedArgs[i].getLabel() );
+                
+                pArgs[i]            = fitArgument( pArgs[i], theRules[j], once );
+                taken[i]            = true;
+                filled[j]           = true;
+                passedArgIndex[j]   = static_cast<int>( i );
+                
+                // We got an exact match -> we can skip the other labels for checking
+                break;
+            }
+        }
+    }
+
+ 
+    /*********************  2. Do partial matching  **********************/
+
+    /* Do partial matching of labels */
+    for(size_t i=0; i<passedArgs.size(); i++) 
+    {
+
+        /* Skip if already matched */
+        if ( taken[i] )
+        {
+            continue;
+        }
+        
+        /* Skip if no label */
+        if ( passedArgs[i].getLabel().size() == 0 )
+        {
+            continue;
+        }
+        
+        /* Initialize match index and number of matches */
+        int nMatches = 0;
+        int matchRule = -1;
+
+        /* Try all rules */
+        for (size_t j=0; j<nRules; j++) 
+        {
+
+            if ( !filled[j] && theRules[j].getArgumentLabel().compare(0, passedArgs[i].getLabel().size(), passedArgs[i].getLabel()) == 0 ) 
+            {
+                ++nMatches;
+                matchRule = static_cast<int>( j );
+            }
+        }
+
+        if (nMatches > 1)
+            throw RbException( "Argument label '" + passedArgs[i].getLabel() + "' matches mutliple parameter labels." );
+        else if (nMatches < 1)
+            throw RbException( "Argument label '" + passedArgs[i].getLabel() + "' matches no untaken parameter labels." );
+ 
+        pArgs[i]                    = fitArgument( pArgs[i], theRules[matchRule], once );
+        taken[i]                    = true;
+        filled[matchRule]           = true;
+        passedArgIndex[matchRule]   = static_cast<int>( i );
+    }
+
+
+    /*********************  3. Fill with unused passedArgs  **********************/
+
+    /* Fill in empty slots using the remaining args in order */
+    for(size_t i=0; i<passedArgs.size(); i++) 
+    {
+
+        /* Skip if already matched */
+        if ( taken[i] )
+            continue;
+
+        /* Find first empty slot and try to fit argument there */
+        for (size_t j=0; j<nRules; j++) 
+        {
+
+            if ( filled[j] == false ) 
+            {
+                if ( theRules[j].isArgumentValid( passedArgs[i].getVariable(), once ) )
+                {
+                    pArgs[i]          = fitArgument( pArgs[i], theRules[j], once );
+                    taken[i]          = true;
+                    if ( !theRules[j].isEllipsis() ) 
+                    {
+                        filled[j]     = true;
+                        passedArgIndex[j] = static_cast<int>( i );
+                    }
+                    else 
+                    {
+                        ellipsisArgs.push_back( pArgs[i] );
+                    }
+                    
+                    break;
+                }
+            }
+        }
+        
+        /* Final test if we found a match */
+        if ( !taken[i] )
+        {
+            throw RbException("Argument of type '" + passedArgs[i].getVariable()->getRevObject().getType() + "' is not valid for function '" + getType() + "'.");
+        }
+    }
+
+    /*********************  4. Fill with default values  **********************/
+
+    /* Fill in empty slots using default values */
+    for(size_t i=0; i<nRules; i++) 
+    {
+
+        if ( filled[i] == true || theRules[i].isEllipsis())
+        {
+            continue;
+        }
+        
+        // we just leave the optional arguments empty
+        if ( !theRules[i].hasDefault() )
+        {
+            throw RbException("No argument found for parameter '" + theRules[i].getArgumentLabel() + "'.");
+        }
+        
+        const ArgumentRule& theRule = theRules[i];
+        RevPtr<Variable> theVar = theRule.getDefaultVariable().clone();
+        theVar->setRevObjectTypeSpec( theRule.getDefaultVariable().getRevObjectTypeSpec() );
+        size_t idx = pArgs.size();
+        passedArgIndex[i] = idx;
+        pArgs.push_back( Argument( theVar, theRule.getArgumentLabel(), theRule.isConstant() ) );
+    }
+
+    argsProcessed = true;
+    
+    /*********************  5. Insert arguments into argument list  **********************/
+    for (size_t j=0; j<nRules; j++) 
+    {
+        if ( passedArgIndex[j] < 1000 ) 
+            args.push_back( pArgs[ passedArgIndex[j] ] );
+    }
+    
+    /*********************  6. Insert ellipsis arguments  **********************/
+    for (std::vector<Argument>::iterator i = ellipsisArgs.begin(); i != ellipsisArgs.end(); i++) 
+    {
+        args.push_back( *i );
+    }
+
+}
+
+
+/** Set an argument. We also do type conversion here if necessary. */
+Argument Function::fitArgument( Argument arg, const ArgumentRule& rule, bool once ) const
+{
+    RevPtr<Variable> theVar = arg.getVariable();
+    const std::vector<TypeSpec>& argTypeSpecs = rule.getArgumentTypeSpec();
+
+    for ( std::vector<TypeSpec>::const_iterator it = argTypeSpecs.begin(); it != argTypeSpecs.end(); ++it )
+    {
+        if ( theVar->getRevObject().isTypeSpec( *it ) )
+        {
+            if ( !rule.isEllipsis() )
+                return Argument( theVar, rule.getArgumentLabel(), rule.isConstant() );
+            else
+                return Argument( theVar, arg.getLabel(), true );
+        }
+        else if ( theVar->getRevObject().isConvertibleTo( *it, once ) )
+        {
+            if ( once || !theVar->getRevObject().hasDagNode() )
+            {
+                RevObject* convertedObject = theVar->getRevObject().convertTo( *it );
+                if ( !rule.isEllipsis() )
+                    return Argument( new Variable( convertedObject ), rule.getArgumentLabel(), rule.isConstant() );
+                else
+                    return Argument( new Variable( convertedObject ), arg.getLabel(), true );
+            }
+            else
+            {
+                /** @TODO This is static type conversion. Make dynamic according to code sketch below. */
+                RevObject* conversionObject = theVar->getRevObject().convertTo( *it );
+                // conversionObject->makeConversionValue( theVar );
+                if ( !rule.isEllipsis() )
+                    return Argument( new Variable( conversionObject ), rule.getArgumentLabel(), rule.isConstant() );
+                else
+                    return Argument( new Variable( conversionObject ), arg.getLabel(), true );
+            }
+        }
+    }
+
+    throw RbException( "Argument type mismatch" );
+}
+
+
+void Function::setExecutionEnviroment(Environment *e) {
+    
+    env = e;
+
+}
+
+/** Set name of function */
+void Function::setName(const std::string& nm) {
+    
+    name = nm;
+}
+
+
+
+