--- conflicted
+++ resolved
@@ -104,11 +104,7 @@
 #endif
     
     // No further assignment with this type of statement
-<<<<<<< HEAD
-    return NULL;
-=======
     return theVariable;
->>>>>>> 13e59c59
 }
 
 
