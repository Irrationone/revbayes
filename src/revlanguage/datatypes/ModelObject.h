--- conflicted
+++ resolved
@@ -517,13 +517,9 @@
 {
     RevObject::printStructure( o, verbose );
 
-<<<<<<< HEAD
-    dagNode->printStructureInfo( o );
+    dagNode->printStructureInfo( o, verbose );
 
     printMemberInfo( o );
-=======
-    dagNode->printStructureInfo( o, verbose );
->>>>>>> 457afa5b
 }
 
 
