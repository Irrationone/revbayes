--- conflicted
+++ resolved
@@ -11,14 +11,11 @@
 #include "RbUtil.h"
 #include "MemberFunction.h"
 #include "MemberProcedure.h"
+#include "ModelVector.h"
 #include "RlString.h"
 #include "RealPos.h"
 #include "TypeSpec.h"
-<<<<<<< HEAD
-=======
-#include "Vector.h"
 #include "RlAbstractCharacterData.h"
->>>>>>> ff4dd8f4
 
 #include <sstream>
 
@@ -76,7 +73,7 @@
         RevBayesCore::ContinuousCharacterData* c = static_cast<RevBayesCore::ContinuousCharacterData*>(d);
         
         this->dagNode->getValue().clampAt(c, k->getValue(), l->getValue());   
-        return new Real( 0 );
+        return new Variable( new Real( 0 ) );
     }
 
     return ModelObject<RevBayesCore::MultivariatePhyloProcess>::executeMethod( name, args );
