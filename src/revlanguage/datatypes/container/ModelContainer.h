#ifndef ModelContainer_H
#define ModelContainer_H

#include "Container.h"
#include "IndirectReferenceNode.h"
#include "ElementLookupNode.h"
#include "RlDeterministicNode.h"
#include "RlUserInterface.h"
#include "TypedDagNode.h"
#include "TypedUserFunction.h"
#include "TypeSpec.h"

#include <iostream>
#include <vector>


namespace RevLanguage {
    

    /**
     * @brief ModelContainer: base class for Rev containers of model objects
     *
     * The most important difference between this class and WorkspaceContainer
     * is that this class keeps an internal DAG node that is in charge of the
     * value. The distinction between WorkspaceContainer and ModelContainer is
     * analogous to that between WorkspaceObject and ModelObject.
     * 
     * The template type is the Rev model object type (rlType) and dim, the dimension
     * of the container (1 for vector, 2 for matrix, etc).
     *
     * Because of the need for a specialized value type for containers of abstract
     * elements, the template arguments also include the desired value type.
     *
     * Because of the dependency of some functionality on the number of
     * dimensions, we provide specializations for supported number of dimensions
     * (currently 1 and 2) for some functions, but no generic implementation, ensuring
     * that this class can only be used with those dimensions.
     */
    
    // Generic template
    template <typename rlType, size_t dim, typename valueType>
    class ModelContainer : public Container {

    public:
        typedef typename valueType::iterator        iterator;
        typedef typename valueType::const_iterator  const_iterator;
        
        virtual                                         ~ModelContainer(void);                                               //!< Destructor
        
        // STL vector-like functions
        iterator                                        begin(void);                                                        //!< Iterator to the beginning of the Vector
        const_iterator                                  begin(void) const;                                                  //!< Const-iterator to the beginning of the Vector
        iterator                                        end(void);                                                          //!< Iterator to the end of the Vector
        const_iterator                                  end(void) const;                                                    //!< Const-iterator to the end of the Vector
        
        // Basic utility functions you have to override
        virtual ModelContainer<rlType,dim,valueType>*   clone(void) const = 0;                                              //!< Clone object
        static const std::string&                       getClassType(void);                                                 //!< Get Rev type
        static const TypeSpec&                          getClassTypeSpec(void);                                             //!< Get class type spec
        virtual const TypeSpec&                         getTypeSpec(void) const = 0;                                        //!< Get the object type spec of the instance
        virtual void                                    makeCompositeValue() = 0;                                           //!< Convert the container to a composite value
        virtual RevObject*                              makeIndirectReference(void) = 0;                                    //!< Make an object referencing the dag node of this object
        virtual void                                    printValue(std::ostream& o) const = 0;                              //!< Print value for user
        
        // Basic utility functions you should not have to override
        RevBayesCore::TypedDagNode<valueType>*          getDagNode(void) const;                                             //!< Get the DAG node
        const valueType&                                getValue(void) const;                                               //!< Get the internal value
        bool                                            hasDagNode(void) const;                                             //!< Do we have a DAG node?
        bool                                            isComposite(void) const;                                            //!< Is this a composite container?
        bool                                            isConstant(void) const;                                             //!< Is this variable and the internally stored deterministic node constant?
        void                                            makeConstantValue();                                                //!< Convert the container to a constant variable
<<<<<<< HEAD
        void                                            makeDeterministicValue(UserFunction* fxn, UserFunction* code);      //!< Convert to deterministic object with a userdefined Rev function
        void                                            printStructure(std::ostream& o) const;                              //!< Print structure of language object for user
=======
        void                                            makeDeterministicValue(UserFunctionCall* call, UserFunctionArgs* args);     //!< Convert to deterministic object with a userdefined Rev function
        void                                            printStructure(std::ostream& o, bool verbose=false) const;          //!< Print structure of language object for user
        void                                            printValue(std::ostream& o) const;                                  //!< Print value for user
>>>>>>> 0f911d5a
        void                                            replaceVariable(RevObject *newVar);                                 //!< Prepare to replace the internal DAG node
        void                                            setDagNode(RevBayesCore::DagNode *newNode);                         //!< Set or replace the internal dag node (and keep me)
        void                                            setName(const std::string &n);                                      //!< Set the name of the variable (if applicable)
        
        // Member object functions you may want to override
        virtual RevPtr<Variable>                        executeMethod(const std::string& name, const std::vector<Argument>& args);  //!< Override to map member methods to internal functions
        virtual const MethodTable&                      getMethods(void) const;                                                     //!< Get member methods (const)
        
        // Container functions you have to override
        virtual RevPtr<Variable>                        findOrCreateElement(const std::vector<size_t>& oneOffsetIndices) = 0;               //!< Find or create element variable
        virtual RevPtr<Variable>                        getElement(const std::vector<size_t>& oneOffsetIndices) = 0;                        //!< Get element variable
        virtual void                                    setElements(std::vector<RevObject*> elems, const std::vector<size_t>& lengths) = 0; //!< Set elements from Rev objects

        // Container functions you should not have to override
        size_t                                          getDim(void) const;                                                 //!< Get the dimensions
        RevObject*                                      makeElementLookup(const RevPtr<Variable>&                var,
                                                                          const std::vector< RevPtr<Variable> >& oneOffsetIndices); //!< Get dynamic element variable lookup
        size_t                                          size(void) const;                                                   //!< Get the number of elements

    protected:
        ModelContainer(void);                                                                                               //!< Construct empty container
        ModelContainer(const valueType& v);                                                                                 //!< Construct constant model container
        ModelContainer(RevBayesCore::TypedDagNode<valueType>* n);                                                           //!< Construct model container from DAG node
        ModelContainer(const ModelContainer<rlType,dim,valueType>& c);                                                      //!< Copy constructor
        
        // Assignment operator
        ModelContainer&                                 operator=(const ModelContainer& x);                                 //!< Assignment operator
        
        // Member variable (protected and not private to make it available to derived classes)
        RevBayesCore::TypedDagNode<valueType>*          dagNode;                                                            //!< The DAG node keeping the value

    };

}


#include "ArgumentRule.h"
#include "ArgumentRules.h"
#include "ConstantNode.h"
#include "ContainerNode.h"
#include "MemberProcedure.h"
#include "MethodTable.h"
#include "RbException.h"
#include "RlUtils.h"
#include "StochasticNode.h"

using namespace RevLanguage;


/**
 * Default constructor. Construct empty model container. We do not
 * need to store the type of element because that can be obtained
 * from the type spec of the derived class instance.
 */
template <typename rlType, size_t dim, typename valueType>
ModelContainer<rlType, dim, valueType>::ModelContainer( void ) :
    Container(),
    dagNode( new RevBayesCore::ConstantNode<valueType>( "", new valueType() ) )
{
    dagNode->incrementReferenceCount();
}


/**
 * Construct constant model container from appropriate container value,
 * which needs to be of valueType.
 */
template <typename rlType, size_t dim, typename valueType>
ModelContainer<rlType, dim, valueType>::ModelContainer( const valueType& v ) :
    Container(),
    dagNode( new RevBayesCore::ConstantNode<valueType>( "", new valueType( v ) ) )
{
    dagNode->incrementReferenceCount ();
}


/**
 * Construct a container wrapper around an appropriate DAG node.
 */
template <typename rlType, size_t dim, typename valueType>
ModelContainer<rlType, dim, valueType>::ModelContainer( RevBayesCore::TypedDagNode<valueType>* n ) :
    Container(),
    dagNode( n )
{
    dagNode->incrementReferenceCount();
}


/**
 * Copy constructor. We make an independent copy of the DAG node
 * here, and deal with DAG node memory management.
 */
template <typename rlType, size_t dim, typename valueType>
ModelContainer<rlType, dim, valueType>::ModelContainer( const ModelContainer& c) :
    Container( c ),
    dagNode( NULL )
{
    if ( c.dagNode != NULL )
    {
        dagNode = c.dagNode->clone();
        dagNode->incrementReferenceCount();
    }
}


/** Destructor needs to deal with DAG node memory management */
template <typename rlType, size_t dim, typename valueType>
ModelContainer<rlType, dim, valueType>::~ModelContainer()
{
    if ( dagNode != NULL && dagNode->decrementReferenceCount() == 0 )
        delete dagNode;
}


/**
 * Assignment operator. We make sure we have an independent clone of the
 * DAG node here, and deal with DAG node memory management.
 */
template <typename rlType, size_t dim, typename valueType>
ModelContainer<rlType, dim, valueType>& ModelContainer<rlType, dim, valueType>::operator=(const ModelContainer& c)
{
    
    if ( this != &c )
    {
        // Free the memory
        if ( dagNode->decrementReferenceCount() == 0 )
            delete dagNode;

        dagNode = NULL;
        
        // Create my own copy
        if ( c.dagNode != NULL )
        {
            dagNode = c.dagNode->clone();
            dagNode->incrementReferenceCount();
        }
    }
    
    return *this;
}


/**
 * Get iterator to the beginning of the container value elements. We
 * assume that the valueType class has an iterator.
 *
 * @todo Check that this is safe. Is it not possible to assign to value using this iterator?
 */
template <typename rlType, size_t dim, typename valueType>
typename valueType::iterator ModelContainer<rlType, dim, valueType>::begin( void )
{
    return dagNode->getValue().begin();
}


/**
 * Get const_iterator to the beginning of the container value elements. We
 * assume that the valueType class has a const_iterator.
 */
template <typename rlType, size_t dim, typename valueType>
typename valueType::const_iterator ModelContainer<rlType, dim, valueType>::begin( void ) const
{
    return dagNode->getValue().begin();
}


/**
 * Get iterator to the end of the container value elements. We assume
 * that the valueType class has an iterator.
 *
 * @todo Check that this is safe. Is it not possible to assign to value using this iterator?
 */
template <typename rlType, size_t dim, typename valueType>
typename valueType::iterator ModelContainer<rlType, dim, valueType>::end( void )
{
    return dagNode->getValue().end();
}


/**
 * Get const_iterator to the end of the container value elements. We assume
 * that the valueType class has a const_iterator.
 */
template <typename rlType, size_t dim, typename valueType>
typename valueType::const_iterator ModelContainer<rlType, dim, valueType>::end( void ) const
{
    return dagNode->getValue().end();
}


/**
 * Map calls to member methods. This deals with the stochastic variable methods.
 */
template <typename rlType, size_t dim, typename valueType>
RevPtr<Variable> ModelContainer<rlType, dim, valueType>::executeMethod( std::string const &name, const std::vector<Argument> &args )
{
    if ( name == "clamp" )
    {
        // Check whether the variable is actually a stochastic node
        if ( !dagNode->isStochastic() ) {
            throw RbException( "Only stochastic variables can be clamped." );
        }
        
        // Convert the node
        RevBayesCore::StochasticNode<valueType>* stochNode = static_cast< RevBayesCore::StochasticNode<valueType>* >( dagNode );
        
        // Get the observation
        const valueType &observation = static_cast< const ModelContainer<rlType, 1, valueType>& >( args[0].getVariable()->getRevObject() ).getValue();
        
        // Clamp
        stochNode->clamp( new valueType( observation ) );
        
        return NULL;
    }
    else if (name == "redraw")
    {
        // Check whether the variable is actually a stochastic node
        if ( !dagNode->isStochastic() )
            throw RbException("You can only redraw the value of a stochastic variable.");

        // Convert the node
        RevBayesCore::StochasticNode<valueType>* stochNode = static_cast< RevBayesCore::StochasticNode<valueType>* >( dagNode );
        
        // Redraw the value
        stochNode->redraw();
        
        return NULL;
    }
    else if ( name == "setValue" )
    {
        // Check whether the variable is actually a stochastic node
        if ( !dagNode->isStochastic() )
            throw RbException( "You can only set the value of a stochastic variable." );

        // Convert the node
        RevBayesCore::StochasticNode<valueType>* stochNode = static_cast< RevBayesCore::StochasticNode<valueType>* >( dagNode );
        
        // Get the observation
        const valueType &observation = static_cast< const ModelContainer<rlType, 1, valueType>& >( args[0].getVariable()->getRevObject() ).getValue();
        
        // Set the value
        stochNode->setValue( new valueType(observation) );
        
        return NULL;
    }
    else if ( name == "unclamp" )
    {
        // Check whether the DAG node is actually a stochastic node
        if ( !dagNode->isStochastic() )
            throw RbException( "Only stochastic variables can be unclamped." );
        
        // Convert the node
        RevBayesCore::StochasticNode<valueType>* stochNode = static_cast< RevBayesCore::StochasticNode<valueType>* >( dagNode );
        
        // Unclamp
        stochNode->unclamp();
        
        return NULL;
    }

    return Container::executeMethod( name, args );
}


/** Get Rev type of object */
template <typename rlType, size_t dim, typename valueType>
const std::string& ModelContainer<rlType, dim, valueType>::getClassType(void)
{
    static std::string revType = "ModelContainer";
    
	return revType;
}


/** Get class type spec describing type of object */
template <typename rlType, size_t dim, typename valueType>
const TypeSpec& ModelContainer<rlType, dim, valueType>::getClassTypeSpec(void)
{
    static TypeSpec revTypeSpec = TypeSpec( getClassType(), &Container::getClassTypeSpec() );
    
	return revTypeSpec;
}


/**
 * Get method specifications. Here we provide argument rules for the stochastic
 * variable functions.
 */
template <typename rlType, size_t dim, typename valueType>
const MethodTable& ModelContainer<rlType, dim, valueType>::getMethods(void) const
{
    static MethodTable methods      = MethodTable();
    static bool        methodsSet   = false;
    
    if ( methodsSet == false )
    {
        // Stochastic variable member functions
        ArgumentRules* clampArgRules = new ArgumentRules();
        clampArgRules->push_back( new ArgumentRule("x", true, getTypeSpec() ) );
        methods.addFunction("clamp", new MemberProcedure( RlUtils::Void, clampArgRules) );
        
        ArgumentRules* redrawArgRules = new ArgumentRules();
        methods.addFunction("redraw", new MemberProcedure( RlUtils::Void, redrawArgRules) );
        
        ArgumentRules* setValueArgRules = new ArgumentRules();
        setValueArgRules->push_back( new ArgumentRule("x", true, getTypeSpec() ) );
        methods.addFunction("setValue", new MemberProcedure( RlUtils::Void, setValueArgRules) );
        
        ArgumentRules* unclampArgRules = new ArgumentRules();
        methods.addFunction("unclamp", new MemberProcedure( RlUtils::Void, unclampArgRules) );

        // Necessary call for proper inheritance
        methods.setParentTable( &Container::getMethods() );
        methodsSet = true;
    }
    
    return methods;
}


/** Get the DAG node holding the value */
template <typename rlType, size_t dim, typename valueType>
RevBayesCore::TypedDagNode<valueType>* ModelContainer<rlType, dim, valueType>::getDagNode( void ) const
{
    return dagNode;
}


/**
 * Get dimension of container. Returns 1 for vector, 2 for matrix etc.
 * Because the dimension is part of the template, we can do this in a
 * generic way.
 */
template <typename rlType, size_t dim, typename valueType>
size_t ModelContainer<rlType, dim, valueType>::getDim( void ) const
{
    return dim;
}


/**
 * Get the value of the node. We only give out a const reference to make
 * sure that nobody else messes with our value. Only the DAG node should
 * be able to do this.
 */
template <typename rlType, size_t dim, typename valueType>
const valueType& ModelContainer<rlType, dim, valueType>::getValue( void ) const
{
    if ( dagNode == NULL )
        throw RbException( "Invalid attempt to get the value of an NA object" );
    
    return dagNode->getValue();
}


/** Make sure users understand we have an internal DAG node */
template <typename rlType, size_t dim, typename valueType>
bool ModelContainer<rlType, dim, valueType>::hasDagNode( void ) const
{
    return true;
}


/** Check whether this node is composite by checking the DAG node. */
template <typename rlType, size_t dim, typename valueType>
bool ModelContainer<rlType, dim, valueType>::isComposite( void ) const
{
    return dynamic_cast< ContainerNode<rlType, valueType>* >( dagNode ) != NULL;
}


/** Check whether this node has a constant value by asking the DAG node. */
template <typename rlType, size_t dim, typename valueType>
bool ModelContainer<rlType, dim, valueType>::isConstant( void ) const
{
    return dagNode->isConstant();
}


/** Convert this node to a constant value if it is not already a constant value. */
template <typename rlType, size_t dim, typename valueType>
void ModelContainer<rlType, dim, valueType>::makeConstantValue( void )
{
    if ( dynamic_cast< RevBayesCore::ConstantNode<valueType>* >( dagNode ) == NULL )
    {
        RevBayesCore::ConstantNode<valueType>* newNode = new RevBayesCore::ConstantNode<valueType>( dagNode->getName(), new valueType( dagNode->getValue() ) );

        setDagNode( newNode );
    }
}


/** Convert a model object to a deterministic object, the value of which is determined by a user-defined Rev function */
template <typename rlType, size_t dim, typename valueType>
void ModelContainer<rlType, dim, valueType>::makeDeterministicValue( UserFunction* fxn, UserFunction* code )
{
    TypedUserFunction< valueType >*  rbFxn    = new TypedUserFunction< valueType >( code );
    DeterministicNode< valueType >*  detNode  = new DeterministicNode< valueType >("", rbFxn, fxn );
    
    setDagNode( detNode );
}


/**
 * Make element lookup. This is relevant for the dynamic evaluation context, where
 * we try to retrieve an element of this object, for instance
 *
 *    a := b[i]
 *
 * We need to make sure that the element is looked up dynamically based on the
 * current value of i in this evaluation context.
 */
template <typename rlType, size_t dim, typename valueType>
RevObject* ModelContainer<rlType, dim, valueType>::makeElementLookup( const RevPtr<Variable>& var, const std::vector< RevPtr<Variable> >& oneOffsetIndices ) {
    
    ElementLookupNode< ModelContainer<rlType, dim, valueType>, rlType >* newNode =
        new ElementLookupNode< ModelContainer<rlType, dim, valueType>, rlType >( "", var, oneOffsetIndices );

    rlType* newObj = new rlType( newNode );
    
    return newObj;
}


/**
 * Print structure info for user  We simply delegate this to our
 * internal DAG node.
 */
template <typename rlType, size_t dim, typename valueType>
void ModelContainer<rlType, dim, valueType>::printStructure( std::ostream &o, bool verbose ) const
{
    Container::printStructure( o, verbose );

<<<<<<< HEAD
    dagNode->printStructureInfo( o );
    
    printMemberInfo( o );
=======
    dagNode->printStructureInfo( o, verbose );
}


/**
 * Print value for user. We just delegate this to our DAG node.
 *
 * The current hack works reasonably well for some vectors.
 *
 * @todo This needs a lot more work for nice printing of all container values.
 */
template <typename rlType, size_t dim, typename valueType>
void ModelContainer<rlType, dim, valueType>::printValue(std::ostream &o) const
{
    o << "[ ";
    dagNode->printValue( o,", " );
    o << " ]";
>>>>>>> 0f911d5a
}


/**
 * Replace variable. This is called in Variable just prior to replacing this object
 * by another object with a different DAG node. We deal with this situation by telling
 * all children of the current DAG node that they are getting a new parent so that
 * they can adjust accordingly.
 */
template <typename rlType, size_t dim, typename valueType>
void ModelContainer<rlType, dim, valueType>::replaceVariable( RevObject *newObj )
{
    RevBayesCore::DagNode* newParent = newObj->getDagNode();
    
    if ( dagNode != NULL )
    {
        while ( dagNode->getNumberOfChildren() > 0 )
            dagNode->getFirstChild()->swapParent(dagNode, newParent);
    }
}


/**
 * Replace the DAG node. We throw an error if the new node does
 * not have the right value type. This is based on a dynamic
 * cast to the expected value type.
 
 */
template <typename rlType, size_t dim, typename valueType>
void RevLanguage::ModelContainer<rlType, dim, valueType>::setDagNode( RevBayesCore::DagNode* newNode )
{
    RevBayesCore::TypedDagNode<valueType>* newDagNode = dynamic_cast< RevBayesCore::TypedDagNode<valueType>* >( newNode );
    if ( newNode != NULL && newDagNode == NULL )
            throw RbException( "Illegal attempt to set type '" + this->getType() + "' with DAG node of wrong value type" );
    
    // Take care of the old value node
    if ( dagNode != NULL )
    {
        if ( newNode != NULL )
            newNode->setName( dagNode->getName() );
        dagNode->replace( newDagNode );
        
        if ( dagNode->decrementReferenceCount() == 0 )
            delete dagNode;
    }
    
    // Set the new value node
    dagNode = newDagNode;
    
    // Increment the reference count to the new value node
    if ( dagNode != NULL )
        dagNode->incrementReferenceCount();
}


/** Name the object by naming the DAG node inside it. */
template <typename rlType, size_t dim, typename valueType>
void ModelContainer<rlType, dim, valueType>::setName( std::string const& n )
{
    if ( dagNode != NULL )
        dagNode->setName( n );
}


/**
 * Return size of container. This relies on there being a member
 * function size() in valueType. If we are a composite container,
 * we want to ask our container node so that we can get the size
 * without having to compute an internal value. This is because there
 * may be NA elements, which make it impossible to compute an internal
 * value representation.
 */
template <typename rlType, size_t dim, typename valueType>
size_t ModelContainer<rlType, dim, valueType>::size( void ) const
{
    if ( isComposite() )
        return static_cast< ContainerNode<rlType, valueType>* >( dagNode )->size();
    else
        return getValue().size();
}


#endif<|MERGE_RESOLUTION|>--- conflicted
+++ resolved
@@ -69,14 +69,8 @@
         bool                                            isComposite(void) const;                                            //!< Is this a composite container?
         bool                                            isConstant(void) const;                                             //!< Is this variable and the internally stored deterministic node constant?
         void                                            makeConstantValue();                                                //!< Convert the container to a constant variable
-<<<<<<< HEAD
         void                                            makeDeterministicValue(UserFunction* fxn, UserFunction* code);      //!< Convert to deterministic object with a userdefined Rev function
-        void                                            printStructure(std::ostream& o) const;                              //!< Print structure of language object for user
-=======
-        void                                            makeDeterministicValue(UserFunctionCall* call, UserFunctionArgs* args);     //!< Convert to deterministic object with a userdefined Rev function
         void                                            printStructure(std::ostream& o, bool verbose=false) const;          //!< Print structure of language object for user
-        void                                            printValue(std::ostream& o) const;                                  //!< Print value for user
->>>>>>> 0f911d5a
         void                                            replaceVariable(RevObject *newVar);                                 //!< Prepare to replace the internal DAG node
         void                                            setDagNode(RevBayesCore::DagNode *newNode);                         //!< Set or replace the internal dag node (and keep me)
         void                                            setName(const std::string &n);                                      //!< Set the name of the variable (if applicable)
@@ -502,37 +496,17 @@
 
 
 /**
- * Print structure info for user  We simply delegate this to our
- * internal DAG node.
+ * Print structure info for user  We use a combination of information
+ * from different sources.
  */
 template <typename rlType, size_t dim, typename valueType>
 void ModelContainer<rlType, dim, valueType>::printStructure( std::ostream &o, bool verbose ) const
 {
     Container::printStructure( o, verbose );
 
-<<<<<<< HEAD
-    dagNode->printStructureInfo( o );
+    dagNode->printStructureInfo( o, verbose );
     
     printMemberInfo( o );
-=======
-    dagNode->printStructureInfo( o, verbose );
-}
-
-
-/**
- * Print value for user. We just delegate this to our DAG node.
- *
- * The current hack works reasonably well for some vectors.
- *
- * @todo This needs a lot more work for nice printing of all container values.
- */
-template <typename rlType, size_t dim, typename valueType>
-void ModelContainer<rlType, dim, valueType>::printValue(std::ostream &o) const
-{
-    o << "[ ";
-    dagNode->printValue( o,", " );
-    o << " ]";
->>>>>>> 0f911d5a
 }
 
 
