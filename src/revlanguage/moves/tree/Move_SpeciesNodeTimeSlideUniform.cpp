#include "ArgumentRule.h"
#include "ArgumentRules.h"
#include "MetropolisHastingsMove.h"
#include "ModelVector.h"
#include "Move_SpeciesNodeTimeSlideUniform.h"
#include "TreeNodeAgeUpdateProposal.h"
#include "RbException.h"
#include "RealPos.h"
#include "RlTimeTree.h"
#include "TypedDagNode.h"
#include "TypeSpec.h"


using namespace RevLanguage;

/**
 * Default constructor.
 *
 * The default constructor does nothing except allocating the object.
 */
Move_SpeciesNodeTimeSlideUniform::Move_SpeciesNodeTimeSlideUniform() : Move()
{

    // add method for call "addGeneTreeVariable" as a function
    ArgumentRules* addGeneTreeArgRules = new ArgumentRules();
    addGeneTreeArgRules->push_back( new ArgumentRule( "geneTree" , TimeTree::getClassTypeSpec(), "A gene tree.", ArgumentRule::BY_REFERENCE, ArgumentRule::STOCHASTIC ) );
    methods.addFunction( new MemberProcedure( "addGeneTreeVariable", RlUtils::Void, addGeneTreeArgRules) );

}


/**
 * The clone function is a convenience function to create proper copies of inherited objected.
 * E.g. a.clone() will create a clone of the correct type even if 'a' is of derived type 'b'.
 *
 * \return A new copy of the move.
 */
Move_SpeciesNodeTimeSlideUniform* Move_SpeciesNodeTimeSlideUniform::clone(void) const
{

    return new Move_SpeciesNodeTimeSlideUniform(*this);
}


/**
 * Create a new internal move object.
 *
 * This function simply dynamically allocates a new internal move object that is
 * associated with the variable (DAG-node). The internal move object is created by calling its
 * constructor and passing the move-parameters (the variable and other parameters) as arguments of the
 * constructor. The move constructor takes care of the proper hook-ups.
 *
 * \return A new internal distribution object.
 */
void Move_SpeciesNodeTimeSlideUniform::constructInternalObject( void )
{
    // we free the memory first
    delete value;

    // now allocate a new move
    double w = static_cast<const RealPos &>( weight->getRevObject() ).getValue();
    RevBayesCore::TypedDagNode<RevBayesCore::Tree>* tmp = static_cast<const TimeTree &>( speciesTree->getRevObject() ).getDagNode();
    RevBayesCore::StochasticNode<RevBayesCore::Tree> *st = static_cast<RevBayesCore::StochasticNode<RevBayesCore::Tree> *>( tmp );

    RevBayesCore::Proposal *p = new RevBayesCore::TreeNodeAgeUpdateProposal(st);
    value = new RevBayesCore::MetropolisHastingsMove(p,w);

}


/**
 * Get Rev type of object
 *
 * \return The class' name.
 */
const std::string& Move_SpeciesNodeTimeSlideUniform::getClassType(void)
{

    static std::string rev_type = "Move_SpeciesNodeTimeSlideUniform";

    return rev_type;
}


/**
 * Get class type spec describing type of an object from this class (static).
 *
 * \return TypeSpec of this class.
 */
const TypeSpec& Move_SpeciesNodeTimeSlideUniform::getClassTypeSpec(void)
{

    static TypeSpec rev_type_spec = TypeSpec( getClassType(), new TypeSpec( Move::getClassTypeSpec() ) );

    return rev_type_spec;
}


/**
 * Get the Rev name for the constructor function.
 *
 * \return Rev name of constructor function.
 */
std::string Move_SpeciesNodeTimeSlideUniform::getMoveName( void ) const
{
    // create a constructor function name variable that is the same for all instance of this class
    std::string c_name = "SpeciesNodeTimeSlideUniform";

    return c_name;
}


/**
 * Get the member rules used to create the constructor of this object.
 *
 * The member rules of the scale move are:
 * (1) the variable which must be a time-tree.
 *
 * \return The member rules.
 */
const MemberRules& Move_SpeciesNodeTimeSlideUniform::getParameterRules(void) const
{

    static MemberRules memberRules;
    static bool rules_set = false;

    if ( !rules_set )
    {
        memberRules.push_back( new ArgumentRule( "speciesTree", TimeTree::getClassTypeSpec() , "The species tree on which this move operates.", ArgumentRule::BY_REFERENCE, ArgumentRule::STOCHASTIC ) );

        /* Inherit weight from Move, put it after variable */
        const MemberRules& inheritedRules = Move::getParameterRules();
        memberRules.insert( memberRules.end(), inheritedRules.begin(), inheritedRules.end() );

        rules_set = true;
    }

    return memberRules;
}


/**
 * Get type-specification on this object (non-static).
 *
 * \return The type spec of this object.
 */
const TypeSpec& Move_SpeciesNodeTimeSlideUniform::getTypeSpec( void ) const
{

    static TypeSpec type_spec = getClassTypeSpec();

    return type_spec;
}


RevPtr<RevVariable> Move_SpeciesNodeTimeSlideUniform::executeMethod(const std::string& name, const std::vector<Argument>& args, bool &found)
{

    if ( name == "addGeneTreeVariable" )
    {
        found = true;

        RevBayesCore::TypedDagNode<RevBayesCore::Tree>* tmp = static_cast<const TimeTree &>( args[0].getVariable()->getRevObject() ).getDagNode();
        RevBayesCore::StochasticNode<RevBayesCore::Tree> *gt = static_cast<RevBayesCore::StochasticNode<RevBayesCore::Tree> *>( tmp );

        RevBayesCore::MetropolisHastingsMove *m = static_cast<RevBayesCore::MetropolisHastingsMove*>(this->value);
        RevBayesCore::TreeNodeAgeUpdateProposal &p = static_cast<RevBayesCore::TreeNodeAgeUpdateProposal&>( m->getProposal() );
        p.addGeneTree( gt );

        return NULL;
    }
    else if ( name == "removeGeneTreeVariable" )
    {
        found = true;

        RevBayesCore::TypedDagNode<RevBayesCore::Tree>* tmp = static_cast<const TimeTree &>( args[0].getVariable()->getRevObject() ).getDagNode();
        RevBayesCore::StochasticNode<RevBayesCore::Tree> *gt = static_cast<RevBayesCore::StochasticNode<RevBayesCore::Tree> *>( tmp );

        RevBayesCore::MetropolisHastingsMove *m = static_cast<RevBayesCore::MetropolisHastingsMove*>(this->value);
        RevBayesCore::TreeNodeAgeUpdateProposal &p = static_cast<RevBayesCore::TreeNodeAgeUpdateProposal&>( m->getProposal() );
        p.removeGeneTree( gt );

        return NULL;
    }

    return Move::executeMethod( name, args, found );
}



/**
 * Print the value for the user.
 */
void Move_SpeciesNodeTimeSlideUniform::printValue(std::ostream &o) const
{

    o << "SpeciesNodeTimeSlideUniform(";
    if (speciesTree != NULL)
    {
        o << speciesTree->getName();
    }
    else
    {
        o << "?";
    }
    o << ")";

}


/**
 * Set a member variable.
 *
 * Sets a member variable with the given name and store the pointer to the variable.
 * The value of the variable might still change but this function needs to be called again if the pointer to
 * the variable changes. The current values will be used to create the distribution object.
 *
 * \param[in]    name     Name of the member variable.
 * \param[in]    var      Pointer to the variable.
 */
void Move_SpeciesNodeTimeSlideUniform::setConstParameter(const std::string& name, const RevPtr<const RevVariable> &var)
{

    if ( name == "speciesTree" )
    {
        speciesTree = var;
    }
    else
    {
        Move::setConstParameter(name, var);
    }

}





  /**
   * Get the author(s) of this function so they can receive credit (and blame) for it.
   */
  std::vector<std::string> Move_SpeciesNodeTimeSlideUniform::getHelpAuthor(void) const
  {
      // create a vector of authors for this function
      std::vector<std::string> authors;
      authors.push_back( "Sebastian Hoehna, Bastien Boussau" );

      return authors;
  }


  /**
   * Get the (brief) description for this function
   */
  std::vector<std::string> Move_SpeciesNodeTimeSlideUniform::getHelpDescription(void) const
  {
      // create a variable for the description of the function
      std::vector<std::string> descriptions;
      descriptions.push_back( "Aka Rubber-band move. Makes a node time slide move both in the species tree and in the gene trees that contain nodes of the relevant populations. Tree topologies are not altered." );

      return descriptions;
  }


  /**
   * Get the more detailed description of the function
   */
  std::vector<std::string> Move_SpeciesNodeTimeSlideUniform::getHelpDetails(void) const
  {
      // create a variable for the description of the function
      std::vector<std::string> details;

      std::string details_1 = "";
      details_1 += "The species tree must be ultrametric.";

      details.push_back( details_1 );

      std::string details_2 = "";
      details_2 += "All the gene trees that evolved along the species tree according to some form of multispecies coalescent must be added to the move using the addGeneTreeVariable method. ";

      details.push_back( details_2 );

      std::string details_3 = "";
<<<<<<< HEAD
      details_3 += "This move jointly performs node time slides (branch length alterations, keeping the topologies fixed) on the species tree and on gene trees, all of which must be ultrametric. This has been called the rubber-band algorithm by Z. Yang and B. Rannala, 2003.";
=======
      details_3 += "This move jointly performs node time slides (branch length alterations, keeping the topologies fixed) on the species tree and on gene trees, all of which must be ultrametric. This is the rubber-band move of B. Rannala and Z. Yang, 2003.";
>>>>>>> c9e338b9

      details.push_back( details_3 );

      return details;
  }


  /**
   * Get an executable and instructive example.
   * These examples should help the users to show how this function works but
   * are also used to test if this function still works.
   */
  std::string Move_SpeciesNodeTimeSlideUniform::getHelpExample(void) const
  {
      // create an example as a single string variable.
      std::string example = "";
      example += "# We are going to save the trees we simulate in the folder simulatedTrees:\n";
      example += "dataFolder = \"simulatedTrees\" \n";
      example += "# Let’s simulate a species tree with 10 taxa, 2 gene trees, 3 alleles per species:\n";
      example += "n_species <- 10\n";
      example += "n_genes <- 2\n";
      example += "n_alleles <- 3\n";
      example += "# we simulate an ultrametric species tree:\n";
      example += "# Species names:\n";
      example += "for (i in 1:n_species) {\n";
      example += "        species[i] <- taxon(taxonName=\"Species_\"+i, speciesName=\"Species_\"+i)\n";
      example += "}\n";
      example += "spTree ~ dnBirthDeath(lambda=0.3, mu=0.2, rootAge=10, rho=1, samplingStrategy=\"uniform\", condition=\"nTaxa\", taxa=species)\n";
      example += "print(spTree)\n";
      example += "# let's pick a constant effective population size of 50:\n";
      example += "popSize <- 50\n";
      example += "# let's simulate gene trees now:\n";
      example += "# taxa names:\n";
      example += "for (g in 1:n_genes) {\n";
      example += "  for (i in 1:n_species) {\n";
      example += "    for (j in 1:n_alleles) {\n";
      example += "        taxons[g][(i-1)*n_alleles+j] <- taxon(taxonName=\"Species_\"+i+\"_\"+j, speciesName=\"Species_\"+i)\n";
      example += "    }\n";
      example += "  }\n";
      example += "  geneTrees[g] ~ dnMultiSpeciesCoalescent(speciesTree=spTree, Ne=popSize, taxa=taxons[g])\n";
      example += "  print(geneTrees[g])\n";
      example += "}\n";
      example += "# We can save the species tree and the gene trees: \n";
      example += "write(spTree, filename=dataFolder+\"speciesTree\")\n";
      example += "# Saving the gene trees\n";
      example += "for (i in 1:(n_genes)) {\n";
      example += "  write(geneTrees[i], filename=dataFolder+\"geneTree_\"+i+\".tree\")\n";
      example += "}\n";
      example += "# set my move index\n";
      example += "mi = 0\n";
      example += "move_species_node_time_slide = mvSpeciesNodeTimeSlideUniform( speciesTree=spTree, weight=5 )\n";
      example += "for (i in 1:n_genes) {\n";
      example += "   move_species_node_time_slide.addGeneTreeVariable( geneTrees[i] )\n";
      example += "}\n";
      example += "moves[++mi] = move_species_node_time_slide\n";
      example += "# We get a handle on our model.\n";
      example += "# We can use any node of our model as a handle, here we choose to use the topology.\n";
      example += "mymodel = model(spTree)\n";
      example += "# Monitors to check the progression of the program\n";
      example += "monitors[1] = mnScreen(printgen=10, spTree)\n";
      example += "# Here we use a plain MCMC. You could also set nruns=2 for a replicated analysis\n";
      example += "# or use mcmcmc with heated chains.\n";
      example += "mymcmc = mcmc(mymodel, monitors, moves, nruns=4)\n";
      example += "mymcmc.run(generations=1000)\n";
      example += "mymcmc.operatorSummary()\n";

      return example;
  }


  /**
   * Get some references/citations for this function
   *
   */
  std::vector<RevBayesCore::RbHelpReference> Move_SpeciesNodeTimeSlideUniform::getHelpReferences(void) const
  {
<<<<<<< HEAD
      std::vector<RevBayesCore::RbHelpReference> references;

      // create an entry for each reference
      RevBayesCore::RbHelpReference ref = RevBayesCore::RbHelpReference();
      ref.setCitation("Bayes Estimation of Species Divergence Times and Ancestral Population Sizes Using DNA Sequences From Multiple Loci. Bruce Rannala and Ziheng Yang. GENETICS August 1, 2003 vol. 164 no. 4 1645-1656.");
      ref.setDoi("");
      ref.setUrl("http://www.genetics.org/content/164/4/1645.short");
=======
    // create an entry for each reference
    std::vector<RevBayesCore::RbHelpReference> references;
>>>>>>> c9e338b9

    RevBayesCore::RbHelpReference ref = RevBayesCore::RbHelpReference();
    ref.setCitation("Bayes Estimation of Species Divergence Times and Ancestral Population Sizes Using DNA Sequences From Multiple Loci. Bruce Rannala and Ziheng Yang. GENETICS August 1, 2003 vol. 164 no. 4 1645-1656.");
    ref.setDoi("");
    ref.setUrl("http://www.genetics.org/content/164/4/1645.short");

<<<<<<< HEAD
=======
    references.push_back(ref);


>>>>>>> c9e338b9
      return references;
  }


  /**
   * Get the names of similar and suggested other functions
   */
  std::vector<std::string> Move_SpeciesNodeTimeSlideUniform::getHelpSeeAlso(void) const
  {
      // create an entry for each suggested function
      std::vector<std::string> see_also;
      see_also.push_back( "mvSpeciesSubtreeScale" );
      see_also.push_back( "mvSpeciesSubtreeScaleBeta" );
      see_also.push_back( "mvSpeciesNarrow" );
      see_also.push_back( "mvSpeciesTreeScale" );

      return see_also;
  }


  /**
   * Get the title of this help entry
   */
  std::string Move_SpeciesNodeTimeSlideUniform::getHelpTitle(void) const
  {
      // create a title variable
<<<<<<< HEAD
      std::string title = "Node time slide joint move on species tree and gene trees for multispecies coalescent models (Rubber-band proposal). ";
=======
      std::string title = "Node time slide joint move on species tree and gene trees for multispecies coalescent models (aka rubber-band move). ";
>>>>>>> c9e338b9

      return title;
  }<|MERGE_RESOLUTION|>--- conflicted
+++ resolved
@@ -281,11 +281,7 @@
       details.push_back( details_2 );
 
       std::string details_3 = "";
-<<<<<<< HEAD
-      details_3 += "This move jointly performs node time slides (branch length alterations, keeping the topologies fixed) on the species tree and on gene trees, all of which must be ultrametric. This has been called the rubber-band algorithm by Z. Yang and B. Rannala, 2003.";
-=======
       details_3 += "This move jointly performs node time slides (branch length alterations, keeping the topologies fixed) on the species tree and on gene trees, all of which must be ultrametric. This is the rubber-band move of B. Rannala and Z. Yang, 2003.";
->>>>>>> c9e338b9
 
       details.push_back( details_3 );
 
@@ -362,7 +358,6 @@
    */
   std::vector<RevBayesCore::RbHelpReference> Move_SpeciesNodeTimeSlideUniform::getHelpReferences(void) const
   {
-<<<<<<< HEAD
       std::vector<RevBayesCore::RbHelpReference> references;
 
       // create an entry for each reference
@@ -370,22 +365,9 @@
       ref.setCitation("Bayes Estimation of Species Divergence Times and Ancestral Population Sizes Using DNA Sequences From Multiple Loci. Bruce Rannala and Ziheng Yang. GENETICS August 1, 2003 vol. 164 no. 4 1645-1656.");
       ref.setDoi("");
       ref.setUrl("http://www.genetics.org/content/164/4/1645.short");
-=======
-    // create an entry for each reference
-    std::vector<RevBayesCore::RbHelpReference> references;
->>>>>>> c9e338b9
-
-    RevBayesCore::RbHelpReference ref = RevBayesCore::RbHelpReference();
-    ref.setCitation("Bayes Estimation of Species Divergence Times and Ancestral Population Sizes Using DNA Sequences From Multiple Loci. Bruce Rannala and Ziheng Yang. GENETICS August 1, 2003 vol. 164 no. 4 1645-1656.");
-    ref.setDoi("");
-    ref.setUrl("http://www.genetics.org/content/164/4/1645.short");
-
-<<<<<<< HEAD
-=======
-    references.push_back(ref);
-
-
->>>>>>> c9e338b9
+
+      references.push_back(ref);
+
       return references;
   }
 
@@ -412,11 +394,7 @@
   std::string Move_SpeciesNodeTimeSlideUniform::getHelpTitle(void) const
   {
       // create a title variable
-<<<<<<< HEAD
-      std::string title = "Node time slide joint move on species tree and gene trees for multispecies coalescent models (Rubber-band proposal). ";
-=======
       std::string title = "Node time slide joint move on species tree and gene trees for multispecies coalescent models (aka rubber-band move). ";
->>>>>>> c9e338b9
 
       return title;
   }