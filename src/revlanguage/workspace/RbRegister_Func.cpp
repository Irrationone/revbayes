/**
 * @file
 * This file contains the Workspace function that adds types and functions
 * to the global workspace, registering them with the interpreter/compiler
 * during the process.
 *
 * @brief Function registering language objects
 *
 * Instructions
 *
 * This is the central registry of Rev objects. It is a large file and needs
 * to be properly organized to facilitate maintenance. Follow these simple
 * guidelines to ensure that your additions follow the existing structure.
 * 
 * 1. All headers are added in groups corresponding to directories in the
 *    revlanguage code base.
 * 2. All objects (types, distributions, and functions) are registered in
 *    groups corresponding to directories in the revlanguage code base.
 * 3. All entries in each group are listed in alphabetical order.
 *
 * Some explanation of the directory structure is provided in the comments
 * in this file. Consult these comments if you are uncertain about where
 * to add your objects in the code.
 */

#include <sstream>
#include <vector>
#include <set>
#include <cstdlib>

/* Files including helper classes */
#include "AddContinuousDistribution.h"
#include "AddDistribution.h"
#include "AddWorkspaceVectorType.h"
#include "AddVectorizedWorkspaceType.h"
#include "RbException.h"
#include "RlUserInterface.h"
#include "Workspace.h"

/// Miscellaneous types ///

/* Base types (in folder "datatypes") */
#include "RevObject.h"

/* Primitive types (in folder "datatypes/basic") */
#include "Integer.h"
#include "Natural.h"
#include "Probability.h"
#include "RlBoolean.h"
#include "RlString.h"
#include "Real.h"
#include "RealPos.h"

/* Container types (in folder "datatypes/container") */
#include "ModelVector.h"
#include "WorkspaceVector.h"


/* Taxon types (in folder "datatypes/evolution") */
#include "RlTaxon.h"


/* Math types (in folder "datatypes/math") */
#include "RlMatrixReal.h"
#include "RlMatrixRealSymmetric.h"
#include "RlRateMap.h"
#include "RlRateMatrix.h"
#include "RlSimplex.h"


/* Argument rules (in folder "functions/argumentrules") */
#include "ArgumentRule.h"


/* Basic functions (in folder "functions/basic"). */

/* These are core functions for the Rev environment, providing user help
   and other essential services. */

#include "Func_clear.h"
#include "Func_exists.h"
#include "Func_getOption.h"
#include "Func_getwd.h"
#include "Func_ifelse.h"
#include "Func_license.h"
#include "Func_ls.h"
#include "Func_modelVector.h"
#include "Func_printSeed.h"
#include "Func_quit.h"
#include "Func_range.h"
#include "Func_rep.h"
#include "Func_seed.h"
#include "Func_seq.h"
#include "Func_setOption.h"
#include "Func_setwd.h"
#include "Func_structure.h"
#include "Func_system.h"
#include "Func_type.h"
#include "Func_workspaceVector.h"


/* Functions related to evolution (in folder "functions/phylogenetics") */
#include "Func_branchScoreDistance.h"
#include "Func_concatenate.h"
#include "Func_constructRootedTripletDistribution.h"
#include "Func_maximumTree.h"
#include "Func_mrcaIndex.h"
#include "Func_phyloDiversity.h"
#include "Func_pomoStateConverter.h"
#include "Func_pomoRootFrequencies.h"
#include "Func_simTree.h"
#include "Func_symmetricDifference.h"
#include "Func_tmrca.h"
#include "Func_treeAssembly.h"
#include "Func_treePairwiseDistances.h"
#include "Func_treeScale.h"


/* Rate matrix functions (in folder "functions/phylogenetics/ratematrix") */
#include "Func_blosum62.h"
#include "Func_chromosomes.h"
#include "Func_cpRev.h"
#include "Func_dayhoff.h"
#include "Func_DECRateMatrix.h"
#include "Func_epoch.h"
#include "Func_f81.h"
#include "Func_FreeBinary.h"
#include "Func_FreeK.h"
#include "Func_freeSymmetricRateMatrix.h"
#include "Func_gtr.h"
#include "Func_hky.h"
#include "Func_InfiniteSitesRateMatrix.h"
#include "Func_jc.h"
#include "Func_jones.h"
#include "Func_k80.h"
#include "Func_mtRev.h"
#include "Func_mtMam.h"
#include "Func_pomo.h"
#include "Func_rtRev.h"
#include "Func_vt.h"
#include "Func_t92.h"
#include "Func_wag.h"

/* Functions related to evolution (in folder "functions/popgen") */
#include "Func_PattersonsD.h"
#include "Func_SegregatingSites.h"
#include "Func_TajimasD.h"
#include "Func_TajimasPi.h"
#include "Func_WattersonTheta.h"


/* Rate map functions (in folder "functions/evolution/ratemap") */
#include "Func_biogeo_de.h"
#include "Func_biogeo_grm.h"


/* Cladogeneic state prob function */
#include "Func_cladoProbs.h"
#include "Func_DECRates.h"
#include "Func_DECRoot.h"

/* Inference functions (in folder "functions/inference") */
#include "Func_Mcmc.h"
#include "Func_Mcmcmc.h"


/* Internal functions (in folder ("functions/internal") */

/* These are functions that are typically not called explicitly but implicitly
   through parsing of a Rev statement. Examples include a statement like '1 + 2',
   which results in the builtin '_add' function being called.
 
   Exceptions include Func_range and Func_vector, which are both used for implicit
   and explicit calls. They are therefore considered basic functions instead of
   internal functions.
 
   All internal functions have function calls that start with an underscore character,
   and therefore their class names have two underscore characters. They are typically
   templated. */

#include "Func__add.h"
#include "Func__and.h"
#include "Func__div.h"
#include "Func__eq.h"
#include "Func__ge.h"
#include "Func__gt.h"
#include "Func__le.h"
#include "Func__lt.h"
#include "Func__mult.h"
#include "Func__mod.h"
#include "Func__ne.h"
#include "Func__or.h"
#include "Func__unot.h"
#include "Func__scalarVectorAdd.h"
#include "Func__scalarVectorDiv.h"
#include "Func__scalarVectorMult.h"
#include "Func__scalarVectorSub.h"
#include "Func__sub.h"
#include "Func__uminus.h"
#include "Func__vectorIndexOperator.h"
#include "Func__vectorScalarDiv.h"
#include "Func__vectorScalarSub.h"


/* Input/output functions (in folder "functions/io") */
#include "Func_ancestralStateTree.h"
#include "Func_annotateHPDAges.h"
#include "Func_consensusTree.h"
#include "Func_convertToPhylowood.h"
#include "Func_mapTree.h"
#include "Func_module.h"
#include "Func_readAtlas.h"
#include "Func_readCharacterDataDelimited.h"
#include "Func_readContinuousCharacterData.h"
#include "Func_readDiscreteCharacterData.h"
#include "Func_readDistanceMatrix.h"
#include "Func_readTrace.h"
#include "Func_readTrees.h"
#include "Func_readBranchLengthTrees.h"
#include "Func_readTreeTrace.h"
#include "Func_readAncestralStateTreeTrace.h"
#include "Func_readAncestralStateTrace.h"
#include "Func_source.h"
#include "Func_TaxonReader.h"
#include "Func_write.h"
#include "Func_writeFasta.h"
#include "Func_writeNexus.h"


/* Math functions (in folder "functions/math") */
#include "Func_abs.h"
#include "Func_absVector.h"
#include "Func_ceil.h"
#include "Func_coala.h"
#include "Func_diagonalMatrix.h"
#include "Func_exp.h"
#include "Func_floor.h"
#include "Func_lnProbability.h"
#include "Func_hyperbolicTangent.h"
#include "Func_ln.h"
#include "Func_log.h"
#include "Func_logistic.h"
#include "Func_max.h"
#include "Func_mean.h"
#include "Func_min.h"
#include "Func_normalize.h"
#include "Func_power.h"
#include "Func_powerVector.h"
#include "Func_probability.h"
#include "Func_round.h"
#include "Func_simplex.h"
#include "Func_simplexFromVector.h"
#include "Func_sum.h"
#include "Func_sumPositive.h"
#include "Func_standardDeviation.h"
#include "Func_sqrt.h"
#include "Func_trunc.h"
#include "Func_variance.h"
#include "Func_vectorFlatten.h"


/* Statistics functions (in folder "functions/statistics") */
/* These are functions related to statistical distributions */
#include "Func_discretizeGamma.h"
#include "Func_discretizeDistribution.h"
#include "Func_discretizePositiveDistribution.h"
#include "Func_dppConcFromMean.h"
#include "Func_dppMeanFromConc.h"
#include "Func_fnNormalizedQuantile.h"
#include "Func_numUniqueInVector.h"
#include "Func_stirling.h"
#include "Func_varianceCovarianceMatrix.h"
#include "Func_decomposedVarianceCovarianceMatrix.h"

#include "RlDiscreteCharacterState.h"


/** Initialize global workspace */
void RevLanguage::Workspace::initializeFuncGlobalWorkspace(void)
{
    
    try
    {
        ///////////////////////////////////////////
        /* Add functions (in "functions" folder) */
        ///////////////////////////////////////////
        
        /* Rate matrix generator functions (in folder "functions/evolution/ratematrix") */
        addFunction( "fnBlosum62",                  new Func_blosum62()                 );
        addFunction( "fnChromosomes",               new Func_chromosomes()              );
        addFunction( "fnCpRev",                     new Func_cpRev()                    );
        addFunction( "fnDayhoff",                   new Func_dayhoff()                  );
        addFunction( "fnDECRateMatrix",             new Func_DECRateMatrix()            );
        addFunction( "fnEpoch",                     new Func_epoch()                    );
        addFunction( "fnF81",                       new Func_f81()                      );
        addFunction( "fnFreeBinary",                new Func_FreeBinary()               );
        addFunction( "fnFreeK",                     new Func_FreeK()                    );
        addFunction( "fnSymmetricRateMatrix",       new Func_freeSymmetricRateMatrix()  );
        addFunction( "fnFreeSymmetricRateMatrix",   new Func_freeSymmetricRateMatrix()  );
        addFunction( "fnGTR",                       new Func_gtr()                      );
        addFunction( "fnHKY",                       new Func_hky()                      );
        addFunction( "fnInfiniteSites",             new Func_InfiniteSitesRateMatrix()  );
        addFunction( "fnJC",                        new Func_jc()                       );
        addFunction( "fnJones",                     new Func_jones()                    );
        addFunction( "fnK80",                       new Func_k80()                      );
        addFunction( "fnMtMam",                     new Func_mtMam()                    );
        addFunction( "fnMtRev",                     new Func_mtRev()                    );
        addFunction( "fnPomo",                      new Func_pomo()                     );
        addFunction( "fnRtRev",                     new Func_rtRev()                    );
        addFunction( "fnT92",                       new Func_t92()                      );
        addFunction( "fnVT",                        new Func_vt()                       );
        addFunction( "fnWAG",                       new Func_wag()                      );
        
        /* rate maps used for data augmentation (in folder "functions/evolution/ratemap") */
        addFunction( "fnBiogeoDE",                  new Func_biogeo_de() );
        addFunction( "fnBiogeoGRM",                 new Func_biogeo_grm() );
        
        /* cladogenic probs used for e.g. DEC models (in folder "functions/phylogenetics") */
        addFunction( "fnCladoProbs",                new Func_cladoProbs() );
        addFunction( "fnDECRates",                  new Func_DECRates() );
        addFunction( "fnDECRoot",                   new Func_DECRoot() );
        addFunction( "fnPD",                        new Func_phyloDiversity() );
		
		/* Functions related to phylogenetic trees (in folder "functions/phylogenetics/tree") */
<<<<<<< HEAD
		addFunction( "fnTreePairwiseDistances",        new Func_treePairwiseDistances<BranchLengthTree>() );
		addFunction( "fnTreePairwiseDistances",        new Func_treePairwiseDistances<TimeTree>() );
		addFunction( "fnTreeAssembly",                 new Func_treeAssembly( ) );
=======
		addFunction( "fnTreePairwiseDistances",     new Func_treePairwiseDistances() );
>>>>>>> df36173f
		
        /* Population genetics functions (in folder "functions/popgen") */
        addFunction( "fnPattersonsD",       new Func_PattersonsD()      );
        addFunction( "fnSegregatingSites",  new Func_SegregatingSites() );
        addFunction( "fnTajimasD",          new Func_TajimasD()         );
        addFunction( "fnTajimasPi",         new Func_TajimasPi()        );
        addFunction( "fnWattersonsTheta",   new Func_WattersonTheta()   );

    
        /* Inference functions (in folder "functions/inference") */

        
        /* Internal functions (in folder "functions/internal") */
        
        /* Note: These are functions that are called implicitly, and the name of which, if
         called explicitly, starts with an underscore character. */
        
        // not templated logical functions
        addFunction( "_and",      new Func__and()   );
        addFunction( "_or",       new Func__or()    );
        addFunction( "_unot",     new Func__unot()  );
        
        // range function (x:y)
        addFunction( "_range",    new Func_range()  );
        
        // logical templated functions
        addFunction( "_eq",       new Func__eq<             Integer,          Integer >()             );
        addFunction( "_eq",       new Func__eq<                Real,             Real >()             );
        addFunction( "_eq",       new Func__eq<             Integer,             Real >()             );
        addFunction( "_eq",       new Func__eq<                Real,          Integer >()             );
        addFunction( "_eq",       new Func__eq<           RlBoolean,        RlBoolean >()             );
        addFunction( "_eq",       new Func__eq<            RlString,         RlString >()             );
        addFunction( "_eq",       new Func__eq<             Simplex,          Simplex >()             );
        addFunction( "_eq",       new Func__eq<       RateGenerator,    RateGenerator >()             );
        addFunction( "_eq",       new Func__eq<            TimeTree,         TimeTree >()             );
        addFunction( "_eq",       new Func__eq<    BranchLengthTree, BranchLengthTree >()             );
        addFunction( "_eq",       new Func__eq<DiscreteCharacterState, DiscreteCharacterState >()     );
        addFunction( "_ge",       new Func__ge<             Integer,          Integer >()             );
        addFunction( "_ge",       new Func__ge<                Real,             Real >()             );
        addFunction( "_ge",       new Func__ge<             Integer,             Real >()             );
        addFunction( "_ge",       new Func__ge<                Real,          Integer >()             );
        addFunction( "_ge",       new Func__ge<           RlBoolean,        RlBoolean >()             );
        addFunction( "_gt",       new Func__gt<             Integer,          Integer >()             );
        addFunction( "_gt",       new Func__gt<                Real,             Real >()             );
        addFunction( "_gt",       new Func__gt<           RlBoolean,        RlBoolean >()             );
        addFunction( "_le",       new Func__le<             Integer,          Integer >()             );
        addFunction( "_le",       new Func__le<                Real,             Real >()             );
        addFunction( "_le",       new Func__le<             Integer,             Real >()             );
        addFunction( "_le",       new Func__le<                Real,          Integer >()             );
        addFunction( "_le",       new Func__le<           RlBoolean,        RlBoolean >()             );
        addFunction( "_lt",       new Func__lt<             Integer,          Integer >()             );
        addFunction( "_lt",       new Func__lt<                Real,             Real >()             );
        addFunction( "_lt",       new Func__lt<           RlBoolean,        RlBoolean >()             );
        addFunction( "_ne",       new Func__ne<             Integer,          Integer >()             );
        addFunction( "_ne",       new Func__ne<                Real,             Real >()             );
        addFunction( "_ne",       new Func__ne<             Integer,             Real >()             );
        addFunction( "_ne",       new Func__ne<                Real,          Integer >()             );
        addFunction( "_ne",       new Func__ne<           RlBoolean,        RlBoolean >()             );
        addFunction( "_ne",       new Func__ne<       RateGenerator,    RateGenerator >()             );
        addFunction( "_ne",       new Func__ne<             Simplex,          Simplex >()             );
        addFunction( "_ne",       new Func__ne<            TimeTree,         TimeTree >()             );
        addFunction( "_ne",       new Func__ne<    BranchLengthTree, BranchLengthTree >()             );
        
        // unary minus (e.g. -a)
        addFunction( "_uminus",   new Func__uminus<Integer, Integer>()  );
        addFunction( "_uminus",   new Func__uminus<Natural, Integer>()  );
        addFunction( "_uminus",   new Func__uminus<Real, Real>()        );
        addFunction( "_uminus",   new Func__uminus<RealPos, Real>()     );
        
        // addition (e.g. a+b )
        addFunction( "_add",      new Func__add< Natural                , Natural               , Natural               >(  )   );
        addFunction( "_add",      new Func__add< Integer                , Integer               , Integer               >(  )   );
        addFunction( "_add",      new Func__add< Real                   , Real                  , Real                  >(  )   );
        addFunction( "_add",      new Func__add< RealPos                , RealPos               , RealPos               >(  )   );
        addFunction( "_add",      new Func__add< RlString               , RlString              , RlString              >(  )   );
        addFunction( "_add",      new Func__add< RlString               , Real                  , RlString              >(  )   );
        addFunction( "_add",      new Func__add< RlString               , Integer               , RlString              >(  )   );
        addFunction( "_add",      new Func__add< ModelVector<Natural>   , ModelVector<Natural>  , ModelVector<Natural>       >(  )   );
        addFunction( "_add",      new Func__add< ModelVector<Integer>   , ModelVector<Integer>  , ModelVector<Integer>       >(  )   );
        addFunction( "_add",      new Func__add< ModelVector<RealPos>   , ModelVector<RealPos>  , ModelVector<RealPos>       >(  )   );
        addFunction( "_add",      new Func__add< ModelVector<Real>      , ModelVector<Real>     , ModelVector<Real>          >(  )   );
        addFunction( "_add",      new Func__scalarVectorAdd<Natural     , ModelVector<Natural>  , ModelVector<Natural>       >(  )   );
        addFunction( "_add",      new Func__scalarVectorAdd<Integer     , ModelVector<Integer>  , ModelVector<Integer>       >(  )   );
        addFunction( "_add",      new Func__scalarVectorAdd<Real        , ModelVector<Real>     , ModelVector<Real>          >(  )   );
        addFunction( "_add",      new Func__scalarVectorAdd<RealPos     , ModelVector<RealPos>  , ModelVector<RealPos>       >(  )   );
        
        // division
        addFunction( "_div",      new Func__div< Natural                            , RealPos               , RealPos                   >(  )  );
        addFunction( "_div",      new Func__div< RealPos                            , Natural               , RealPos                   >(  )  );
        addFunction( "_div",      new Func__div< Integer                            , Real                  , Real                      >(  )  );
        addFunction( "_div",      new Func__div< Real                               , Integer               , Real                      >(  )  );
        addFunction( "_div",      new Func__div< Real                               , Real                  , Real                      >(  )  );
        addFunction( "_div",      new Func__div< RealPos                            , RealPos               , RealPos                   >(  )  );
        addFunction( "_div",      new Func__div< ModelVector<Natural>               , ModelVector<RealPos>  , ModelVector<RealPos>      >(  )  );
        addFunction( "_div",      new Func__div< ModelVector<RealPos>               , ModelVector<Natural>  , ModelVector<RealPos>      >(  )  );
        addFunction( "_div",      new Func__div< ModelVector<Integer>               , ModelVector<Real>     , ModelVector<Real>         >(  )  );
        addFunction( "_div",      new Func__div< ModelVector<Real>                  , ModelVector<Integer>  , ModelVector<Real>         >(  )  );
        addFunction( "_div",      new Func__div< ModelVector<RealPos>               , ModelVector<RealPos>  , ModelVector<RealPos>      >(  )  );
        addFunction( "_div",      new Func__div< ModelVector<Real>                  , ModelVector<Real>     , ModelVector<RealPos>      >(  )  );
        addFunction( "_div",      new Func__vectorScalarDiv<Natural                 , RealPos               , RealPos                   >(  )   );
        addFunction( "_div",      new Func__vectorScalarDiv<RealPos                 , Natural               , RealPos                   >(  )   );
        addFunction( "_div",      new Func__vectorScalarDiv<Integer                 , Real                  , Real                      >(  )   );
        addFunction( "_div",      new Func__vectorScalarDiv<Real                    , Integer               , Real                      >(  )   );
        addFunction( "_div",      new Func__vectorScalarDiv<Real                    , Real                  , Real                      >(  )   );
        addFunction( "_div",      new Func__vectorScalarDiv<RealPos                 , RealPos               , RealPos                   >(  )   );
        addFunction( "_div",      new Func__scalarVectorDiv<RealPos                 , Natural               , RealPos                   >(  )   );
        addFunction( "_div",      new Func__scalarVectorDiv<Natural                 , RealPos               , RealPos                   >(  )   );
        addFunction( "_div",      new Func__scalarVectorDiv<Real                    , Integer               , Real                      >(  )   );
        addFunction( "_div",      new Func__scalarVectorDiv<Integer                 , Real                  , Real                      >(  )   );
        addFunction( "_div",      new Func__scalarVectorDiv<Real                    , Real                  , Real                      >(  )   );
        addFunction( "_div",      new Func__scalarVectorDiv<RealPos                 , RealPos               , RealPos                   >(  )   );
        
        // multiplication
        addFunction( "_mul",      new Func__mult< Natural               , Natural               , Natural               >(  )  );
        addFunction( "_mul",      new Func__mult< Integer               , Integer               , Integer               >(  )  );
        addFunction( "_mul",      new Func__mult< Real                  , Real                  , Real                  >(  )  );
        addFunction( "_mul",      new Func__mult< RealPos               , RealPos               , RealPos               >(  )  );
        addFunction( "_mul",      new Func__mult< ModelVector<Natural>  , ModelVector<Natural>  , ModelVector<Natural>  >(  )  );
        addFunction( "_mul",      new Func__mult< ModelVector<Integer>  , ModelVector<Integer>  , ModelVector<Integer>  >(  )  );
        addFunction( "_mul",      new Func__mult< ModelVector<RealPos>  , ModelVector<RealPos>  , ModelVector<RealPos>  >(  )  );
        addFunction( "_mul",      new Func__mult< ModelVector<Real>     , ModelVector<Real>     , ModelVector<Real>     >(  )  );
        addFunction( "_mul",      new Func__scalarVectorMult<Natural    , ModelVector<Natural>  , ModelVector<Natural>  >(  )   );
        addFunction( "_mul",      new Func__scalarVectorMult<Integer    , ModelVector<Integer>  , ModelVector<Integer>  >(  )   );
        addFunction( "_mul",      new Func__scalarVectorMult<Real       , ModelVector<Real>     , ModelVector<Real>     >(  )   );
        addFunction( "_mul",      new Func__scalarVectorMult<RealPos    , ModelVector<RealPos>  , ModelVector<RealPos>  >(  )   );
        
        // subtraction
        addFunction( "_sub",      new Func__sub< Integer                            , Integer               , Integer               >(  )  );
        addFunction( "_sub",      new Func__sub< Real                               , Real                  , Real                  >(  )  );
        addFunction( "_sub",      new Func__sub< ModelVector<Integer>               , ModelVector<Integer>  , ModelVector<Integer>  >(  )  );
        addFunction( "_sub",      new Func__sub< ModelVector<Real>                  , ModelVector<Real>     , ModelVector<Real>     >(  )  );
        addFunction( "_sub",      new Func__vectorScalarSub<Integer                 , Integer               , Integer                   >(  )   );
        addFunction( "_sub",      new Func__vectorScalarSub<Real                    , Real                  , Real                      >(  )   );
        addFunction( "_sub",      new Func__scalarVectorSub<Integer                 , Integer               , Integer                   >(  )   );
        addFunction( "_sub",      new Func__scalarVectorSub<Real                    , Real                  , Real                      >(  )   );
        
        // modulo
        addFunction( "_mod",      new Func__mod() );
        
        // exponentiation
        addFunction( "_exp",      new Func_power() );
        addFunction( "_exp",      new Func_powerVector() );
        
        /* Math functions (in folder "functions/math") */
		
		// absolute function
        addFunction( "abs",         new Func_abs()                  );
        addFunction( "abs",         new Func_absVector()            );
		
		// ceil function
        addFunction( "ceil",        new Func_ceil<Real,Integer>()  );
        addFunction( "ceil",        new Func_ceil<RealPos,Natural>()  );
        addFunction( "ceiling",     new Func_ceil<Real,Integer>()  );
        addFunction( "ceiling",     new Func_ceil<RealPos,Natural>()  );
        
        // coala function
        addFunction( "fnCoala",     new Func_coala()        );
        
        // diagonal matrix
        addFunction( "diag",         new Func_diagonalMatrix() );
        
        // exponential function
        addFunction( "exp",         new Func_exp() );
		
		// floor function
        addFunction( "floor",       new Func_floor<Real,Integer>()  );
        addFunction( "floor",       new Func_floor<RealPos,Natural>()  );
        
        // logistic function
        addFunction( "logistic",    new Func_logistic() );
        
        // natural log function
        addFunction( "ln",          new Func_ln()  );
        
        // log function
        addFunction( "log",         new Func_log()  );
        
        // min function
        addFunction( "max",         new Func_max()  );
        
        // mean function
		addFunction( "mean",        new Func_mean()  );
        
        // min function
		addFunction( "min",         new Func_min()  );

        // normalize vector function
		addFunction( "normalize",   new Func_normalize()  );

		// power function
        addFunction( "power",       new Func_power() );
        addFunction( "power",       new Func_powerVector() );
        
        // conversion function from Real to Probability
        addFunction( "Probability", new Func_probability() );
        
		// round function
        addFunction( "round",       new Func_round<Real,Integer>()  );
        addFunction( "round",       new Func_round<RealPos,Natural>()  );
		
        // simplex constructor function (from RealPos ellipsis argument values)
        addFunction( "simplex",   new Func_simplex()                  );

        // simplex constructor function (from vector of RealPos values)
        addFunction( "simplex",   new Func_simplexFromVector()        );

		// square root function
        addFunction( "sqrt",      new Func_sqrt()  );
        
        // sum function
        addFunction( "sum",       new Func_sum()  );
        addFunction( "sum",       new Func_sumPositive()  );
        
        // standard deviation function
        addFunction( "stdev",     new Func_standardDeviation()  );
        addFunction( "sd",        new Func_standardDeviation()  );
        
        // hyperbolic tangent function
        addFunction( "tanh",        new Func_hyperbolicTangent() );
		
		// truncate function
        addFunction( "trunc",     new Func_trunc<Real,Integer>()  );
        addFunction( "trunc",     new Func_trunc<RealPos,Natural>()  );
        
        // mean function
        addFunction( "var",       new Func_variance()  );
        
        // vector flatten
        addFunction( "vectorFlatten",   new Func_vectorFlatten() );
        
        // get ln Probability function
        addFunction( "fnLnProbability", new Func_lnProbability() );

        
        
        /* Statistics functions (in folder "functions/statistics") */
        
        // MCMC constructor function
        addFunction( "mcmc",   new Func_Mcmc() );
        
        // MCMCMC constructor function
        addFunction( "mcmcmc",   new Func_Mcmcmc() );

        
 		/* Statistics functions (in folder "functions/statistics") */
		
		// some helper statistics for the DPP distribution
        addFunction("fnDPPConcFromMean",  new Func_dppConcFromMean( )     );
        addFunction("fnDPPMeanFromConc",  new Func_dppMeanFromConc( )  );
        addFunction("fnStirling",  new Func_stirling( )     );
		
		// count the number of unique elements in vector
        addFunction("fnNumUniqueInVector",  new Func_numUniqueInVector<Real>( )  );
        addFunction("fnNumUniqueInVector",  new Func_numUniqueInVector<RealPos>( )  );
        addFunction("fnNumUniqueInVector",  new Func_numUniqueInVector<Integer>( )  );
        addFunction("fnNumUniqueInVector",  new Func_numUniqueInVector<Natural>( )  );
        addFunction("fnNumUniqueInVector",  new Func_numUniqueInVector<Probability>( )  );
        addFunction("fnNumUniqueInVector",  new Func_numUniqueInVector<Simplex>( )  );

        // return a distcretized (by quantile) and normalized vector from a continuous distribution
        addFunction( "fnNormalizedQuantile",             new Func_fnNormalizedQuantile<Real>()    );
        addFunction( "fnNormalizedQuantile",             new Func_fnNormalizedQuantile<RealPos>()    );
        
        addFunction( "fnDiscretizeDistribution", new Func_discretizeDistribution( )         );
        addFunction( "fnDiscretizeDistribution", new Func_discretizePositiveDistribution( ) );
        
        // return a discretized gamma distribution (for gamma-dist rates)
        addFunction( "fnDiscretizeGamma",      new Func_discretizeGamma( )   );

        addFunction( "fnVarCovar",             new Func_varianceCovarianceMatrix( )   );
        addFunction( "fnDecompVarCovar",       new Func_decomposedVarianceCovarianceMatrix( )   );


    }
    catch(RbException& rbException)
    {
        
        RBOUT("Caught an exception while initializing functions in the workspace\n");
        std::ostringstream msg;
        rbException.print(msg);
        msg << std::endl;
        RBOUT(msg.str());
        
        RBOUT("Please report this bug to the RevBayes Development Core Team");
        
        RBOUT("Press any character to exit the program.");
        getchar();
        exit(1);
    }
}

<|MERGE_RESOLUTION|>--- conflicted
+++ resolved
@@ -11,7 +11,7 @@
  * This is the central registry of Rev objects. It is a large file and needs
  * to be properly organized to facilitate maintenance. Follow these simple
  * guidelines to ensure that your additions follow the existing structure.
- * 
+ *
  * 1. All headers are added in groups corresponding to directories in the
  *    revlanguage code base.
  * 2. All objects (types, distributions, and functions) are registered in
@@ -169,11 +169,11 @@
 /* These are functions that are typically not called explicitly but implicitly
    through parsing of a Rev statement. Examples include a statement like '1 + 2',
    which results in the builtin '_add' function being called.
- 
+
    Exceptions include Func_range and Func_vector, which are both used for implicit
    and explicit calls. They are therefore considered basic functions instead of
    internal functions.
- 
+
    All internal functions have function calls that start with an underscore character,
    and therefore their class names have two underscore characters. They are typically
    templated. */
@@ -278,13 +278,13 @@
 /** Initialize global workspace */
 void RevLanguage::Workspace::initializeFuncGlobalWorkspace(void)
 {
-    
+
     try
     {
         ///////////////////////////////////////////
         /* Add functions (in "functions" folder) */
         ///////////////////////////////////////////
-        
+
         /* Rate matrix generator functions (in folder "functions/evolution/ratematrix") */
         addFunction( "fnBlosum62",                  new Func_blosum62()                 );
         addFunction( "fnChromosomes",               new Func_chromosomes()              );
@@ -310,26 +310,21 @@
         addFunction( "fnT92",                       new Func_t92()                      );
         addFunction( "fnVT",                        new Func_vt()                       );
         addFunction( "fnWAG",                       new Func_wag()                      );
-        
+
         /* rate maps used for data augmentation (in folder "functions/evolution/ratemap") */
         addFunction( "fnBiogeoDE",                  new Func_biogeo_de() );
         addFunction( "fnBiogeoGRM",                 new Func_biogeo_grm() );
-        
+
         /* cladogenic probs used for e.g. DEC models (in folder "functions/phylogenetics") */
         addFunction( "fnCladoProbs",                new Func_cladoProbs() );
         addFunction( "fnDECRates",                  new Func_DECRates() );
         addFunction( "fnDECRoot",                   new Func_DECRoot() );
         addFunction( "fnPD",                        new Func_phyloDiversity() );
-		
+
 		/* Functions related to phylogenetic trees (in folder "functions/phylogenetics/tree") */
-<<<<<<< HEAD
-		addFunction( "fnTreePairwiseDistances",        new Func_treePairwiseDistances<BranchLengthTree>() );
-		addFunction( "fnTreePairwiseDistances",        new Func_treePairwiseDistances<TimeTree>() );
-		addFunction( "fnTreeAssembly",                 new Func_treeAssembly( ) );
-=======
 		addFunction( "fnTreePairwiseDistances",     new Func_treePairwiseDistances() );
->>>>>>> df36173f
-		
+		addFunction( "fnTreeAssembly",              new Func_treeAssembly( ) );
+
         /* Population genetics functions (in folder "functions/popgen") */
         addFunction( "fnPattersonsD",       new Func_PattersonsD()      );
         addFunction( "fnSegregatingSites",  new Func_SegregatingSites() );
@@ -337,23 +332,23 @@
         addFunction( "fnTajimasPi",         new Func_TajimasPi()        );
         addFunction( "fnWattersonsTheta",   new Func_WattersonTheta()   );
 
-    
+
         /* Inference functions (in folder "functions/inference") */
 
-        
+
         /* Internal functions (in folder "functions/internal") */
-        
+
         /* Note: These are functions that are called implicitly, and the name of which, if
          called explicitly, starts with an underscore character. */
-        
+
         // not templated logical functions
         addFunction( "_and",      new Func__and()   );
         addFunction( "_or",       new Func__or()    );
         addFunction( "_unot",     new Func__unot()  );
-        
+
         // range function (x:y)
         addFunction( "_range",    new Func_range()  );
-        
+
         // logical templated functions
         addFunction( "_eq",       new Func__eq<             Integer,          Integer >()             );
         addFunction( "_eq",       new Func__eq<                Real,             Real >()             );
@@ -391,13 +386,13 @@
         addFunction( "_ne",       new Func__ne<             Simplex,          Simplex >()             );
         addFunction( "_ne",       new Func__ne<            TimeTree,         TimeTree >()             );
         addFunction( "_ne",       new Func__ne<    BranchLengthTree, BranchLengthTree >()             );
-        
+
         // unary minus (e.g. -a)
         addFunction( "_uminus",   new Func__uminus<Integer, Integer>()  );
         addFunction( "_uminus",   new Func__uminus<Natural, Integer>()  );
         addFunction( "_uminus",   new Func__uminus<Real, Real>()        );
         addFunction( "_uminus",   new Func__uminus<RealPos, Real>()     );
-        
+
         // addition (e.g. a+b )
         addFunction( "_add",      new Func__add< Natural                , Natural               , Natural               >(  )   );
         addFunction( "_add",      new Func__add< Integer                , Integer               , Integer               >(  )   );
@@ -414,7 +409,7 @@
         addFunction( "_add",      new Func__scalarVectorAdd<Integer     , ModelVector<Integer>  , ModelVector<Integer>       >(  )   );
         addFunction( "_add",      new Func__scalarVectorAdd<Real        , ModelVector<Real>     , ModelVector<Real>          >(  )   );
         addFunction( "_add",      new Func__scalarVectorAdd<RealPos     , ModelVector<RealPos>  , ModelVector<RealPos>       >(  )   );
-        
+
         // division
         addFunction( "_div",      new Func__div< Natural                            , RealPos               , RealPos                   >(  )  );
         addFunction( "_div",      new Func__div< RealPos                            , Natural               , RealPos                   >(  )  );
@@ -440,7 +435,7 @@
         addFunction( "_div",      new Func__scalarVectorDiv<Integer                 , Real                  , Real                      >(  )   );
         addFunction( "_div",      new Func__scalarVectorDiv<Real                    , Real                  , Real                      >(  )   );
         addFunction( "_div",      new Func__scalarVectorDiv<RealPos                 , RealPos               , RealPos                   >(  )   );
-        
+
         // multiplication
         addFunction( "_mul",      new Func__mult< Natural               , Natural               , Natural               >(  )  );
         addFunction( "_mul",      new Func__mult< Integer               , Integer               , Integer               >(  )  );
@@ -454,7 +449,7 @@
         addFunction( "_mul",      new Func__scalarVectorMult<Integer    , ModelVector<Integer>  , ModelVector<Integer>  >(  )   );
         addFunction( "_mul",      new Func__scalarVectorMult<Real       , ModelVector<Real>     , ModelVector<Real>     >(  )   );
         addFunction( "_mul",      new Func__scalarVectorMult<RealPos    , ModelVector<RealPos>  , ModelVector<RealPos>  >(  )   );
-        
+
         // subtraction
         addFunction( "_sub",      new Func__sub< Integer                            , Integer               , Integer               >(  )  );
         addFunction( "_sub",      new Func__sub< Real                               , Real                  , Real                  >(  )  );
@@ -464,54 +459,54 @@
         addFunction( "_sub",      new Func__vectorScalarSub<Real                    , Real                  , Real                      >(  )   );
         addFunction( "_sub",      new Func__scalarVectorSub<Integer                 , Integer               , Integer                   >(  )   );
         addFunction( "_sub",      new Func__scalarVectorSub<Real                    , Real                  , Real                      >(  )   );
-        
+
         // modulo
         addFunction( "_mod",      new Func__mod() );
-        
+
         // exponentiation
         addFunction( "_exp",      new Func_power() );
         addFunction( "_exp",      new Func_powerVector() );
-        
+
         /* Math functions (in folder "functions/math") */
-		
+
 		// absolute function
         addFunction( "abs",         new Func_abs()                  );
         addFunction( "abs",         new Func_absVector()            );
-		
+
 		// ceil function
         addFunction( "ceil",        new Func_ceil<Real,Integer>()  );
         addFunction( "ceil",        new Func_ceil<RealPos,Natural>()  );
         addFunction( "ceiling",     new Func_ceil<Real,Integer>()  );
         addFunction( "ceiling",     new Func_ceil<RealPos,Natural>()  );
-        
+
         // coala function
         addFunction( "fnCoala",     new Func_coala()        );
-        
+
         // diagonal matrix
         addFunction( "diag",         new Func_diagonalMatrix() );
-        
+
         // exponential function
         addFunction( "exp",         new Func_exp() );
-		
+
 		// floor function
         addFunction( "floor",       new Func_floor<Real,Integer>()  );
         addFunction( "floor",       new Func_floor<RealPos,Natural>()  );
-        
+
         // logistic function
         addFunction( "logistic",    new Func_logistic() );
-        
+
         // natural log function
         addFunction( "ln",          new Func_ln()  );
-        
+
         // log function
         addFunction( "log",         new Func_log()  );
-        
+
         // min function
         addFunction( "max",         new Func_max()  );
-        
+
         // mean function
 		addFunction( "mean",        new Func_mean()  );
-        
+
         // min function
 		addFunction( "min",         new Func_min()  );
 
@@ -521,14 +516,14 @@
 		// power function
         addFunction( "power",       new Func_power() );
         addFunction( "power",       new Func_powerVector() );
-        
+
         // conversion function from Real to Probability
         addFunction( "Probability", new Func_probability() );
-        
+
 		// round function
         addFunction( "round",       new Func_round<Real,Integer>()  );
         addFunction( "round",       new Func_round<RealPos,Natural>()  );
-		
+
         // simplex constructor function (from RealPos ellipsis argument values)
         addFunction( "simplex",   new Func_simplex()                  );
 
@@ -537,49 +532,49 @@
 
 		// square root function
         addFunction( "sqrt",      new Func_sqrt()  );
-        
+
         // sum function
         addFunction( "sum",       new Func_sum()  );
         addFunction( "sum",       new Func_sumPositive()  );
-        
+
         // standard deviation function
         addFunction( "stdev",     new Func_standardDeviation()  );
         addFunction( "sd",        new Func_standardDeviation()  );
-        
+
         // hyperbolic tangent function
         addFunction( "tanh",        new Func_hyperbolicTangent() );
-		
+
 		// truncate function
         addFunction( "trunc",     new Func_trunc<Real,Integer>()  );
         addFunction( "trunc",     new Func_trunc<RealPos,Natural>()  );
-        
+
         // mean function
         addFunction( "var",       new Func_variance()  );
-        
+
         // vector flatten
         addFunction( "vectorFlatten",   new Func_vectorFlatten() );
-        
+
         // get ln Probability function
         addFunction( "fnLnProbability", new Func_lnProbability() );
 
-        
-        
+
+
         /* Statistics functions (in folder "functions/statistics") */
-        
+
         // MCMC constructor function
         addFunction( "mcmc",   new Func_Mcmc() );
-        
+
         // MCMCMC constructor function
         addFunction( "mcmcmc",   new Func_Mcmcmc() );
 
-        
+
  		/* Statistics functions (in folder "functions/statistics") */
-		
+
 		// some helper statistics for the DPP distribution
         addFunction("fnDPPConcFromMean",  new Func_dppConcFromMean( )     );
         addFunction("fnDPPMeanFromConc",  new Func_dppMeanFromConc( )  );
         addFunction("fnStirling",  new Func_stirling( )     );
-		
+
 		// count the number of unique elements in vector
         addFunction("fnNumUniqueInVector",  new Func_numUniqueInVector<Real>( )  );
         addFunction("fnNumUniqueInVector",  new Func_numUniqueInVector<RealPos>( )  );
@@ -591,10 +586,10 @@
         // return a distcretized (by quantile) and normalized vector from a continuous distribution
         addFunction( "fnNormalizedQuantile",             new Func_fnNormalizedQuantile<Real>()    );
         addFunction( "fnNormalizedQuantile",             new Func_fnNormalizedQuantile<RealPos>()    );
-        
+
         addFunction( "fnDiscretizeDistribution", new Func_discretizeDistribution( )         );
         addFunction( "fnDiscretizeDistribution", new Func_discretizePositiveDistribution( ) );
-        
+
         // return a discretized gamma distribution (for gamma-dist rates)
         addFunction( "fnDiscretizeGamma",      new Func_discretizeGamma( )   );
 
@@ -605,15 +600,15 @@
     }
     catch(RbException& rbException)
     {
-        
+
         RBOUT("Caught an exception while initializing functions in the workspace\n");
         std::ostringstream msg;
         rbException.print(msg);
         msg << std::endl;
         RBOUT(msg.str());
-        
+
         RBOUT("Please report this bug to the RevBayes Development Core Team");
-        
+
         RBOUT("Press any character to exit the program.");
         getchar();
         exit(1);
