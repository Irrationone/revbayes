--- conflicted
+++ resolved
@@ -524,36 +524,11 @@
         
         const RevLanguage::ArgumentRules& argRules = i->second->getArgumentRules();
         
-<<<<<<< HEAD
         s << "(";
         for ( std::vector<ArgumentRule *>::const_iterator i = argRules.begin(); i != argRules.end(); i++ )
             (*i)->printValue( s );
         s << ")" << std::endl;
         
         o << StringUtilities::oneLiner( s.str(), 70 ) << std::endl;
-=======
-        if ( argRules.size() > 1 )
-        {
-            o << "(" << std::endl;
-            for ( std::vector<ArgumentRule *>::const_iterator i = argRules.begin(); i != argRules.end(); i++ )
-            {
-                o << std::setw(argTabLen) << std::setfill(' ') << " " << std::setw(1);
-                (*i)->printValue(o);
-                if ( i != argRules.end() - 1 )
-                    o << ",";
-                o << std::endl;
-            }
-            o << std::setw(argTabLen) << std::setfill(' ') << std::right << ")" << std::left << std::setw(1) << std::endl;
-        }
-        else
-        {
-            o << "(";
-            for ( std::vector<ArgumentRule *>::const_iterator i = argRules.begin(); i != argRules.end(); i++ )
-            {
-                (*i)->printValue(o);
-            }
-            o << ")" << std::endl;
-        }
->>>>>>> 1d0376d0
-    }
-}
+    }
+}
