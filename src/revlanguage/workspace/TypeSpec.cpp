#include "RbException.h"
#include "TypeSpec.h"

// #include "ModelVector.h"
// #include "RlString.h"

using namespace RevLanguage;


/**
 * Constructor from type and parent type spec. This constructor
 * is appropriate for all classes except those that derive
 * immediately from ModelContainer or WorkspaceContainer.
 */
TypeSpec::TypeSpec( const std::string& objType, const TypeSpec* par ) :
    parent( par ),
    type( objType )
{
    dim = getDimFromClass();
    element = getElementTypeSpecFromClass();
}


/**
 * Constructor from type, parent type spec, and element type spec.
 * This constructor is used by types that derive directly from ModelContainer
 * or WorkspaceContainer.
 */
TypeSpec::TypeSpec( const std::string& objType, const TypeSpec* par, const TypeSpec* elemType ) :
    element( elemType ),
    parent( par ),
    type( objType )
{
    dim = getDimFromClass();
}


/**
 * Equals comparison. This assumes that the Rev type
 * names are unique, which should be safe. Rev does
 * not support overloaded types.
 */
bool TypeSpec::operator==( const TypeSpec& x ) const
{
    return type == x.type;
}


/**
 * Not equals comparison. Simply rely on negating
 * the equals comparison, as usual.
 */
bool TypeSpec::operator!=( const TypeSpec& x ) const
{
<<<<<<< HEAD
    return type == x.type;
=======
    return type != x.type;
>>>>>>> d781ed94
}


/**
 * Get the dimension of the type by climbing the ladder to see whether
 * we are derived from ModelContainer or WorkspaceContainer, and then
 * simply count the number of "[" characters in the type string.
 */
size_t TypeSpec::getDimFromClass( void ) const
{
    // If we reached the end, dim is 0
    if ( parent == NULL )
        return 0;
    
    // Get parent type
    std::string parentType;
    if ( parent != NULL )
        parentType = parent->getType();
    
    // Check if we now have the answer
    if ( parentType == "ModelContainer" || parentType == "WorkspaceContainer" )
    {
        size_t numDims = 0;
        for ( size_t i = 0; i < type.size(); ++i )
        {
            if ( type[i] == '[' )
                numDims++;
        }
        return numDims;
    }

    // If not, continue climbing up our derivation tree
    return parent->getDim();
}


/**
 * Get dim. Simply return the dimension of the type, which
 * we computed in the constructor.
 */
const size_t TypeSpec::getDim( void ) const
{
    return dim;
}


/**
 * Get element type. Simply use the element type spec
 * that we computed in the constructor.
 */
const std::string& TypeSpec::getElementType( void ) const
{
    static std::string emptyString;
    
    if ( element == NULL)
        return emptyString;
    else
        return element->getType();
}


/**
 * Get element type spec. Simply return the element type spec
 * that we computed in the constructor.
 */
const TypeSpec* TypeSpec::getElementTypeSpec( void ) const
{
    return element;
}


/**
 * Get the element type by climbing the ladder to see whether we are
 * derived from ModelContainer or WorkspaceContainer. Then simply skip
 * the trailing square brackets to get the element type.
 */
const TypeSpec* TypeSpec::getElementTypeSpecFromClass(void) const
{
    // If we reached the end there is no element
    if ( parent == NULL )
        return NULL;
    
    // Get parent type
    std::string parentType;
    if ( parent != NULL )
        parentType = parent->getType();
    
    // Check if we now have the answer
    if ( parentType == "ModelContainer" || parentType == "WorkspaceContainer" )
        return this->element;
    
    // If not, continue climbing up our derivation tree
    return parent->getElementTypeSpecFromClass();
}


/**
 * Get parent type string. Simply return the type string of the
 * parent type spec but throw an error if the parent is NULL.
 */
const std::string& TypeSpec::getParentType( void ) const
{
    static std::string emptyString;
    
    if ( parent == NULL)
        return emptyString;
    else
        return parent->getType();
}


/**
 * Get parent type spec. Simply return the parent type spec
 * but throw an error if the parent is NULL.
 */
const TypeSpec* TypeSpec::getParentTypeSpec( void ) const
{
    return parent;
}


/**
 * Get total dim. A container may have as elements a type that
 * is derived from a generic container. In that case, the total
 * dimension of the Rev object includes both the container and
 * the element dimensions. The way that Rev objects are currently
 * created by the parser guarantees that there is no recursion;
 * that is, we cannot have generic containers containing generic
 * containers. However, by calling getTotalDim instead of getDim
 * for the element type spec, we support possible future recursive
 * generic containers.
 */
const size_t TypeSpec::getTotalDim( void ) const
{
    if ( element != NULL )
        return dim + element->getTotalDim();
    else
        return dim;
}


/**
 * Get the type string. Simply return the
 * type member variable.
 */
const std::string& TypeSpec::getType(void) const
{
    return type;
}


/**
 * Test whether we are the same type or derived from the same
 * type as the argument type spec. We do this by a preorder
 * traversal of the tree.
 */
bool TypeSpec::isDerivedOf( const TypeSpec& x ) const
{
    // First we test whether this type is the same as the argument type
    if ( operator==( x ) )
        return true;
    
    // We reached the end
    if ( parent == NULL )
        return false;

    // If not, continue climbing up our derivation tree
    return parent->isDerivedOf(x);
}


#if 0
/**
 * Make an RlString object reflecting the type.
 * We provide this for the Rev "type" function.
 */
RlString* TypeSpec::makeRevType( void ) const
{
    return new RlString( type );
}


/**
 * Make a ModelVector<RlString> object reflecting the class
 * vector. We provide this for the Rev "class" function.
 */
ModelVector<RlString>* TypeSpec::makeRevClass( void ) const
{
    return new ModelVector<RlString>( type );
}
#endif


/**
 * Output the class vector (type spec) to a stream.
 */
std::ostream& RevLanguage::operator<<(std::ostream& o, const TypeSpec& x)
{
    o << "[ " << x.getType();
    
    const TypeSpec* par = x.getParentTypeSpec();
    while ( par != NULL ) {
        
        o << ", " << par->getType();
        par = par->getParentTypeSpec();
    }
    
    o << " ]";

    return o;
}


<|MERGE_RESOLUTION|>--- conflicted
+++ resolved
@@ -52,11 +52,7 @@
  */
 bool TypeSpec::operator!=( const TypeSpec& x ) const
 {
-<<<<<<< HEAD
-    return type == x.type;
-=======
     return type != x.type;
->>>>>>> d781ed94
 }
 
 
