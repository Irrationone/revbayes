--- conflicted
+++ resolved
@@ -60,27 +60,15 @@
         /* Add monitors (in folder "datatypes/inference/monitors") (alphabetic order) */
         ////////////////////////////////////////////////////////////////////////////////
 
-<<<<<<< HEAD
-		addTypeWithConstructor("mnAncestralState",      new Mntr_AncestralState());
-        addTypeWithConstructor("mnJointConditionalAncestralState", new Mntr_JointConditionalAncestralState());
-        addTypeWithConstructor("mnExtNewick",           new Mntr_ExtendedNewickFile());
-        addTypeWithConstructor("mnFile",                new Mntr_File());
-        addTypeWithConstructor("mnModel",               new Mntr_Model());
-        addTypeWithConstructor("mnPosteriorPredictive", new Mntr_PosteriorPredictive());
-        addTypeWithConstructor("mnScreen",              new Mntr_Screen());
-        addTypeWithConstructor("mnStochasticVariable",  new Mntr_StochasticVariable());
-        addTypeWithConstructor("mnCharHistoryNewick",   new Mntr_CharacterHistoryNewickFile());
-        addTypeWithConstructor("mnCharHistoryNhx",      new Mntr_CharacterHistoryNhxFile());
-=======
 		addTypeWithConstructor( new Mntr_AncestralState());
         addTypeWithConstructor( new Mntr_JointConditionalAncestralState());
         addTypeWithConstructor( new Mntr_ExtendedNewickFile());
         addTypeWithConstructor( new Mntr_File());
         addTypeWithConstructor( new Mntr_Model());
         addTypeWithConstructor( new Mntr_Screen());
+        addTypeWithConstructor( new Mntr_StochasticVariable());
         addTypeWithConstructor( new Mntr_CharacterHistoryNewickFile());
         addTypeWithConstructor( new Mntr_CharacterHistoryNhxFile());
->>>>>>> 8678626e
 
     }
     catch(RbException& rbException)
