--- conflicted
+++ resolved
@@ -390,11 +390,7 @@
 #include "Func_readCharacterDataDelimited.h"
 #include "Func_readContinuousCharacterData.h"
 #include "Func_readDiscreteCharacterData.h"
-<<<<<<< HEAD
-=======
-#include "Func_readTSVCharacterData.h"
 #include "Func_readTSVBitsetData.h"
->>>>>>> f87cc6e4
 #include "Func_readTrace.h"
 #include "Func_readTrees.h"
 #include "Func_readBranchLengthTrees.h"
@@ -1079,12 +1075,8 @@
         addFunction( "readTrace",                   new Func_readTrace()                    );
         addFunction( "readTrees",                   new Func_readTrees()                    );
         addFunction( "readTreeTrace",               new Func_readTreeTrace()                );
-<<<<<<< HEAD
 		addFunction( "readCharacterDataDelimited",  new Func_readCharacterDataDelimited()   );
-=======
-		addFunction( "readTSVCharacterData",        new Func_readTSVCharacterData()         );
-        addFunction( "readTSVBitsetData",           new Func_readTSVBitsetData()            );
->>>>>>> f87cc6e4
+//        addFunction( "readTSVBitsetData",           new Func_readTSVBitsetData()            );
         addFunction( "source",                      new Func_source()                       );
         addFunction( "write",                       new Func_write()                        );
         addFunction( "writeFasta",                  new Func_writeFasta()                   );
