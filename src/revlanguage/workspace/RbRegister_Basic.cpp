--- conflicted
+++ resolved
@@ -267,44 +267,8 @@
         addFunction( new Func_structure()                );
         addFunction( new Func_system()                   );
         addFunction( new Func_type()                     );
-		
-        
-<<<<<<< HEAD
-
-        /* Input/output functions (in folder "functions/io") */
-        addFunction( "ancestralStateTree",          new Func_ancestralStateTree() );
-		addFunction( "annotateHPDAges",             new Func_annotateHPDAges()    );
-		addFunction( "consensusTree",				new Func_consensusTree() );
-        addFunction( "convertToPhylowood",          new Func_convertToPhylowood() );
-        addFunction( "mapTree",                     new Func_mapTree()    );
-        addFunction( "module",                      new Func_module()                       );
-        addFunction( "print",                       new Func_write()                        );
-        addFunction( "readAncestralStateTreeTrace", new Func_readAncestralStateTreeTrace()  );		
-		addFunction( "readAncestralStateTrace",     new Func_readAncestralStateTrace()	    );
-        addFunction( "readAtlas",                   new Func_readAtlas()                    );
-		addFunction( "readBranchLengthTrees",       new Func_readBranchLengthTrees()        );
-        addFunction( "readContinuousCharacterData", new Func_readContinuousCharacterData()  );
-        addFunction( "readDiscreteCharacterData",   new Func_readDiscreteCharacterData()    );
-		addFunction( "readDistanceMatrix", 		    new Func_readDistanceMatrix()    );
-        addFunction( "readCharacterData",           new Func_readCharacterDataUniversal()   );
-        addFunction( "readTaxonData",               new Func_TaxonReader()                  );
-        addFunction( "readStochasticVariableTrace", new Func_readStochasticVariableTrace()  );
-        addFunction( "readTrace",                   new Func_readTrace()                    );
-        addFunction( "readTrees",                   new Func_readTrees()                    );
-        addFunction( "readTreeTrace",               new Func_readTreeTrace()                );
-		addFunction( "readCharacterDataDelimited",  new Func_readCharacterDataDelimited()   );
-        addFunction( "source",                      new Func_source()                       );
-        addFunction( "write",                       new Func_write()                        );
-        addFunction( "writeFasta",                  new Func_writeFasta()                   );
-        addFunction( "writeNexus",                  new Func_writeNexus()                   );
-
-        ///////////////////////////////////////////////////////////////////////////
-        /* Add distribution functions (using help classes in folder "functions") */
-        ///////////////////////////////////////////////////////////////////////////
-=======
+
         /* Internal functions (in folder "functions/internal") */
->>>>>>> 8678626e
-        
         /* Note: These are functions that are called implicitly, and the name of which, if
          called explicitly, starts with an underscore character. */
         
@@ -472,6 +436,7 @@
 		addFunction( new Func_readDistanceMatrix()    );
         addFunction( new Func_readCharacterDataUniversal()   );
         addFunction( new Func_TaxonReader()                  );
+        addFunction( new Func_readStochasticVariableTrace()  );
         addFunction( new Func_readTrace()                    );
         addFunction( new Func_readTrees()                    );
         addFunction( new Func_readTreeTrace()                );
@@ -480,7 +445,7 @@
         addFunction( new Func_write()                        );
         addFunction( new Func_writeFasta()                   );
         addFunction( new Func_writeNexus()                   );
-
+        
     }
     catch(RbException& rbException)
     {
