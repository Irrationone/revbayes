--- conflicted
+++ resolved
@@ -112,11 +112,6 @@
 #include "Dist_PhyloMultivariateBrownianREML.h"
 #include "Dist_PhyloOrnsteinUhlenbeck.h"
 #include "Dist_PhyloOrnsteinUhlenbeckMVN.h"
-<<<<<<< HEAD
-#include "Dist_PhyloMultivariateBrownianREML.h"
-#include "Dist_PhyloMvtBrownian.h"
-=======
->>>>>>> 1a2ab0b9
 #include "Dist_PhyloWhiteNoise.h"
 
 /* Tree priors (in folder "distributions/phylogenetics/tree") */
@@ -237,11 +232,7 @@
         AddDistribution< ContinuousCharacterData    >( new Dist_PhyloBrownianREML()             );
         AddDistribution< ContinuousCharacterData    >( new Dist_PhyloBrownianMVN()              );
         AddDistribution< ContinuousCharacterData    >( new Dist_PhyloBrownianMultiSampleREML()  );
-<<<<<<< HEAD
-        AddDistribution< ContinuousCharacterData    >( new Dist_PhyloMultivariateBrownianREML()  );
-=======
         AddDistribution< ContinuousCharacterData    >( new Dist_PhyloMultivariateBrownianREML() );
->>>>>>> 1a2ab0b9
         AddDistribution< ModelVector<Real>          >( new Dist_PhyloOrnsteinUhlenbeck()        );
         AddDistribution< ContinuousCharacterData    >( new Dist_PhyloOrnsteinUhlenbeckMVN()     );
         
