--- conflicted
+++ resolved
@@ -154,16 +154,12 @@
 #include "Dist_exponentialOffsetPositive.h"
 #include "Dist_gamma.h"
 #include "Dist_geom.h"
-<<<<<<< HEAD
 #include "Dist_halfCauchy.h"
 #include "Dist_halfCauchyPositive.h"
 #include "Dist_halfNormal.h"
 #include "Dist_halfNormalPositive.h"
-#include "Dist_poisson.h"
-=======
 #include "Dist_inverseGamma.h"
 #include "Dist_inverseWishart.h"
->>>>>>> 5e1875f1
 #include "Dist_lnorm.h"
 #include "Dist_lnormOffset.h"
 #include "Dist_lnormOffsetPositive.h"
@@ -173,11 +169,7 @@
 #include "Dist_norm.h"
 #include "Dist_normalTruncated.h"
 #include "Dist_normalTruncatedPositive.h"
-<<<<<<< HEAD
-#include "Dist_scaledDirichlet.h"
-=======
 #include "Dist_poisson.h"
->>>>>>> 5e1875f1
 #include "Dist_softBoundUniformNormal.h"
 #include "Dist_studentT.h"
 #include "Dist_unif.h"
@@ -350,18 +342,16 @@
         // geometric distribution
         AddDistribution< Natural                    >( new Dist_geom() );
         
-<<<<<<< HEAD
         // half-Cauchy distribution
         AddContinuousDistribution< Real             >( new Dist_halfCauchy() );
         AddContinuousDistribution< RealPos          >( new Dist_halfCauchyPositive() );
-
+        
         // half-Normal distribution
         AddContinuousDistribution< Real             >( new Dist_halfNormal() );
         AddContinuousDistribution< RealPos          >( new Dist_halfNormalPositive() );
-=======
+
         // inverse-gamma distribution
         AddContinuousDistribution< RealPos          >( new Dist_inverseGamma() );
->>>>>>> 5e1875f1
         
         // poisson distribution
         AddDistribution< Natural                    >( new Dist_poisson() );
@@ -402,9 +392,6 @@
         AddDistribution< Natural                    >( new Dist_UniformNatural() );
         AddContinuousDistribution< Real             >( new Dist_varianceGamma() );
         
-        // scaled dirichlet distribution
-        AddDistribution< Simplex                    >( new Dist_scaledDirichlet() );
-
         // Wishart distribution
         AddDistribution< MatrixRealSymmetric        >( new Dist_wishart() );
         
