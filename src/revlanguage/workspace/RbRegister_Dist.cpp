/**
 * @file
 * This file contains the Workspace function that adds types and functions
 * to the global workspace, registering them with the interpreter/compiler
 * during the process.
 *
 * @brief Function registering language objects
 *
 * Instructions
 *
 * This is the central registry of Rev objects. It is a large file and needs
 * to be properly organized to facilitate maintenance. Follow these simple
 * guidelines to ensure that your additions follow the existing structure.
 *
 * 1. All headers are added in groups corresponding to directories in the
 *    revlanguage code base.
 * 2. All objects (types, distributions, and functions) are registered in
 *    groups corresponding to directories in the revlanguage code base.
 * 3. All entries in each group are listed in alphabetical order.
 *
 * Some explanation of the directory structure is provided in the comments
 * in this file. Consult these comments if you are uncertain about where
 * to add your objects in the code.
 */

#include <sstream>
#include <vector>
#include <set>
#include <cstdlib>

/* Files including helper classes */
#include "AddContinuousDistribution.h"
#include "AddDistribution.h"
#include "AddWorkspaceVectorType.h"
#include "AddVectorizedWorkspaceType.h"
#include "RbException.h"
#include "RlUserInterface.h"
#include "Workspace.h"

/// Miscellaneous types ///

/* Base types (in folder "datatypes") */
#include "RevObject.h"

/* Primitive types (in folder "datatypes/basic") */
#include "Integer.h"
#include "Natural.h"
#include "Probability.h"
#include "RlBoolean.h"
#include "RlString.h"
#include "Real.h"
#include "RealPos.h"

/* Container types (in folder "datatypes/container") */
#include "ModelVector.h"
#include "WorkspaceVector.h"

/* Evolution types (in folder "datatypes/evolution") */

/* Character state types (in folder "datatypes/evolution/character") */
#include "RlAminoAcidState.h"
#include "RlDnaState.h"
#include "RlRnaState.h"
#include "RlStandardState.h"

/* Character data types (in folder "datatypes/evolution/datamatrix") */
#include "RlAbstractCharacterData.h"

/* Tree types (in folder "datatypes/evolution/trees") */
#include "RlClade.h"
#include "RlRootedTripletDistribution.h"



/// Types ///

/* These types are needed as template types for the moves */
#include "RlBranchLengthTree.h"
#include "RlRateGenerator.h"




/* Math types (in folder "datatypes/math") */
#include "RlMatrixReal.h"
#include "RlMatrixRealSymmetric.h"
#include "RlRateGeneratorSequence.h"
#include "RlRateMatrix.h"
#include "RlSimplex.h"

/// Distributions ///

/* Distribution types (in folder "distributions") */

#include "Dist_EmpiricalSample.h"

/* Character evolution models (in folder "distributions/evolution/character") */
#include "Dist_phyloCTMC.h"
#include "Dist_phyloCTMCDASequence.h"
#include "Dist_phyloCTMCDASiteIID.h"
#include "Dist_phyloCTMCClado.h"
#include "Dist_phyloCTMCDollo.h"

/* Branch rate priors (in folder "distributions/evolution/tree") */

/* Trait evolution models (in folder "distributions/evolution/branchrates") */
#include "Dist_PhyloBrownian.h"
#include "Dist_PhyloBrownianMVN.h"
#include "Dist_PhyloBrownianREML.h"
#include "Dist_PhyloBrownianMultiSampleREML.h"
#include "Dist_PhyloMvtBrownian.h"
#include "Dist_PhyloMultivariateBrownianREML.h"
#include "Dist_PhyloOrnsteinUhlenbeck.h"
#include "Dist_PhyloOrnsteinUhlenbeckMVN.h"
#include "Dist_PhyloWhiteNoise.h"

/* Tree priors (in folder "distributions/phylogenetics/tree") */
#include "Dist_bdp.h"
#include "Dist_bdpTopology.h"
#include "Dist_BirthDeathMultiRate.h"
#include "Dist_CharacterDependentBirthDeathProcess.h"
#include "Dist_StateDependentSpeciationExtinctionProcess.h"
#include "Dist_Coalescent.h"
#include "Dist_CoalescentSkyline.h"
#include "Dist_ConstrainedTopology.h"
#include "Dist_ConstrainedNodeOrder.h"
#include "Dist_WeightedConstrainedNodeOrder.h"
#include "Dist_constFBDP.h"
#include "Dist_constPopMultispCoal.h"
#include "Dist_constSSBDP.h"
#include "Dist_divDepYuleProcess.h"
#include "Dist_empiricalTree.h"
#include "Dist_episodicBirthDeath.h"
#include "Dist_HeterochronousCoalescent.h"
#include "Dist_HeterochronousCoalescentSkyline.h"
#include "Dist_heterogeneousRateBirthDeath.h"
#include "Dist_multispeciesCoalescentInverseGammaPrior.h"
#include "Dist_multispeciesCoalescentUniformPrior.h"
#include "Dist_outgroupBirthDeath.h"
#include "Dist_phyloDistanceGamma.h"
#include "Dist_sampledSpeciationBirthDeathProcess.h"
#include "Dist_uniformTimeTree.h"
#include "Dist_uniformTopology.h"

/* Distributions on simple variables (in folder "distributions/math") */
#include "Dist_bernoulli.h"
#include "Dist_beta.h"
#include "Dist_bimodalLnorm.h"
#include "Dist_bimodalNorm.h"
#include "Dist_binomial.h"
#include "Dist_categorical.h"
#include "Dist_chisq.h"
#include "Dist_cppNormal.h"
#include "Dist_decomposedInverseWishart.h"
#include "Dist_dirichlet.h"
#include "Dist_exponential.h"
#include "Dist_exponentialOffset.h"
#include "Dist_exponentialOffsetPositive.h"
#include "Dist_gamma.h"
#include "Dist_geom.h"
#include "Dist_halfCauchy.h"
#include "Dist_halfCauchyPositive.h"
#include "Dist_halfNormal.h"
#include "Dist_halfNormalPositive.h"
#include "Dist_inverseGamma.h"
#include "Dist_inverseWishart.h"
#include "Dist_lnorm.h"
#include "Dist_lnormOffset.h"
#include "Dist_lnormOffsetPositive.h"
#include "Dist_logUniform.h"
#include "Dist_multinomial.h"
#include "Dist_multivariateNorm.h"
#include "Dist_norm.h"
#include "Dist_normalTruncated.h"
#include "Dist_normalTruncatedPositive.h"
#include "Dist_poisson.h"
#include "Dist_scaledDirichlet.h"
#include "Dist_softBoundUniformNormal.h"
#include "Dist_studentT.h"
#include "Dist_unif.h"
#include "Dist_unifPositive.h"
#include "Dist_unifProbability.h"
#include "Dist_UniformInteger.h"
#include "Dist_UniformNatural.h"
#include "Dist_varianceGamma.h"
#include "Dist_wishart.h"
#include "Process_OrnsteinUhlenbeck.h"

/* Mixture distributions (in folder "distributions/mixture") */
#include "Dist_dpp.h"
#include "Dist_mixture.h"
#include "Dist_reversibleJumpMixtureConstant.h"
#include "Dist_upp.h"

/// Functions ///

/* Helper functions for creating functions (in folder "functions") */
#include "DistributionFunctionCdf.h"
#include "DistributionFunctionPdf.h"
#include "DistributionFunctionQuantileContinuous.h"
#include "DistributionFunctionQuantilePositiveContinuous.h"
#include "DistributionFunctionRv.h"


/* Argument rules (in folder "functions/argumentrules") */
#include "ArgumentRule.h"



/** Initialize global workspace */
void RevLanguage::Workspace::initializeDistGlobalWorkspace(void)
{

    try
    {
        ///////////////////////////////////////////////////
        /* Add distributions (in folder "distributions") */
        ///////////////////////////////////////////////////
        
        
        /* Evolutionary processes (in folder "distributions/evolution") */

        /* Branch rate processes (in folder "distributions/evolution/branchrate") */

        // white noise process
        AddDistribution< ModelVector<RealPos>       >(  new Dist_PhyloWhiteNoise()          );

        /* trait evolution (in folder "distributions/evolution/branchrate") */

        // brownian motion
        AddDistribution< ModelVector<Real>          >( new Dist_PhyloBrownian()                 );
        AddDistribution< ContinuousCharacterData    >( new Dist_PhyloBrownianREML()             );
        AddDistribution< ContinuousCharacterData    >( new Dist_PhyloBrownianMVN()              );
        AddDistribution< ContinuousCharacterData    >( new Dist_PhyloBrownianMultiSampleREML()  );
        AddDistribution< ContinuousCharacterData    >( new Dist_PhyloMultivariateBrownianREML() );
        AddDistribution< ModelVector<Real>          >( new Dist_PhyloOrnsteinUhlenbeck()        );
        AddDistribution< ContinuousCharacterData    >( new Dist_PhyloOrnsteinUhlenbeckMVN()     );
        
        // multivariate brownian motion
        AddDistribution< ModelVector< ModelVector<Real> > >( new Dist_PhyloMvtBrownian() );

        /* Character state evolution processes (in folder "distributions/evolution/character") */

        // simple phylogenetic CTMC on fixed number of discrete states
//        AddDistribution< AbstractHomologousDiscreteCharacterData >( new Dist_phyloCTMC() );
//        AddDistribution< AbstractHomologousDiscreteCharacterData >( new Dist_phyloDACTMC() );
//        AddDistribution< AbstractHomologousDiscreteCharacterData >( new Dist_phyloCTMCClado() );
        addDistribution( new Dist_phyloCTMC() );
        addDistribution( new Dist_phyloCTMCDASequence() );
        addDistribution( new Dist_phyloCTMCDASiteIID() );
        addDistribution( new Dist_phyloCTMCClado() );
        addDistribution( new Dist_phyloCTMCDollo() );
        
        /* Tree distributions (in folder "distributions/evolution/tree") */

        // constant rate birth-death process
        AddDistribution< TimeTree                   >( new Dist_bdp());
        AddDistribution< TimeTree                   >( new Dist_bdpTopology() );

        AddDistribution< TimeTree                   >( new Dist_BirthDeathMultiRate() );
        AddDistribution< TimeTree                   >( new Dist_CharacterDependentBirthDeathProcess() );
        AddDistribution< TimeTree                   >( new Dist_StateDependentSpeciationExtinctionProcess() );
        AddDistribution< TimeTree                   >( new Dist_heterogeneousRateBirthDeath() );
        AddDistribution< TimeTree                   >( new Dist_outgroupBirthDeath() );
        AddDistribution< TimeTree                   >( new Dist_sampledSpeciationBirthDeathProcess() );


        // constant rate fossil-birth-death process
        AddDistribution< TimeTree                   >( new Dist_constFBDP());

        // constant rate serial-sampled-birth-death process
        AddDistribution< TimeTree                   >( new Dist_constSSBDP());
        
        // diversity-dependent pure-birth process
        AddDistribution< TimeTree                   >( new Dist_divDepYuleProcess() );

        // episodic birth-death process
        AddDistribution< TimeTree                   >( new Dist_episodicBirthDeath() );

        // coalescent (constant population sizes)
        AddDistribution< TimeTree                   >( new Dist_Coalescent() );

        // coalescent (skyline population sizes)
        AddDistribution< TimeTree                   >( new Dist_CoalescentSkyline() );
        
//        // heterochronously sampled coalescent (constant population sizes)
        AddDistribution< TimeTree                   >( new Dist_HeterochronousCoalescent() );
//
//        // heterochronously sampled coalescent (skyline population sizes)
        AddDistribution< TimeTree                   >( new Dist_HeterochronousCoalescentSkyline() );
        
        // multispecies coalescent (per branch constant population sizes)
        AddDistribution< TimeTree                   >( new Dist_constPopMultispCoal() );
        AddDistribution< TimeTree                   >( new Dist_multispeciesCoalescentInverseGammaPrior() );
        AddDistribution< TimeTree                   >( new Dist_multispeciesCoalescentUniformPrior() );
        
        // constrained node order distribution
        AddDistribution< TimeTree                   >( new Dist_ConstrainedNodeOrder() );

        // constrained node order distribution
        AddDistribution< TimeTree                   >( new Dist_WeightedConstrainedNodeOrder() );

        // constrained topology distribution
        AddDistribution< TimeTree                   >( new Dist_ConstrainedTopology() );

        // uniform time tree distribution
        AddDistribution< TimeTree                   >( new Dist_uniformTimeTree() );

        // uniform topology distribution
        AddDistribution< BranchLengthTree           >( new Dist_uniformTopology() );

		// empirical tree distributions
		AddDistribution< Tree                       >( new Dist_empiricalTree() );

		// Distance Matrix Gamma distribution
		AddDistribution< DistanceMatrix             >( new Dist_phyloDistanceGamma() );


        /* Statistical distributions on simple variables (in folder "distributions/math") */

        // bernoulli distribution
        AddDistribution< Natural                    >( new Dist_bernoulli() );

        // binomial distribution
        AddDistribution< Natural                    >( new Dist_binomial() );

        // beta distribution
//        AddContinuousDistribution< Probability >( new Dist_beta() );
        AddDistribution< Probability                >( new Dist_beta() );

        // bimodal normal distribution
        AddContinuousDistribution< Real             >( new Dist_bimodalNorm() );

        // bimodal lognormal distribution
        AddContinuousDistribution< RealPos          >( new Dist_bimodalLnorm() );

        // categorical distribution
        AddDistribution< Natural                    >( new Dist_categorical() );

        // chi-square distribution
        AddContinuousDistribution< RealPos          >( new Dist_chisq() );
        
        // Student's t distribution
        AddContinuousDistribution< Real             >(new Dist_studentT() );

        // compound Poisson w/ normal kernel
        AddDistribution< Real                       >( new Dist_cppNormal() );

        // dirichlet distribution
        AddDistribution< Simplex                    >( new Dist_dirichlet() );

<<<<<<< HEAD
=======
        // scaled Dirichlet distribution
        AddDistribution< Simplex                    >( new Dist_scaledDirichlet() );

>>>>>>> c539133e
        // gamma distribution
        AddContinuousDistribution< RealPos          >( new Dist_gamma() );

        // geometric distribution
        AddDistribution< Natural                    >( new Dist_geom() );

        // half-Cauchy distribution
        AddContinuousDistribution< Real             >( new Dist_halfCauchy() );
        AddContinuousDistribution< RealPos          >( new Dist_halfCauchyPositive() );
        
        // half-Normal distribution
        AddContinuousDistribution< Real             >( new Dist_halfNormal() );
        AddContinuousDistribution< RealPos          >( new Dist_halfNormalPositive() );

        // inverse-gamma distribution
        AddContinuousDistribution< RealPos          >( new Dist_inverseGamma() );
        
        // poisson distribution
        AddDistribution< Natural                    >( new Dist_poisson() );

        // exponential distribution
        AddContinuousDistribution< RealPos          >( new Dist_exponential() );
        AddContinuousDistribution< Real             >( new Dist_exponentialOffset() );
        AddContinuousDistribution< RealPos          >( new Dist_exponentialOffsetPositive() );

        // lognormal distribution
        AddContinuousDistribution< RealPos          >( new Dist_lnorm() );
        AddContinuousDistribution< Real             >( new Dist_lnormOffset() );
        AddContinuousDistribution< RealPos          >( new Dist_lnormOffsetPositive() );

        // multinomial distribution
        AddDistribution< ModelVector<Natural>       >( new Dist_multinomial() );

        // multivariate normal distribution
        AddDistribution< ModelVector<Real>          >( new Dist_multivariateNorm());

        // normal distribution
        AddContinuousDistribution< Real             >( new Dist_norm() );
        AddContinuousDistribution< Real             >( new Dist_normalTruncated() );
        AddContinuousDistribution< RealPos          >( new Dist_normalTruncatedPositive() );

        // LogUniform distribution
        AddContinuousDistribution< RealPos          >( new Dist_logUniform() );

        // Uniform distribution with normal distributed bounds
        AddContinuousDistribution< Real             >( new Dist_SoftBoundUniformNormal() );

        // uniform distribution
        AddContinuousDistribution< Real             >( new Dist_unif() );
        AddContinuousDistribution< RealPos          >( new Dist_unifPositive() );
//        AddContinuousDistribution< Probability      >( new Dist_unifProbability() );
        AddDistribution< Probability                >( new Dist_unifProbability() );
        AddDistribution< Integer                    >( new Dist_UniformInteger() );
        AddDistribution< Natural                    >( new Dist_UniformNatural() );
        AddContinuousDistribution< Real             >( new Dist_varianceGamma() );

        // Wishart distribution
        AddDistribution< MatrixRealSymmetric        >( new Dist_wishart() );

        // inverse Wishart distribution
        AddDistribution< MatrixRealSymmetric        >( new Dist_inverseWishart() );

        // and the so-called "decomposed" Inverse Wishart
        AddDistribution< MatrixReal                 >( new Dist_decomposedInverseWishart() );

        /* Mixture distributions (in folder "distributions/mixture") */
        AddDistribution< ModelVector<TimeTree>      >( new Dist_EmpiricalSample<TimeTree>());

        
        // dirichlet process prior distribution
        AddDistribution< ModelVector<Real>          >( new Dist_dpp<Real>()         );
		AddDistribution< ModelVector<RealPos>       >( new Dist_dpp<RealPos>()      );
		AddDistribution< ModelVector<Natural>       >( new Dist_dpp<Natural>()      );
		AddDistribution< ModelVector<Integer>       >( new Dist_dpp<Integer>()      );
		AddDistribution< ModelVector<Probability>   >( new Dist_dpp<Probability>()  );
        AddDistribution< ModelVector<Simplex>       >( new Dist_dpp<Simplex>()      );
		
        // uniform partitions prior
        AddDistribution< ModelVector<RealPos>       >( new Dist_upp<RealPos>() );

        // mixture distribution
        AddDistribution< Real                       >( new Dist_mixture<Real>() );
		AddDistribution< RealPos                    >( new Dist_mixture<RealPos>() );
		AddDistribution< Natural                    >( new Dist_mixture<Natural>() );
		AddDistribution< Integer                    >( new Dist_mixture<Integer>() );
        AddDistribution< Probability                >( new Dist_mixture<Probability>() );
        AddDistribution< Simplex                    >( new Dist_mixture<Simplex>() );
//        AddDistribution< RateGenerator              >( new Dist_mixture<RateGenerator>() );
        addDistribution( new Dist_mixture<RateGenerator>() );
        AddDistribution< TimeTree                   >( new Dist_mixture<TimeTree>() );
        
        // Ornstein-Uhlenbeck process
        AddDistribution< Real                       >( new OrnsteinUhlenbeckProcess() );

        // mixture distribution
        AddDistribution< Real                       >( new Dist_reversibleJumpMixtureConstant<Real>() );
        AddDistribution< RealPos                    >( new Dist_reversibleJumpMixtureConstant<RealPos>() );
        AddDistribution< Natural                    >( new Dist_reversibleJumpMixtureConstant<Natural>() );
        AddDistribution< Integer                    >( new Dist_reversibleJumpMixtureConstant<Integer>() );
        AddDistribution< Probability                >( new Dist_reversibleJumpMixtureConstant<Probability>() );
        AddDistribution< Simplex                    >( new Dist_reversibleJumpMixtureConstant<Simplex>() );
        AddDistribution< ModelVector<Natural>       >( new Dist_reversibleJumpMixtureConstant<ModelVector<Natural> >() );
        AddDistribution< TimeTree                   >( new Dist_reversibleJumpMixtureConstant<TimeTree>() );
        AddDistribution< BranchLengthTree           >( new Dist_reversibleJumpMixtureConstant<BranchLengthTree>() );


        /* Now we have added all primitive and complex data types and can start type checking */
        Workspace::globalWorkspace().typesInitialized = true;
        Workspace::userWorkspace().typesInitialized   = true;

    }
    catch(RbException& rbException)
    {

        RBOUT("Caught an exception while initializing distributions in the workspace\n");
        std::ostringstream msg;
        rbException.print(msg);
        msg << std::endl;
        RBOUT(msg.str());

        RBOUT("Please report this bug to the RevBayes Development Core Team");

        RBOUT("Press any character to exit the program.");
        getchar();
        exit(1);
    }

}<|MERGE_RESOLUTION|>--- conflicted
+++ resolved
@@ -349,12 +349,9 @@
         // dirichlet distribution
         AddDistribution< Simplex                    >( new Dist_dirichlet() );
 
-<<<<<<< HEAD
-=======
         // scaled Dirichlet distribution
         AddDistribution< Simplex                    >( new Dist_scaledDirichlet() );
 
->>>>>>> c539133e
         // gamma distribution
         AddContinuousDistribution< RealPos          >( new Dist_gamma() );
 
