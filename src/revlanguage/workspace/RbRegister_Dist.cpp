--- conflicted
+++ resolved
@@ -107,11 +107,7 @@
 #include "Dist_PhyloBrownian.h"
 #include "Dist_PhyloBrownianMVN.h"
 #include "Dist_PhyloBrownianREML.h"
-<<<<<<< HEAD
-#include "Dist_PhyloMultivariateBrownianREML.h"
-=======
 #include "Dist_PhyloBrownianMultiSampleREML.h"
->>>>>>> development
 #include "Dist_PhyloOrnsteinUhlenbeck.h"
 #include "Dist_PhyloOrnsteinUhlenbeckMVN.h"
 #include "Dist_PhyloMvtBrownian.h"
@@ -122,11 +118,7 @@
 #include "Dist_bdpTopology.h"
 #include "Dist_BirthDeathMultiRate.h"
 #include "Dist_CharacterDependentBirthDeathProcess.h"
-<<<<<<< HEAD
-#include "Dist_CharacterDependentCladoBirthDeathProcess.h"
-=======
 #include "Dist_StateDependentSpeciationExtinctionProcess.h"
->>>>>>> development
 #include "Dist_Coalescent.h"
 #include "Dist_CoalescentSkyline.h"
 #include "Dist_ConstrainedTopology.h"
@@ -139,11 +131,8 @@
 #include "Dist_empiricalTree.h"
 #include "Dist_episodicBirthDeath.h"
 #include "Dist_heterogeneousRateBirthDeath.h"
-<<<<<<< HEAD
-=======
 #include "Dist_multispeciesCoalescentInverseGammaPrior.h"
 #include "Dist_multispeciesCoalescentUniformPrior.h"
->>>>>>> development
 #include "Dist_outgroupBirthDeath.h"
 #include "Dist_phyloDistanceGamma.h"
 #include "Dist_sampledSpeciationBirthDeathProcess.h"
@@ -237,17 +226,9 @@
         AddDistribution< ModelVector<Real>          >( new Dist_PhyloBrownian()                 );
         AddDistribution< ContinuousCharacterData    >( new Dist_PhyloBrownianREML()             );
         AddDistribution< ContinuousCharacterData    >( new Dist_PhyloBrownianMVN()              );
-<<<<<<< HEAD
-        AddDistribution< ContinuousCharacterData    >( new Dist_PhyloMultivariateBrownianREML() );
-        AddDistribution< ModelVector<Real>          >( new Dist_PhyloOrnsteinUhlenbeck()        );
-        
-        AddDistribution< ContinuousCharacterData    >( new Dist_PhyloOrnsteinUhlenbeckMVN()          );
-=======
         AddDistribution< ContinuousCharacterData    >( new Dist_PhyloBrownianMultiSampleREML()  );
         AddDistribution< ModelVector<Real>          >( new Dist_PhyloOrnsteinUhlenbeck()        );
-        
         AddDistribution< ContinuousCharacterData    >( new Dist_PhyloOrnsteinUhlenbeckMVN()     );
->>>>>>> development
         
         // multivariate brownian motion
         AddDistribution< ModelVector< ModelVector<Real> > >( new Dist_PhyloMvtBrownian() );
@@ -272,11 +253,7 @@
 
         AddDistribution< TimeTree                   >( new Dist_BirthDeathMultiRate() );
         AddDistribution< TimeTree                   >( new Dist_CharacterDependentBirthDeathProcess() );
-<<<<<<< HEAD
-        AddDistribution< TimeTree                   >( new Dist_CharacterDependentCladoBirthDeathProcess() );
-=======
         AddDistribution< TimeTree                   >( new Dist_StateDependentSpeciationExtinctionProcess() );
->>>>>>> development
         AddDistribution< TimeTree                   >( new Dist_heterogeneousRateBirthDeath() );
         AddDistribution< TimeTree                   >( new Dist_outgroupBirthDeath() );
         AddDistribution< TimeTree                   >( new Dist_sampledSpeciationBirthDeathProcess() );
@@ -284,14 +261,10 @@
 
         // constant rate fossil-birth-death process
         AddDistribution< TimeTree                   >( new Dist_constFBDP());
-<<<<<<< HEAD
-
-=======
-        
+
         // constant rate serial-sampled-birth-death process
         AddDistribution< TimeTree                   >( new Dist_constSSBDP());
         
->>>>>>> development
         // diversity-dependent pure-birth process
         AddDistribution< TimeTree                   >( new Dist_divDepYuleProcess() );
 
@@ -306,13 +279,9 @@
 
         // multispecies coalescent (per branch constant population sizes)
         AddDistribution< TimeTree                   >( new Dist_constPopMultispCoal() );
-<<<<<<< HEAD
-
-=======
         AddDistribution< TimeTree                   >( new Dist_multispeciesCoalescentInverseGammaPrior() );
         AddDistribution< TimeTree                   >( new Dist_multispeciesCoalescentUniformPrior() );
         
->>>>>>> development
         // constrained node order distribution
         AddDistribution< TimeTree                   >( new Dist_ConstrainedNodeOrder() );
 
@@ -373,10 +342,7 @@
 
         // geometric distribution
         AddDistribution< Natural                    >( new Dist_geom() );
-<<<<<<< HEAD
-
-=======
-        
+
         // half-Cauchy distribution
         AddContinuousDistribution< Real             >( new Dist_halfCauchy() );
         AddContinuousDistribution< RealPos          >( new Dist_halfCauchyPositive() );
@@ -388,7 +354,6 @@
         // inverse-gamma distribution
         AddContinuousDistribution< RealPos          >( new Dist_inverseGamma() );
         
->>>>>>> development
         // poisson distribution
         AddDistribution< Natural                    >( new Dist_poisson() );
 
