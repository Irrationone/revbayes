--- conflicted
+++ resolved
@@ -117,12 +117,8 @@
 #include "Dist_bdpTopology.h"
 #include "Dist_BirthDeathMultiRate.h"
 #include "Dist_CharacterDependentBirthDeathProcess.h"
-<<<<<<< HEAD
-#include "Dist_CharacterDependentCladoBirthDeathProcess.h"
 #include "Dist_CharacterDependentFossilizedBirthDeathProcess.h"
-=======
 #include "Dist_StateDependentSpeciationExtinctionProcess.h"
->>>>>>> b393c9fa
 #include "Dist_Coalescent.h"
 #include "Dist_CoalescentSkyline.h"
 #include "Dist_ConstrainedTopology.h"
@@ -258,12 +254,8 @@
 		
         AddDistribution< TimeTree                   >( new Dist_BirthDeathMultiRate() );
         AddDistribution< TimeTree                   >( new Dist_CharacterDependentBirthDeathProcess() );
-<<<<<<< HEAD
-        AddDistribution< TimeTree                   >( new Dist_CharacterDependentCladoBirthDeathProcess() );
         AddDistribution< TimeTree                   >( new Dist_CharacterDependentFossilizedBirthDeathProcess() );
-=======
         AddDistribution< TimeTree                   >( new Dist_StateDependentSpeciationExtinctionProcess() );
->>>>>>> b393c9fa
         AddDistribution< TimeTree                   >( new Dist_heterogeneousRateBirthDeath() );
         AddDistribution< TimeTree                   >( new Dist_outgroupBirthDeath() );
         AddDistribution< TimeTree                   >( new Dist_sampledSpeciationBirthDeathProcess() );
